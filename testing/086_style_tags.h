// objective: test different HTML style tags
// check: 086__style__tags_8h.xml
/**
\file

In the following the word tag has the style as indicated before it.
- This is a bold <b>tag</b>.
- This is a `strong` bold <strong>tag</strong>.
- This is an italic <i>tag</i>.
- This is an `em` italic <em>tag</em>.
- This is a strike through <strike>tag</strike>.
- This is a `s` strike through <s>tag</s>.
- This is an underline <u>tag</u>.
<<<<<<< HEAD
- This is an inserted <ins>tag</ins>.
=======
- This is an `ins` inserted <ins>tag</ins>.
>>>>>>> 5b1eaf61
- This is a deleted <del>tag</del>.
- This is a typewriter <tt>tag</tt>.
*/
<|MERGE_RESOLUTION|>--- conflicted
+++ resolved
@@ -11,11 +11,7 @@
 - This is a strike through <strike>tag</strike>.
 - This is a `s` strike through <s>tag</s>.
 - This is an underline <u>tag</u>.
-<<<<<<< HEAD
-- This is an inserted <ins>tag</ins>.
-=======
 - This is an `ins` inserted <ins>tag</ins>.
->>>>>>> 5b1eaf61
 - This is a deleted <del>tag</del>.
 - This is a typewriter <tt>tag</tt>.
 */
