--- conflicted
+++ resolved
@@ -366,12 +366,9 @@
 %x St_XmlOnly
 %x St_DbOnly
 %x St_Verbatim
-<<<<<<< HEAD
 %x St_iVerbatim
-=======
 %x St_ILiteral
 %x St_ILiteralOpt
->>>>>>> 94fa0c19
 %x St_Dot
 %x St_Msc
 %x St_PlantUMLOpt
@@ -883,24 +880,18 @@
                          yyextra->token->verb=stripEmptyLines(yyextra->token->verb);
                          return RetVal_OK;
                        }
-<<<<<<< HEAD
-<St_iVerbatim>{CMD}"endiverbatim" {
-                         yyextra->token->verb=stripEmptyLines(yyextra->token->verb);
-                         return RetVal_OK;
-                       }
-<St_Verbatim,St_iVerbatim>[^\\@\n]+ |
-<St_Verbatim,St_iVerbatim>\n        |
-<St_Verbatim,St_iVerbatim>.         { /* Verbatim text */
-=======
 <St_ILiteral>{CMD}"endiliteral " { // note extra space as this is artificially added
                          // remove spaces that have been added
                          yyextra->token->verb=yyextra->token->verb.mid(1,yyextra->token->verb.length()-2);
                          return RetVal_OK;
                        }
-<St_Verbatim,St_ILiteral>[^\\@\n]+ |
-<St_Verbatim,St_ILiteral>\n        |
-<St_Verbatim,St_ILiteral>.         { /* Verbatim / javadac literal/code text */
->>>>>>> 94fa0c19
+<St_iVerbatim>{CMD}"endiverbatim" {
+                         yyextra->token->verb=stripEmptyLines(yyextra->token->verb);
+                         return RetVal_OK;
+                       }
+<St_Verbatim,St_iVerbatim,St_ILiteral>[^\\@\n]+ |
+<St_Verbatim,St_iVerbatim,St_ILiteral>\n        |
+<St_Verbatim,St_iVerbatim,St_ILiteral>.         { /* Verbatim text */
                          lineCount(yytext,yyleng);
                          yyextra->token->verb+=yytext;
                        }
@@ -1413,13 +1404,12 @@
                                       yyextra->endMarker="endverbatim";
                                       BEGIN(St_SecSkip);
                                     }
-<<<<<<< HEAD
 <St_Sections>{CMD}"iverbatim"/[^a-z_A-Z0-9]  {
                                       yyextra->endMarker="endiverbatim";
-=======
+                                      BEGIN(St_SecSkip);
+                                    }
 <St_Sections>{CMD}"iliteral"/[^a-z_A-Z0-9]  {
                                       yyextra->endMarker="endiliteral";
->>>>>>> 94fa0c19
                                       BEGIN(St_SecSkip);
                                     }
 <St_Sections>{CMD}"dot"/[^a-z_A-Z0-9] {
