--- conflicted
+++ resolved
@@ -3534,18 +3534,9 @@
         {
           QCString orgLabel    = match[1].str();
           QCString newLabel    = markdownFileNameToId(fileName);
-<<<<<<< HEAD
-          size_t labelStartPos = match[1].position();
-          size_t labelEndPos   = labelStartPos+match[1].length(); // i.e. first position after the label
-          size_t lineLen       = match.length();
-          docs = docs.left(labelStartPos)+                     // part before label
-                 newLabel+                                     // new label
-                 docs.mid(labelEndPos,lineLen-labelEndPos)+    // part between orgLabel and \n
-=======
           docs = docs.left(match[1].position())+               // part before label
                  newLabel+                                     // new label
                  match[2].str()+                               // part between orgLabel and \n
->>>>>>> 95523397
                  "\\ilinebr @anchor "+orgLabel+"\n"+           // add original anchor
                  docs.right(docs.length()-match.length());     // add remainder of docs
         }
