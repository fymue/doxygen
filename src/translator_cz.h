--- conflicted
+++ resolved
@@ -2474,7 +2474,33 @@
       return "Definice konceptů";
     }
 
-<<<<<<< HEAD
+//////////////////////////////////////////////////////////////////////////
+// new since 1.9.4
+//////////////////////////////////////////////////////////////////////////
+
+    virtual QCString trPackageList()
+    { return "Seznam balíků"; }
+
+//////////////////////////////////////////////////////////////////////////
+// new since 1.9.6
+//////////////////////////////////////////////////////////////////////////
+
+    /*! This is used for translation of the word that will be
+     *  followed by a single name of the VHDL process flowchart.
+     */
+    virtual QCString trFlowchart()
+    { return "Vývojový diagram: "; }
+
+    /*! Please translate also updated body of the method
+     *  trMemberFunctionDocumentation(), now better adapted for
+     *  VHDL sources documentation.
+     *  Done.
+     */
+
+//////////////////////////////////////////////////////////////////////////
+// new since 1.9.7
+//////////////////////////////////////////////////////////////////////////
+
     /*! the compound type as used for the xrefitems */
     virtual QCString trCompoundType(ClassDef::CompoundType compType, SrcLangExt lang)
     {
@@ -2497,30 +2523,6 @@
       }
       return result;
     }
-=======
-//////////////////////////////////////////////////////////////////////////
-// new since 1.9.4
-//////////////////////////////////////////////////////////////////////////
-
-    virtual QCString trPackageList()
-    { return "Seznam balíků"; }
-
-//////////////////////////////////////////////////////////////////////////
-// new since 1.9.6
-//////////////////////////////////////////////////////////////////////////
-
-    /*! This is used for translation of the word that will be
-     *  followed by a single name of the VHDL process flowchart.
-     */
-    virtual QCString trFlowchart()
-    { return "Vývojový diagram: "; }
-
-    /*! Please translate also updated body of the method
-     *  trMemberFunctionDocumentation(), now better adapted for
-     *  VHDL sources documentation.
-     *  Done.
-     */
->>>>>>> f060a560
 };
 
 #endif // TRANSLATOR_CZ_H