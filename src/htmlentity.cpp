--- conflicted
+++ resolved
@@ -315,11 +315,8 @@
   { SYM(Minus),    "-",            "-",          "-",                    "-",             "-\\/",                   "-",      "-",           { "-",          DocSymbol::Perl_char    }},
   { SYM(Plus),     "+",            "+",          "+",                    "+",             "+",                      "+",      "+",           { "+",          DocSymbol::Perl_char    }},
   { SYM(Dot),      ".",            ".",          ".",                    ".",             ".",                      ".",      ".",           { ".",          DocSymbol::Perl_char    }},
-<<<<<<< HEAD
-  { SYM(Colon),    ":",            ":",          ":",                    ":",             ":",                      ":",      ":",           { ":",          DocSymbol::Perl_char    }}
-=======
+  { SYM(Colon),    ":",            ":",          ":",                    ":",             ":",                      ":",      ":",           { ":",          DocSymbol::Perl_char    }},
   { SYM(Equal),    "=",            "=",          "=",                    "=",             "=",                      "=",      "=",           { "=",          DocSymbol::Perl_char    }}
->>>>>>> 8292eeeb
 };
 
 static const int g_numHtmlEntities = (int)(sizeof(g_htmlEntities)/ sizeof(*g_htmlEntities));
