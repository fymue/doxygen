--- conflicted
+++ resolved
@@ -57,94 +57,7 @@
 
 enum class OutputType { List, Html, Latex, Man, RTF, Docbook, XML, Null, Extension };
 
-<<<<<<< HEAD
-    /*! End a section of text displayed in bold face. */
-    virtual void endBold()        = 0;
-
-    /*! Changes the text font to fixed size. The section ends with
-     *  endTypewriter()
-     */
-    virtual void startTypewriter() = 0;
-
-    /*! End a section of text displayed in typewriter style. */
-    virtual void endTypewriter() = 0;
-
-    /*! Changes the text font to italic. The italic section ends with
-     *  endEmphasis()
-     */
-    virtual void startEmphasis() = 0;
-
-    /*! Ends a section of text displayed in italic. */
-    virtual void endEmphasis() = 0;
-
-    /*! Writes a horizontal ruler to the output */
-    virtual void writeRuler() = 0;
-
-    /*! Starts a description list: e.g. \c \<dl\> in HTML
-     *  Items are surrounded by startDescItem() and endDescItem()
-     */
-    virtual void startDescription() = 0;
-
-    /*! Ends a description list: e.g. \c \</dl\> in HTML */
-    virtual void endDescription() = 0;
-
-    /*! Starts an item of a description list: e.g. \c \<dt\> in HTML. */
-    virtual void startDescItem() = 0;
-
-    virtual void startDescForItem() = 0;
-    virtual void endDescForItem() = 0;
-
-    /*! Ends an item of a description list and starts the
-     *  description itself: e.g. \c \</dt\> in HTML.
-     */
-    virtual void endDescItem() = 0;
-
-    virtual void startCenter() = 0;
-    virtual void endCenter() = 0;
-    virtual void startSmall() = 0;
-    virtual void endSmall() = 0;
-
-    virtual void startExamples() = 0;
-    virtual void endExamples() = 0;
-    virtual void startParamList(ParamListTypes t,const char *title) = 0;
-    virtual void endParamList() = 0;
-
-    //virtual void writeDescItem() = 0;
-    virtual void startTitle() = 0;
-    virtual void endTitle()   = 0;
-
-    virtual void writeAnchor(const char *fileName,const char *name) = 0;
-    virtual void startSection(const char *,const char *,SectionType) = 0;
-    virtual void endSection(const char *,SectionType) = 0;
-
-    virtual void lineBreak(const char *style) = 0;
-    virtual void addIndexItem(const char *s1,const char *s2) = 0;
-
-    virtual void writeNonBreakableSpace(int) = 0;
-    virtual void startDescTable(const char *title,const bool hasInits) = 0;
-    virtual void endDescTable() = 0;
-    virtual void startDescTableRow() = 0;
-    virtual void endDescTableRow() = 0;
-    virtual void startDescTableTitle() = 0;
-    virtual void endDescTableTitle() = 0;
-    virtual void startDescTableInit() = 0;
-    virtual void endDescTableInit() = 0;
-    virtual void startDescTableData() = 0;
-    virtual void endDescTableData() = 0;
-    virtual void startTextLink(const char *file,const char *anchor) = 0;
-    virtual void endTextLink() = 0;
-    virtual void startPageRef() = 0;
-    virtual void endPageRef(const char *,const char *) = 0;
-    virtual void startSubsection() = 0;
-    virtual void endSubsection() = 0;
-    virtual void startSubsubsection() = 0;
-    virtual void endSubsubsection() = 0;
-};
-
-/** Abstract output generator.
-=======
 /** Base class for specific output generators.
->>>>>>> a9289760
  *
  *  Subclass this class to add support for a new output format
  */
