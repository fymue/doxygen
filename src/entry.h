--- conflicted
+++ resolved
@@ -259,11 +259,8 @@
     bool includeGraph;        //!< do we need to draw the include graph?
     bool includedByGraph;     //!< do we need to draw the included by graph?
     bool directoryGraph;      //!< do we need to draw the directory graph?
-<<<<<<< HEAD
     bool collaborationGraph;  //!< do we need to draw the collaboration graph?
-=======
     bool groupGraph;          //!< do we need to draw the group graph?
->>>>>>> 104bcd88
     bool exported;            //!< is the symbol exported from a C++20 module
     Specifier    virt;        //!< virtualness of the entry
     QCString     args;        //!< member argument string
