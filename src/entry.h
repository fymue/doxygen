/******************************************************************************
 *
 *
 *
 * Copyright (C) 1997-2015 by Dimitri van Heesch.
 *
 * Permission to use, copy, modify, and distribute this software and its
 * documentation under the terms of the GNU General Public License is hereby
 * granted. No representations are made about the suitability of this software
 * for any purpose. It is provided "as is" without express or implied warranty.
 * See the GNU General Public License for more details.
 *
 * Documents produced by Doxygen are derivative works derived from the
 * input used in their production; they are not affected by this license.
 *
 */

#ifndef ENTRY_H
#define ENTRY_H

#include <vector>
#include <memory>
#include <sstream>
#include <functional>

#include "types.h"
#include "arguments.h"
#include "reflist.h"
#include "textstream.h"
#include "configvalues.h"

class SectionInfo;
class FileDef;

//--------------------------------------------------------------

#define COMMAND_OVERRIDES                                       \
  OVERRIDE_ENTRY(bool,          bool, 1, callGraph            ) \
  OVERRIDE_ENTRY(bool,          bool, 1, callerGraph          ) \
  OVERRIDE_ENTRY(bool,          bool, 1, referencedByRelation ) \
  OVERRIDE_ENTRY(bool,          bool, 1, referencesRelation   ) \
  OVERRIDE_ENTRY(bool,          bool, 1, inlineSource         ) \
  OVERRIDE_ENTRY(bool,          bool, 1, includeGraph         ) \
  OVERRIDE_ENTRY(bool,          bool, 1, includedByGraph      ) \
  OVERRIDE_ENTRY(bool,          bool, 1, directoryGraph       ) \
  OVERRIDE_ENTRY(bool,          bool, 1, collaborationGraph   ) \
  OVERRIDE_ENTRY(bool,          bool, 1, groupGraph           ) \
  OVERRIDE_ENTRY(CLASS_GRAPH_t, int,  3, inheritanceGraph     )

class CommandOverrides
{
  private:
#define OVERRIDE_ENTRY(type,store_type,bits,name)  \
    store_type m_##name          : bits;       \
    bool m_##name##ExplicitlySet : 1;
    COMMAND_OVERRIDES
#undef OVERRIDE_ENTRY

  public:
    CommandOverrides() { reset(); }
    void reset() { std::memset(this, 0, sizeof(*this)); }

    // conversions between type and store_type
    bool          to_store_type(bool t)           const { return t;                             }
    int           to_store_type(CLASS_GRAPH_t t)  const { return static_cast<int>(t);           }
    bool          from_store_type(bool t)         const { return t;                             }
    CLASS_GRAPH_t from_store_type(int t)          const { return static_cast<CLASS_GRAPH_t>(t); }

#define OVERRIDE_ENTRY(type,store_type,bits,name)              \
    void override_##name(type value) {                         \
      m_##name = to_store_type(value);                         \
      m_##name##ExplicitlySet = true;                          \
      /* printf("overrule_%s(%d) isSet=%d\n",#name,value,m_##name##ExplicitlySet); */ \
    }                                                          \
    void apply_##name(std::function<void(type)> func) const {  \
      /* printf("apply_%s(%d) isSet=%d\n",#name,m_##name,m_##name##ExplicitlySet); */ \
      if (m_##name##ExplicitlySet) func(from_store_type(m_##name)); \
    }
    COMMAND_OVERRIDES
#undef OVERRIDE_ENTRY

};

//--------------------------------------------------------------

/** This class stores information about an inheritance relation
 */
struct BaseInfo
{
  /*! Creates an object representing an inheritance relation */
  BaseInfo(const QCString &n,Protection p,Specifier v) :
    name(n),prot(p),virt(v) {}
  QCString   name; //!< the name of the base class
  Protection prot; //!< inheritance type
  Specifier  virt; //!< virtualness
};

/** This struct is used to capture the tag file information
 *  for an Entry.
 */
struct TagInfo
{
  QCString tagName;
  QCString fileName;
  QCString anchor;
};

/** Represents an unstructured piece of information, about an
 *  entity found in the sources.
 *
 *  parseMain() in scanner.l will generate a tree of these
 *  entries.
 */
class Entry
{
  public:

    enum GroupDocType
    {
      GROUPDOC_NORMAL,        //!< defgroup
      GROUPDOC_ADD,           //!< addtogroup
      GROUPDOC_WEAK           //!< weakgroup
    };                        //!< kind of group

    Entry();
    Entry(const Entry &);
    Entry &operator=(const Entry &) = delete;
    Entry(Entry &&) = delete;
    Entry &operator=(Entry &&) = delete;
   ~Entry();

    /*! Returns the parent for this Entry or nullptr if this entry has no parent. */
    Entry *parent() const { return m_parent; }

    /*! Returns the list of children for this Entry
     *  @see addSubEntry() and removeSubEntry()
     */
    const std::vector< std::shared_ptr<Entry> > &children() const { return m_sublist; }

    /*! @name add entry as a child and pass ownership.
     *  @note This makes the entry passed invalid!
     *  @{
     */
    void moveToSubEntryAndKeep(Entry* e);
    void moveToSubEntryAndKeep(std::shared_ptr<Entry> e);
    /*! @} */

    /*! @name add entry as a child, pass ownership and reinitialize entry */
    void moveToSubEntryAndRefresh(Entry* &e);
    void moveToSubEntryAndRefresh(std::shared_ptr<Entry> &e);

    /*! make a copy of \a e and add it as a child to this entry */
    void copyToSubEntry (Entry* e);
    void copyToSubEntry (const std::shared_ptr<Entry> &e);

    /*! Removes entry \a e from the list of children.
     *  The entry will be deleted if found.
     */
    void removeSubEntry(const Entry *e);

    /*! Restore the state of this Entry to the default value it has
     *  at construction time.
     */
    void reset();

    void markAsProcessed() const { (const_cast<Entry*>(this))->section = EntryType::makeEmpty(); }
    void setFileDef(FileDef *fd);
    FileDef *fileDef() const { return m_fileDef; }

    // identification
    EntryType    section;     //!< entry type (see Sections);
    QCString	 type;        //!< member type
    QCString	 name;        //!< member name
    bool         hasTagInfo;  //!< is tag info valid
    TagInfo      tagInfoData; //!< tag file info data
    const TagInfo *tagInfo() const { return hasTagInfo ? &tagInfoData : nullptr; }

    // content
    Protection protection;    //!< class protection
    MethodTypes mtype;        //!< signal, slot, (dcop) method, or property?
    TypeSpecifier spec;       //!< class/member specifiers
    VhdlSpecifier vhdlSpec;   //!< VHDL specifiers
    int  initLines;           //!< define/variable initializer lines to show
    bool isStatic;            //!< static ?
    bool explicitExternal;    //!< explicitly defined as external?
    bool proto;               //!< prototype ?
    bool subGrouping;         //!< automatically group class members?
<<<<<<< HEAD
    bool callGraph;           //!< do we need to draw the call graph?
    bool callerGraph;         //!< do we need to draw the caller graph?
    bool referencedByRelation;//!< do we need to show the referenced by relation?
    bool referencesRelation;  //!< do we need to show the references relation?
    bool inlineSource;        //!< do we need to show the inline source?
    bool includeGraph;        //!< do we need to draw the include graph?
    bool includedByGraph;     //!< do we need to draw the included by graph?
    bool directoryGraph;      //!< do we need to draw the directory graph?
    bool collaborationGraph;  //!< do we need to draw the collaboration graph?
    bool enumValues;          //!< do we need to show the enum values besides the mnemonics?
    CLASS_GRAPH_t inheritanceGraph; //!< type of inheritance graph?
    bool groupGraph;          //!< do we need to draw the group graph?
=======
>>>>>>> ed34594f
    bool exported;            //!< is the symbol exported from a C++20 module
    CommandOverrides commandOverrides; //!< store info for commands whose default can be overridden
    Specifier    virt;        //!< virtualness of the entry
    QCString     args;        //!< member argument string
    QCString     bitfields;   //!< member's bit fields
    ArgumentList argList;     //!< member arguments as a list
    ArgumentLists tArgLists;  //!< template argument declarations
    TextStream   program;     //!< the program text
    TextStream   initializer; //!< initial value (for variables)
    QCString     includeFile; //!< include file (2 arg of \\class, must be unique)
    QCString     includeName; //!< include name (3 arg of \\class)
    QCString     doc;         //!< documentation block (partly parsed)
    int          docLine;     //!< line number at which the documentation was found
    QCString     docFile;     //!< file in which the documentation was found
    QCString     brief;       //!< brief description (doc block)
    int          briefLine;   //!< line number at which the brief desc. was found
    QCString     briefFile;   //!< file in which the brief desc. was found
    QCString     inbodyDocs;  //!< documentation inside the body of a function
    int          inbodyLine;  //!< line number at which the body doc was found
    QCString     inbodyFile;  //!< file in which the body doc was found
    QCString     relates;     //!< related class (doc block)
    RelatesType  relatesType; //!< how relates is handled
    QCString     read;        //!< property read accessor
    QCString     write;       //!< property write accessor
    QCString     inside;      //!< name of the class in which documents are found
    QCString     exception;   //!< throw specification
    ArgumentList typeConstr;  //!< where clause (C#) for type constraints
    int          bodyLine;    //!< line number of the body in the source
    int          bodyColumn;  //!< column of the body in the source
    int          endBodyLine; //!< line number where the definition ends
    int          mGrpId;      //!< member group id
    std::vector<BaseInfo> extends; //!< list of base classes
    std::vector<Grouping> groups;  //!< list of groups this entry belongs to
    std::vector<const SectionInfo*> anchors; //!< list of anchors defined in this entry
    QCString	fileName;     //!< file this entry was extracted from
    int		startLine;    //!< start line of entry in the source
    int		startColumn;  //!< start column of entry in the source
    RefItemVector sli; //!< special lists (test/todo/bug/deprecated/..) this entry is in
    SrcLangExt  lang;         //!< programming language in which this entry was found
    bool        hidden;       //!< does this represent an entity that is hidden from the output
    bool        artificial;   //!< Artificially introduced item
    GroupDocType groupDocType;
    QCString    id;           //!< libclang id
    LocalToc    localToc;
    QCString    metaData;     //!< Slice metadata
    QCString    req;          //!< C++20 requires clause
    std::vector<std::string> qualifiers;  //!< qualifiers specified with the qualifier command

    /// return the command name used to define GROUPDOC_SEC
    const char *groupDocCmd() const
    {
      switch( groupDocType )
      {
        case GROUPDOC_NORMAL: return "\\defgroup";
        case GROUPDOC_ADD: return "\\addtogroup";
        case GROUPDOC_WEAK: return "\\weakgroup";
        default: return "unknown group command";
      }
    }
    Grouping::GroupPri_t groupingPri() const
    {
      if( !section.isGroupDoc() )
      {
        return Grouping::GROUPING_LOWEST;
      }
      switch( groupDocType )
      {
        case GROUPDOC_NORMAL: return Grouping::GROUPING_AUTO_DEF;
        case GROUPDOC_ADD:    return Grouping::GROUPING_AUTO_ADD;
        case GROUPDOC_WEAK:   return Grouping::GROUPING_AUTO_WEAK;
        default: return Grouping::GROUPING_LOWEST;
      }
    }

  private:
    Entry         *m_parent;    //!< parent node in the tree
    std::vector< std::shared_ptr<Entry> > m_sublist;
    FileDef       *m_fileDef;
};

typedef std::vector< std::shared_ptr<Entry> > EntryList;

#endif<|MERGE_RESOLUTION|>--- conflicted
+++ resolved
@@ -45,6 +45,7 @@
   OVERRIDE_ENTRY(bool,          bool, 1, directoryGraph       ) \
   OVERRIDE_ENTRY(bool,          bool, 1, collaborationGraph   ) \
   OVERRIDE_ENTRY(bool,          bool, 1, groupGraph           ) \
+  OVERRIDE_ENTRY(bool,          bool, 1, enumValues           ) \
   OVERRIDE_ENTRY(CLASS_GRAPH_t, int,  3, inheritanceGraph     )
 
 class CommandOverrides
@@ -185,21 +186,6 @@
     bool explicitExternal;    //!< explicitly defined as external?
     bool proto;               //!< prototype ?
     bool subGrouping;         //!< automatically group class members?
-<<<<<<< HEAD
-    bool callGraph;           //!< do we need to draw the call graph?
-    bool callerGraph;         //!< do we need to draw the caller graph?
-    bool referencedByRelation;//!< do we need to show the referenced by relation?
-    bool referencesRelation;  //!< do we need to show the references relation?
-    bool inlineSource;        //!< do we need to show the inline source?
-    bool includeGraph;        //!< do we need to draw the include graph?
-    bool includedByGraph;     //!< do we need to draw the included by graph?
-    bool directoryGraph;      //!< do we need to draw the directory graph?
-    bool collaborationGraph;  //!< do we need to draw the collaboration graph?
-    bool enumValues;          //!< do we need to show the enum values besides the mnemonics?
-    CLASS_GRAPH_t inheritanceGraph; //!< type of inheritance graph?
-    bool groupGraph;          //!< do we need to draw the group graph?
-=======
->>>>>>> ed34594f
     bool exported;            //!< is the symbol exported from a C++20 module
     CommandOverrides commandOverrides; //!< store info for commands whose default can be overridden
     Specifier    virt;        //!< virtualness of the entry
