--- conflicted
+++ resolved
@@ -5934,35 +5934,19 @@
       }
       break;
     case HTML_BOLD:
-<<<<<<< HEAD
-      handleStyleEnter(this,m_children,DocStyleChange::Bold,tagName,&g_token->attribs);
+      if (!g_token->emptyTag) handleStyleEnter(this,m_children,DocStyleChange::Bold,tagName,&g_token->attribs);
       break;
     case HTML_STRIKE:
-      handleStyleEnter(this,m_children,DocStyleChange::Strike,tagName,&g_token->attribs);
+      if (!g_token->emptyTag) handleStyleEnter(this,m_children,DocStyleChange::Strike,tagName,&g_token->attribs);
       break;
     case HTML_DEL:
-      handleStyleEnter(this,m_children,DocStyleChange::Del,tagName,&g_token->attribs);
+      if (!g_token->emptyTag) handleStyleEnter(this,m_children,DocStyleChange::Del,tagName,&g_token->attribs);
       break;
     case HTML_UNDERLINE:
-      handleStyleEnter(this,m_children,DocStyleChange::Underline,tagName,&g_token->attribs);
+      if (!g_token->emptyTag) handleStyleEnter(this,m_children,DocStyleChange::Underline,tagName,&g_token->attribs);
       break;
     case HTML_INS:
-      handleStyleEnter(this,m_children,DocStyleChange::Ins,tagName,&g_token->attribs);
-=======
-      if (!g_token->emptyTag) handleStyleEnter(this,m_children,DocStyleChange::Bold,&g_token->attribs);
-      break;
-    case HTML_STRIKE:
-      if (!g_token->emptyTag) handleStyleEnter(this,m_children,DocStyleChange::Strike,&g_token->attribs);
-      break;
-    case HTML_DEL:
-      if (!g_token->emptyTag) handleStyleEnter(this,m_children,DocStyleChange::Del,&g_token->attribs);
-      break;
-    case HTML_UNDERLINE:
-      if (!g_token->emptyTag) handleStyleEnter(this,m_children,DocStyleChange::Underline,&g_token->attribs);
-      break;
-    case HTML_INS:
-      if (!g_token->emptyTag) handleStyleEnter(this,m_children,DocStyleChange::Ins,&g_token->attribs);
->>>>>>> ff3fdb3a
+      if (!g_token->emptyTag) handleStyleEnter(this,m_children,DocStyleChange::Ins,tagName,&g_token->attribs);
       break;
     case HTML_CODE:
       if (g_token->emptyTag) break;
@@ -5979,54 +5963,29 @@
       }
       break;
     case HTML_EMPHASIS:
-<<<<<<< HEAD
-      handleStyleEnter(this,m_children,DocStyleChange::Italic,tagName,&g_token->attribs);
+      if (!g_token->emptyTag) handleStyleEnter(this,m_children,DocStyleChange::Italic,tagName,&g_token->attribs);
       break;
     case HTML_DIV:
-      handleStyleEnter(this,m_children,DocStyleChange::Div,tagName,&g_token->attribs);
+      if (!g_token->emptyTag) handleStyleEnter(this,m_children,DocStyleChange::Div,tagName,&g_token->attribs);
       break;
     case HTML_SPAN:
-      handleStyleEnter(this,m_children,DocStyleChange::Span,tagName,&g_token->attribs);
+      if (!g_token->emptyTag) handleStyleEnter(this,m_children,DocStyleChange::Span,tagName,&g_token->attribs);
       break;
     case HTML_SUB:
-      handleStyleEnter(this,m_children,DocStyleChange::Subscript,tagName,&g_token->attribs);
+      if (!g_token->emptyTag) handleStyleEnter(this,m_children,DocStyleChange::Subscript,tagName,&g_token->attribs);
       break;
     case HTML_SUP:
-      handleStyleEnter(this,m_children,DocStyleChange::Superscript,tagName,&g_token->attribs);
+      if (!g_token->emptyTag) handleStyleEnter(this,m_children,DocStyleChange::Superscript,tagName,&g_token->attribs);
       break;
     case HTML_CENTER:
-      handleStyleEnter(this,m_children,DocStyleChange::Center,tagName,&g_token->attribs);
+      if (!g_token->emptyTag) handleStyleEnter(this,m_children,DocStyleChange::Center,tagName,&g_token->attribs);
       break;
     case HTML_SMALL:
-      handleStyleEnter(this,m_children,DocStyleChange::Small,tagName,&g_token->attribs);
-      break;
-    case HTML_PRE:
-      handleStyleEnter(this,m_children,DocStyleChange::Preformatted,tagName,&g_token->attribs);
-=======
-      if (!g_token->emptyTag) handleStyleEnter(this,m_children,DocStyleChange::Italic,&g_token->attribs);
-      break;
-    case HTML_DIV:
-      if (!g_token->emptyTag) handleStyleEnter(this,m_children,DocStyleChange::Div,&g_token->attribs);
-      break;
-    case HTML_SPAN:
-      if (!g_token->emptyTag) handleStyleEnter(this,m_children,DocStyleChange::Span,&g_token->attribs);
-      break;
-    case HTML_SUB:
-      if (!g_token->emptyTag) handleStyleEnter(this,m_children,DocStyleChange::Subscript,&g_token->attribs);
-      break;
-    case HTML_SUP:
-      if (!g_token->emptyTag) handleStyleEnter(this,m_children,DocStyleChange::Superscript,&g_token->attribs);
-      break;
-    case HTML_CENTER:
-      if (!g_token->emptyTag) handleStyleEnter(this,m_children,DocStyleChange::Center,&g_token->attribs);
-      break;
-    case HTML_SMALL:
-      if (!g_token->emptyTag) handleStyleEnter(this,m_children,DocStyleChange::Small,&g_token->attribs);
+      if (!g_token->emptyTag) handleStyleEnter(this,m_children,DocStyleChange::Small,tagName,&g_token->attribs);
       break;
     case HTML_PRE:
       if (g_token->emptyTag) break;
-      handleStyleEnter(this,m_children,DocStyleChange::Preformatted,&g_token->attribs);
->>>>>>> ff3fdb3a
+      handleStyleEnter(this,m_children,DocStyleChange::Preformatted,tagName,&g_token->attribs);
       setInsidePreformatted(TRUE);
       doctokenizerYYsetInsidePre(TRUE);
       break;
