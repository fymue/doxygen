/******************************************************************************
 *
 * Copyright (C) 1997-2021 by Dimitri van Heesch.
 *
 * Permission to use, copy, modify, and distribute this software and its
 * documentation under the terms of the GNU General Public License is hereby
 * granted. No representations are made about the suitability of this software
 * for any purpose. It is provided "as is" without express or implied warranty.
 * See the GNU General Public License for more details.
 *
 * Documents produced by Doxygen are derivative works derived from the
 * input used in their production; they are not affected by this license.
 *
 */

#include <cstdlib>

#include "latexgen.h"
#include "config.h"
#include "message.h"
#include "doxygen.h"
#include "util.h"
#include "diagram.h"
#include "language.h"
#include "version.h"
#include "dot.h"
#include "dotcallgraph.h"
#include "dotclassgraph.h"
#include "dotdirdeps.h"
#include "dotgroupcollaboration.h"
#include "dotincldepgraph.h"
#include "pagedef.h"
#include "docparser.h"
#include "docnode.h"
#include "latexdocvisitor.h"
#include "dirdef.h"
#include "cite.h"
#include "groupdef.h"
#include "classlist.h"
#include "namespacedef.h"
#include "filename.h"
#include "resourcemgr.h"
#include "portable.h"
#include "fileinfo.h"
#include "utf8.h"
#include "datetime.h"
#include "portable.h"
#include "outputlist.h"

static QCString g_header;
static QCString g_footer;

LatexCodeGenerator::LatexCodeGenerator(TextStream *t,const QCString &relPath,const QCString &sourceFileName)
  : m_t(t), m_relPath(relPath), m_sourceFileName(sourceFileName)
{
}

LatexCodeGenerator::LatexCodeGenerator(TextStream *t) : m_t(t)
{
}

void LatexCodeGenerator::setRelativePath(const QCString &path)
{
  m_relPath = path;
}

void LatexCodeGenerator::setSourceFileName(const QCString &name)
{
  m_sourceFileName = name;
}

void LatexCodeGenerator::codify(const QCString &str)
{
  if (!str.isEmpty())
  {
    const char *p=str.data();
    char c;
    //char cs[5];
    int spacesToNextTabStop;
    int tabSize = Config_getInt(TAB_SIZE);
    static THREAD_LOCAL char *result = NULL;
    static THREAD_LOCAL int lresult = 0;
    int i;
    while ((c=*p))
    {
      switch(c)
      {
        case 0x0c: p++;  // remove ^L
                   break;
        case ' ':  *m_t << (m_doxyCodeLineOpen ? "\\ " : " ");
                   m_col++;
                   p++;
                   break;
        case '^':  *m_t <<"\\string^";
                   m_col++;
                   p++;
                   break;
        case '`':  *m_t <<"\\`{}";
                   m_col++;
                   p++;
                   break;
        case '\t': spacesToNextTabStop =
                         tabSize - (m_col%tabSize);
                   for (i = 0; i < spacesToNextTabStop; i++) *m_t << (m_doxyCodeLineOpen ? "\\ " : " ");
                   m_col+=spacesToNextTabStop;
                   p++;
                   break;
        case '\n': *m_t << '\n';
                   m_col=0;
                   p++;
                   break;
        default:
                   i=0;

#undef  COPYCHAR
// helper macro to copy a single utf8 character, dealing with multibyte chars.
#define COPYCHAR() do {                                           \
                     int bytes = getUTF8CharNumBytes(c);          \
                     if (lresult < (i + bytes + 1))               \
                     {                                            \
                       lresult += 512;                            \
                       result = static_cast<char *>(realloc(result, lresult)); \
                     }                                            \
                     for (int j=0; j<bytes && *p; j++)            \
                     {                                            \
                       result[i++]=*p++;                          \
                     }                                            \
                     m_col++;                                     \
                   } while(0)

                   // gather characters until we find whitespace or another special character
                   COPYCHAR();
                   while ((c=*p) &&
                          c!=0x0c && c!='\t' && c!='\n' && c!=' ' && c!='^'
                         )
                   {
                     COPYCHAR();
                   }
                   result[i]=0; // add terminator
                   filterLatexString(*m_t,result,
                                     m_insideTabbing, // insideTabbing
                                     true,  // insidePre
                                     false, // insideItem
                                     m_usedTableLevel>0, // insideTable
                                     false  // keepSpaces
                                    );
                   break;
      }
    }
  }
}


void LatexCodeGenerator::writeCodeLink(CodeSymbolType,
                                   const QCString &ref,const QCString &f,
                                   const QCString &anchor,const QCString &name,
                                   const QCString &)
{
  bool pdfHyperlinks = Config_getBool(PDF_HYPERLINKS);
  bool usePDFLatex   = Config_getBool(USE_PDFLATEX);
  uint32_t l = name.length();
  if (ref.isEmpty() && usePDFLatex && pdfHyperlinks)
  {
    *m_t << "\\mbox{\\hyperlink{";
    if (!f.isEmpty()) *m_t << stripPath(f);
    if (!f.isEmpty() && !anchor.isEmpty()) *m_t << "_";
    if (!anchor.isEmpty()) *m_t << anchor;
    *m_t << "}{";
    codify(name);
    *m_t << "}}";
  }
  else
  {
    codify(name);
  }
  m_col+=l;
}

void LatexCodeGenerator::writeLineNumber(const QCString &ref,const QCString &fileName,const QCString &anchor,int l,bool writeLineAnchor)
{
  bool usePDFLatex = Config_getBool(USE_PDFLATEX);
  bool pdfHyperlinks = Config_getBool(PDF_HYPERLINKS);
  if (!m_doxyCodeLineOpen)
  {
    *m_t << "\\DoxyCodeLine{";
    m_doxyCodeLineOpen = TRUE;
  }
  if (Config_getBool(SOURCE_BROWSER))
  {
    QCString lineNumber;
    lineNumber.sprintf("%05d",l);

    QCString lineAnchor;
    if (!m_sourceFileName.isEmpty())
    {
      lineAnchor.sprintf("_l%05d",l);
      lineAnchor.prepend(stripExtensionGeneral(m_sourceFileName, ".tex"));
    }
    bool showTarget = usePDFLatex && pdfHyperlinks && !lineAnchor.isEmpty() && writeLineAnchor;
    if (showTarget)
    {
      *m_t << "\\Hypertarget{" << stripPath(lineAnchor) << "}";
    }
    if (!fileName.isEmpty())
    {
      writeCodeLink(CodeSymbolType::Default,ref,fileName,anchor,lineNumber,QCString());
    }
    else
    {
      codify(lineNumber);
    }
    *m_t << "\\ ";
  }
  else
  {
    QCString lineNumber;
    lineNumber.sprintf("%05d",l);
    codify(lineNumber);
    *m_t << "\\ ";
  }
  m_col=0;
}


void LatexCodeGenerator::startCodeLine(bool)
{
  m_col=0;
  if (!m_doxyCodeLineOpen)
  {
    *m_t << "\\DoxyCodeLine{";
    m_doxyCodeLineOpen = TRUE;
  }
}

void LatexCodeGenerator::endCodeLine()
{
  if (m_doxyCodeLineOpen)
  {
    *m_t << "}";
    m_doxyCodeLineOpen = FALSE;
  }
  codify("\n");
}

void LatexCodeGenerator::startFontClass(const QCString &name)
{
  *m_t << "\\textcolor{" << name << "}{";
}

void LatexCodeGenerator::endFontClass()
{
  *m_t << "}";
}

void LatexCodeGenerator::startCodeFragment(const QCString &style)
{
  *m_t << "\n\\begin{" << style << "}{" << m_usedTableLevel << "}\n";
}

void LatexCodeGenerator::endCodeFragment(const QCString &style)
{
  //endCodeLine checks is there is still an open code line, if so closes it.
  endCodeLine();

  *m_t << "\\end{" << style << "}\n";
}


//-------------------------------

LatexGenerator::LatexGenerator()
  : OutputGenerator(Config_getString(LATEX_OUTPUT))
  , m_codeList(std::make_unique<OutputCodeList>())
{
  m_codeGen = m_codeList->add<LatexCodeGenerator>(&m_t);
}

LatexGenerator::LatexGenerator(const LatexGenerator &og) : OutputGenerator(og.m_dir)
{
  m_codeList           = std::make_unique<OutputCodeList>(*og.m_codeList);
  m_codeGen            = m_codeList->get<LatexCodeGenerator>();
  m_codeGen->setTextStream(&m_t);
  m_firstDescItem      = og.m_firstDescItem;
  m_disableLinks       = og.m_disableLinks;
  m_relPath            = og.m_relPath;
  m_indent             = og.m_indent;
  m_templateMemberItem = og.m_templateMemberItem;
  m_hierarchyLevel     = og.m_hierarchyLevel;
}

LatexGenerator &LatexGenerator::operator=(const LatexGenerator &og)
{
  if (this!=&og)
  {
    m_dir                = og.m_dir;
    m_codeList           = std::make_unique<OutputCodeList>(*og.m_codeList);
    m_codeGen            = m_codeList->get<LatexCodeGenerator>();
    m_codeGen->setTextStream(&m_t);
    m_firstDescItem      = og.m_firstDescItem;
    m_disableLinks       = og.m_disableLinks;
    m_relPath            = og.m_relPath;
    m_indent             = og.m_indent;
    m_templateMemberItem = og.m_templateMemberItem;
    m_hierarchyLevel     = og.m_hierarchyLevel;
  }
  return *this;
}

LatexGenerator::LatexGenerator(LatexGenerator &&og)
  : OutputGenerator(std::move(og))
{
  m_codeList           = std::exchange(og.m_codeList,std::unique_ptr<OutputCodeList>());
  m_codeGen            = m_codeList->get<LatexCodeGenerator>();
  m_codeGen->setTextStream(&m_t);
  m_firstDescItem      = std::exchange(og.m_firstDescItem,true);
  m_disableLinks       = std::exchange(og.m_disableLinks,false);
  m_relPath            = std::exchange(og.m_relPath,QCString());
  m_indent             = std::exchange(og.m_indent,0);
  m_templateMemberItem = std::exchange(og.m_templateMemberItem,false);
  m_hierarchyLevel     = og.m_hierarchyLevel;
}

LatexGenerator::~LatexGenerator()
{
}

void LatexGenerator::addCodeGen(OutputCodeList &list)
{
  list.add(OutputCodeList::OutputCodeVariant(LatexCodeGeneratorDefer(m_codeGen)));
}

static void writeLatexMakefile()
{
  bool generateBib = !CitationManager::instance().isEmpty();
  QCString fileName=Config_getString(LATEX_OUTPUT)+"/Makefile";
  std::ofstream f = Portable::openOutputStream(fileName);
  if (!f.is_open())
  {
    term("Could not open file %s for writing\n",qPrint(fileName));
  }
  TextStream t(&f);
  // inserted by KONNO Akihisa <konno@researchers.jp> 2002-03-05
  QCString latex_command = theTranslator->latexCommandName().quoted();
  QCString mkidx_command = Config_getString(MAKEINDEX_CMD_NAME).quoted();
  QCString bibtex_command = "bibtex";
  QCString manual_file = "refman";
  const int latex_count = 8;
  // end insertion by KONNO Akihisa <konno@researchers.jp> 2002-03-05
    t << "LATEX_CMD?=" << latex_command << "\n"
      << "MKIDX_CMD?=" << mkidx_command << "\n"
      << "BIBTEX_CMD?=" << bibtex_command << "\n"
      << "LATEX_COUNT?=" << latex_count << "\n"
      << "MANUAL_FILE?=" << manual_file << "\n"
      << "\n";
  if (!Config_getBool(USE_PDFLATEX)) // use plain old latex
  {
    t << "all: $(MANUAL_FILE).dvi\n"
      << "\n"
      << "ps: $(MANUAL_FILE).ps\n"
      << "\n"
      << "pdf: $(MANUAL_FILE).pdf\n"
      << "\n"
      << "ps_2on1: $(MANUAL_FILE).ps\n"
      << "\n"
      << "pdf_2on1: $(MANUAL_FILE).pdf\n"
      << "\n"
      << "$(MANUAL_FILE).ps: $(MANUAL_FILE).dvi\n"
      << "\tdvips -o $(MANUAL_FILE).ps $(MANUAL_FILE).dvi\n"
      << "\n";
    t << "$(MANUAL_FILE).pdf: $(MANUAL_FILE).ps\n";
    t << "\tps2pdf $(MANUAL_FILE).ps $(MANUAL_FILE).pdf\n\n";
    t << "$(MANUAL_FILE).dvi: clean $(MANUAL_FILE).tex doxygen.sty\n"
      << "\techo \"Running latex...\"\n"
      << "\t$(LATEX_CMD) $(MANUAL_FILE).tex\n"
      << "\techo \"Running makeindex...\"\n"
      << "\t$(MKIDX_CMD) $(MANUAL_FILE).idx\n";
    if (generateBib)
    {
      t << "\techo \"Running bibtex...\"\n";
      t << "\t$(BIBTEX_CMD) $(MANUAL_FILE)\n";
      t << "\techo \"Rerunning latex....\"\n";
      t << "\t$(LATEX_CMD) $(MANUAL_FILE).tex\n";
    }
    t << "\techo \"Rerunning latex....\"\n"
      << "\t$(LATEX_CMD) $(MANUAL_FILE).tex\n"
      << "\tlatex_count=$(LATEX_COUNT) ; \\\n"
      << "\twhile grep -E -s 'Rerun (LaTeX|to get cross-references right|to get bibliographical references right)' $(MANUAL_FILE).log && [ $$latex_count -gt 0 ] ;\\\n"
      << "\t    do \\\n"
      << "\t      echo \"Rerunning latex....\" ;\\\n"
      << "\t      $(LATEX_CMD) $(MANUAL_FILE).tex ; \\\n"
      << "\t      latex_count=`expr $$latex_count - 1` ;\\\n"
      << "\t    done\n"
      << "\t$(MKIDX_CMD) $(MANUAL_FILE).idx\n"
      << "\t$(LATEX_CMD) $(MANUAL_FILE).tex\n\n"
      << "$(MANUAL_FILE).ps: $(MANUAL_FILE).ps\n"
      << "\tpsnup -2 $(MANUAL_FILE).ps >$(MANUAL_FILE).ps\n"
      << "\n"
      << "$(MANUAL_FILE).pdf: $(MANUAL_FILE).ps\n"
      << "\tps2pdf $(MANUAL_FILE).ps $(MANUAL_FILE).pdf\n";
  }
  else // use pdflatex for higher quality output
  {
    t << "all: $(MANUAL_FILE).pdf\n\n"
      << "pdf: $(MANUAL_FILE).pdf\n\n";
    t << "$(MANUAL_FILE).pdf: clean $(MANUAL_FILE).tex\n";
    t << "\t$(LATEX_CMD) $(MANUAL_FILE)\n";
    t << "\t$(MKIDX_CMD) $(MANUAL_FILE).idx\n";
    if (generateBib)
    {
      t << "\t$(BIBTEX_CMD) $(MANUAL_FILE)\n";
      t << "\t$(LATEX_CMD) $(MANUAL_FILE)\n";
    }
    t << "\t$(LATEX_CMD) $(MANUAL_FILE)\n"
      << "\tlatex_count=$(LATEX_COUNT) ; \\\n"
      << "\twhile grep -E -s 'Rerun (LaTeX|to get cross-references right|to get bibliographical references right)' $(MANUAL_FILE).log && [ $$latex_count -gt 0 ] ;\\\n"
      << "\t    do \\\n"
      << "\t      echo \"Rerunning latex....\" ;\\\n"
      << "\t      $(LATEX_CMD) $(MANUAL_FILE) ;\\\n"
      << "\t      latex_count=`expr $$latex_count - 1` ;\\\n"
      << "\t    done\n"
      << "\t$(MKIDX_CMD) $(MANUAL_FILE).idx\n"
      << "\t$(LATEX_CMD) $(MANUAL_FILE)\n\n";
  }

  t << "\n"
    << "clean:\n"
    << "\trm -f "
    << "*.ps *.dvi *.aux *.toc *.idx *.ind *.ilg *.log *.out *.brf *.blg *.bbl $(MANUAL_FILE).pdf\n";
}

static void writeMakeBat()
{
#if defined(_MSC_VER)
  QCString dir=Config_getString(LATEX_OUTPUT);
  QCString fileName=dir+"/make.bat";
  QCString latex_command = theTranslator->latexCommandName().quoted();
  QCString mkidx_command = Config_getString(MAKEINDEX_CMD_NAME).quoted();
  QCString bibtex_command = "bibtex";
  QCString manual_file = "refman";
  const int latex_count = 8;
  bool generateBib = !CitationManager::instance().isEmpty();
  std::ofstream t = Portable::openOutputStream(fileName);
  if (!t.is_open())
  {
    term("Could not open file %s for writing\n",qPrint(fileName));
  }
  t << "pushd %~dp0\r\n";
  t << "if not %errorlevel% == 0 goto :end\r\n";
  t << "\r\n";
  t << "set ORG_LATEX_CMD=%LATEX_CMD%\r\n";
  t << "set ORG_MKIDX_CMD=%MKIDX_CMD%\r\n";
  t << "set ORG_BIBTEX_CMD=%BIBTEX_CMD%\r\n";
  t << "set ORG_LATEX_COUNT=%LATEX_COUNT%\r\n";
  t << "set ORG_MANUAL_FILE=%MANUAL_FILE%\r\n";
  t << "if \"X\"%LATEX_CMD% == \"X\" set LATEX_CMD=" << latex_command << "\r\n";
  t << "if \"X\"%MKIDX_CMD% == \"X\" set MKIDX_CMD=" << mkidx_command << "\r\n";
  t << "if \"X\"%BIBTEX_CMD% == \"X\" set BIBTEX_CMD=" << bibtex_command << "\r\n";
  t << "if \"X\"%LATEX_COUNT% == \"X\" set LATEX_COUNT=" << latex_count << "\r\n";
  t << "if \"X\"%MANUAL_FILE% == \"X\" set MANUAL_FILE=" << manual_file << "\r\n";
  t << "\r\n";
  t << "del /s /f *.ps *.dvi *.aux *.toc *.idx *.ind *.ilg *.log *.out *.brf *.blg *.bbl %MANUAL_FILE%.pdf\r\n\r\n";
  t << "\r\n";
  if (!Config_getBool(USE_PDFLATEX)) // use plain old latex
  {
    t << "%LATEX_CMD% %MANUAL_FILE%.tex\r\n";
    t << "echo ----\r\n";
    t << "%MKIDX_CMD% %MANUAL_FILE%.idx\r\n";
    if (generateBib)
    {
      t << "%BIBTEX_CMD% %MANUAL_FILE%\r\n";
      t << "echo ----\r\n";
      t << "\t%LATEX_CMD% %MANUAL_FILE%.tex\r\n";
    }
    t << "setlocal enabledelayedexpansion\r\n";
    t << "set count=%LAT#EX_COUNT%\r\n";
    t << ":repeat\r\n";
    t << "set content=X\r\n";
    t << "for /F \"tokens=*\" %%T in ( 'findstr /C:\"Rerun LaTeX\" %MANUAL_FILE%.log' ) do set content=\"%%~T\"\r\n";
    t << "if !content! == X for /F \"tokens=*\" %%T in ( 'findstr /C:\"Rerun to get cross-references right\" %MANUAL_FILE%.log' ) do set content=\"%%~T\"\r\n";
    t << "if !content! == X for /F \"tokens=*\" %%T in ( 'findstr /C:\"Rerun to get bibliographical references right\" %MANUAL_FILE%.log' ) do set content=\"%%~T\"\r\n";
    t << "if !content! == X goto :skip\r\n";
    t << "set /a count-=1\r\n";
    t << "if !count! EQU 0 goto :skip\r\n\r\n";
    t << "echo ----\r\n";
    t << "%LATEX_CMD% %MANUAL_FILE%.tex\r\n";
    t << "goto :repeat\r\n";
    t << ":skip\r\n";
    t << "endlocal\r\n";
    t << "%MKIDX_CMD% %MANUAL_FILE%.idx\r\n";
    t << "%LATEX_CMD% %MANUAL_FILE%.tex\r\n";
    t << "dvips -o %MANUAL_FILE%.ps %MANUAL_FILE%.dvi\r\n";
    t << Portable::ghostScriptCommand();
    t << " -q -dNOPAUSE -dBATCH -sDEVICE=pdfwrite "
         "-sOutputFile=%MANUAL_FILE%.pdf -c save pop -f %MANUAL_FILE%.ps\r\n";
  }
  else // use pdflatex
  {
    t << "%LATEX_CMD% %MANUAL_FILE%\r\n";
    t << "echo ----\r\n";
    t << "%MKIDX_CMD% %MANUAL_FILE%.idx\r\n";
    if (generateBib)
    {
      t << "%BIBTEX_CMD% %MANUAL_FILE%\r\n";
      t << "%LATEX_CMD% %MANUAL_FILE%\r\n";
    }
    t << "echo ----\r\n";
    t << "%LATEX_CMD% %MANUAL_FILE%\r\n\r\n";
    t << "setlocal enabledelayedexpansion\r\n";
    t << "set count=%LATEX_COUNT%\r\n";
    t << ":repeat\r\n";
    t << "set content=X\r\n";
    t << "for /F \"tokens=*\" %%T in ( 'findstr /C:\"Rerun LaTeX\" %MANUAL_FILE%.log' ) do set content=\"%%~T\"\r\n";
    t << "if !content! == X for /F \"tokens=*\" %%T in ( 'findstr /C:\"Rerun to get cross-references right\" %MANUAL_FILE%.log' ) do set content=\"%%~T\"\r\n";
    t << "if !content! == X for /F \"tokens=*\" %%T in ( 'findstr /C:\"Rerun to get bibliographical references right\" %MANUAL_FILE%.log' ) do set content=\"%%~T\"\r\n";
    t << "if !content! == X goto :skip\r\n";
    t << "set /a count-=1\r\n";
    t << "if !count! EQU 0 goto :skip\r\n\r\n";
    t << "echo ----\r\n";
    t << "%LATEX_CMD% %MANUAL_FILE%\r\n";
    t << "goto :repeat\r\n";
    t << ":skip\r\n";
    t << "endlocal\r\n";
    t << "%MKIDX_CMD% %MANUAL_FILE%.idx\r\n";
    t << "%LATEX_CMD% %MANUAL_FILE%\r\n";
  }
  t<< "\r\n";
  t<< "@REM reset environment\r\n";
  t<< "popd\r\n";
  t<< "set LATEX_CMD=%ORG_LATEX_CMD%\r\n";
  t<< "set ORG_LATEX_CMD=\r\n";
  t<< "set MKIDX_CMD=%ORG_MKIDX_CMD%\r\n";
  t<< "set ORG_MKIDX_CMD=\r\n";
  t<< "set BIBTEX_CMD=%ORG_BIBTEX_CMD%\r\n";
  t<< "set ORG_BIBTEX_CMD=\r\n";
  t<< "set MANUAL_FILE=%ORG_MANUAL_FILE%\r\n";
  t<< "set ORG_MANUAL_FILE=\r\n";
  t<< "set LATEX_COUNT=%ORG_LATEX_COUNT%\r\n";
  t<< "set ORG_LATEX_COUNT=\r\n";
  t<< "\r\n";
  t<< ":end\r\n";
#endif
}

void LatexGenerator::init()
{
  QCString dname = Config_getString(LATEX_OUTPUT);
  Dir d(dname.str());
  if (!d.exists() && !d.mkdir(dname.str()))
  {
    term("Could not create output directory %s\n",qPrint(dname));
  }

  if (!Config_getString(LATEX_HEADER).isEmpty())
  {
    g_header=fileToString(Config_getString(LATEX_HEADER));
    //printf("g_header='%s'\n",qPrint(g_header));
  }
  else
  {
    g_header = ResourceMgr::instance().getAsString("header.tex");
  }
  if (!Config_getString(LATEX_FOOTER).isEmpty())
  {
    g_footer=fileToString(Config_getString(LATEX_FOOTER));
    //printf("g_footer='%s'\n",qPrint(g_footer));
  }
  else
  {
    g_footer = ResourceMgr::instance().getAsString("footer.tex");
  }

  writeLatexMakefile();
  writeMakeBat();

  createSubDirs(d);
}

void LatexGenerator::cleanup()
{
  QCString dname = Config_getString(LATEX_OUTPUT);
  Dir d(dname.str());
  clearSubDirs(d);
}

static void writeDefaultStyleSheet(TextStream &t)
{
  t << ResourceMgr::instance().getAsString("doxygen.sty");
}

void LatexGenerator::writeHeaderFile(TextStream &t)
{
  t << "% Latex header for doxygen " << getDoxygenVersion() << "\n";
  t << ResourceMgr::instance().getAsString("header.tex");
}

void LatexGenerator::writeFooterFile(TextStream &t)
{
  t << "% Latex footer for doxygen " << getDoxygenVersion() << "\n";
  t << ResourceMgr::instance().getAsString("footer.tex");
}

void LatexGenerator::writeStyleSheetFile(TextStream &t)
{
  t << "% stylesheet for doxygen " << getDoxygenVersion() << "\n";
  writeDefaultStyleSheet(t);
}

void LatexGenerator::startFile(const QCString &name,const QCString &,const QCString &,int,int hierarchyLevel)
{
#if 0
  setEncoding(Config_getString(LATEX_OUTPUT_ENCODING));
#endif
  QCString fileName=name;
  m_hierarchyLevel = hierarchyLevel;
  m_relPath = relativePathToRoot(fileName);
  if (!fileName.endsWith(".tex") && !fileName.endsWith(".sty")) fileName+=".tex";
  startPlainFile(fileName);
  m_codeGen->setRelativePath(m_relPath);
  m_codeGen->setSourceFileName(stripPath(fileName));
}

void LatexGenerator::endFile()
{
  endPlainFile();
  m_codeGen->setSourceFileName("");
}

//void LatexGenerator::writeIndex()
//{
//  startFile("refman.tex");
//}

void LatexGenerator::startProjectNumber()
{
  m_t << "\\\\[1ex]\\large ";
}

static QCString extraLatexStyleSheet()
{
  QCString result;
  const StringVector &extraLatexStyles = Config_getList(LATEX_EXTRA_STYLESHEET);
  for (const auto &fileName : extraLatexStyles)
  {
    if (!fileName.empty())
    {
      FileInfo fi(fileName);
      if (fi.exists())
      {
        result += "\\usepackage{";
        if (checkExtension(fi.fileName().c_str(), LATEX_STYLE_EXTENSION))
        {
          // strip the extension, it will be added by the usepackage in the tex conversion process
          result += stripExtensionGeneral(fi.fileName().c_str(), LATEX_STYLE_EXTENSION);
        }
        else
        {
          result += fi.fileName();
        }
        result += "}\n";
      }
    }
  }
  return result;
}

static QCString makeIndex()
{
  QCString result;
  QCString latex_mkidx_command = Config_getString(LATEX_MAKEINDEX_CMD);
  if (!latex_mkidx_command.isEmpty())
  {
    if (latex_mkidx_command[0] == '\\')
      result += latex_mkidx_command;
    else
      result += "\\"+latex_mkidx_command;
  }
  else
  {
    result += "\\makeindex";
  }
  return result;
}

static QCString substituteLatexKeywords(const QCString &str,
                                        const QCString &title)
{
  bool compactLatex = Config_getBool(COMPACT_LATEX);
  bool pdfHyperlinks = Config_getBool(PDF_HYPERLINKS);
  bool usePdfLatex = Config_getBool(USE_PDFLATEX);
  bool latexBatchmode = Config_getBool(LATEX_BATCHMODE);
  QCString paperType = Config_getEnumAsString(PAPER_TYPE);

  QCString style = Config_getString(LATEX_BIB_STYLE);
  if (style.isEmpty())
  {
    style="plain";
  }

  TextStream tg;
  bool timeStamp = Config_getBool(LATEX_TIMESTAMP);
  QCString generatedBy;
  if (timeStamp)
  {
    generatedBy = theTranslator->trGeneratedAt(dateToString(DateTimeType::DateTime).data(),
                                               Config_getString(PROJECT_NAME).data());
  }
  else
  {
    generatedBy = theTranslator->trGeneratedBy();
  }
  filterLatexString(tg, generatedBy,
                    false, // insideTabbing
                    false, // insidePre
                    false, // insideItem
                    false, // insideTable
                    false  // keepSpaces
                   );
  generatedBy = tg.str();

  QCString latexFontenc = theTranslator->latexFontenc();

  QCString latexEmojiDirectory = Config_getString(LATEX_EMOJI_DIRECTORY);
  if (latexEmojiDirectory.isEmpty()) latexEmojiDirectory = ".";
  latexEmojiDirectory = substitute(latexEmojiDirectory,"\\","/");

  TextStream tg1;
  writeExtraLatexPackages(tg1);
  QCString extraLatexPackages = tg1.str();

  TextStream tg2;
  writeLatexSpecialFormulaChars(tg2);
  QCString latexSpecialFormulaChars = tg2.str();

  QCString formulaMacrofile = Config_getString(FORMULA_MACROFILE);
  QCString stripMacroFile;
  if (!formulaMacrofile.isEmpty())
  {
    FileInfo fi(formulaMacrofile.str());
    formulaMacrofile=fi.absFilePath();
    stripMacroFile = fi.fileName();
    copyFile(formulaMacrofile,Config_getString(LATEX_OUTPUT) + "/" + stripMacroFile);
  }

  QCString projectNumber = Config_getString(PROJECT_NUMBER);

  // first substitute generic keywords
  QCString result = substituteKeywords(str,title,
        convertToLaTeX(Config_getString(PROJECT_NAME),false),
        convertToLaTeX(projectNumber,false),
        convertToLaTeX(Config_getString(PROJECT_BRIEF),false));

  // additional LaTeX only keywords
  result = substituteKeywords(result,
  {
    // keyword                     value getter
    { "$latexdocumentpre",         [&]() { return theTranslator->latexDocumentPre();            } },
    { "$latexdocumentpost",        [&]() { return theTranslator->latexDocumentPost();           } },
    { "$generatedby",              [&]() { return generatedBy;                                  } },
    { "$latexbibstyle",            [&]() { return style;                                        } },
    { "$latexcitereference",       [&]() { return theTranslator->trCiteReferences();            } },
    { "$latexbibfiles",            [&]() { return CitationManager::instance().latexBibFiles();  } },
    { "$papertype",                [&]() { return paperType+"paper";                            } },
    { "$extralatexstylesheet",     [&]() { return extraLatexStyleSheet();                       } },
    { "$languagesupport",          [&]() { return theTranslator->latexLanguageSupportCommand(); } },
    { "$latexfontenc",             [&]() { return latexFontenc;                                 } },
    { "$latexfont",                [&]() { return theTranslator->latexFont();                   } },
    { "$latexemojidirectory",      [&]() { return latexEmojiDirectory;                          } },
    { "$makeindex",                [&]() { return makeIndex();                                  } },
    { "$extralatexpackages",       [&]() { return extraLatexPackages;                           } },
    { "$latexspecialformulachars", [&]() { return latexSpecialFormulaChars;                     } },
    { "$formulamacrofile",         [&]() { return stripMacroFile;                               } }
  });

  static const SelectionMarkerInfo latexMarkerInfo = { '%', "%%BEGIN ",8 ,"%%END ",6, "",0 };

  // remove conditional blocks
  result = selectBlocks(result,
  {
    // marker              is enabled
    { "CITATIONS_PRESENT", !CitationManager::instance().isEmpty() },
    { "COMPACT_LATEX",     compactLatex                           },
    { "PDF_HYPERLINKS",    pdfHyperlinks                          },
    { "USE_PDFLATEX",      usePdfLatex                            },
    { "LATEX_TIMESTAMP",   timeStamp                              },
    { "LATEX_BATCHMODE",   latexBatchmode                         },
    { "LATEX_FONTENC",     !latexFontenc.isEmpty()                },
    { "FORMULA_MACROFILE", !formulaMacrofile.isEmpty()            },
    { "PROJECT_NUMBER",    !projectNumber.isEmpty()               }
  },latexMarkerInfo);

  result = removeEmptyLines(result);

  return result;
}

void LatexGenerator::startIndexSection(IndexSection is)
{
  bool compactLatex = Config_getBool(COMPACT_LATEX);
  switch (is)
  {
    case IndexSection::isTitlePageStart:
      m_t << substituteLatexKeywords(g_header,convertToLaTeX(Config_getString(PROJECT_NAME),m_codeGen->insideTabbing()));
      break;
    case IndexSection::isTitlePageAuthor:
      break;
    case IndexSection::isMainPage:
      break;
    case IndexSection::isModuleIndex:
      if (compactLatex) m_t << "\\doxysection"; else m_t << "\\chapter";
      m_t << "{"; //Module Index}\n"
      break;
    case IndexSection::isDirIndex:
      if (compactLatex) m_t << "\\doxysection"; else m_t << "\\chapter";
      m_t << "{"; //Directory Index}\n"
      break;
    case IndexSection::isNamespaceIndex:
      if (compactLatex) m_t << "\\doxysection"; else m_t << "\\chapter";
      m_t << "{"; //Namespace Index}\n"
      break;
    case IndexSection::isConceptIndex:
      if (compactLatex) m_t << "\\doxysection"; else m_t << "\\chapter";
      m_t << "{"; //Concept Index}\n"
      break;
    case IndexSection::isClassHierarchyIndex:
      if (compactLatex) m_t << "\\doxysection"; else m_t << "\\chapter";
      m_t << "{"; //Hierarchical Index}\n"
      break;
    case IndexSection::isCompoundIndex:
      if (compactLatex) m_t << "\\doxysection"; else m_t << "\\chapter";
      m_t << "{"; //Annotated Compound Index}\n"
      break;
    case IndexSection::isFileIndex:
      if (compactLatex) m_t << "\\doxysection"; else m_t << "\\chapter";
      m_t << "{"; //Annotated File Index}\n"
      break;
    case IndexSection::isPageIndex:
      if (compactLatex) m_t << "\\doxysection"; else m_t << "\\chapter";
      m_t << "{"; //Annotated Page Index}\n"
      break;
    case IndexSection::isModuleDocumentation:
      {
        for (const auto &gd : *Doxygen::groupLinkedMap)
        {
          if (!gd->isReference())
          {
            if (compactLatex) m_t << "\\doxysection"; else m_t << "\\chapter";
            m_t << "{"; //Module Documentation}\n";
            break;
          }
        }
      }
      break;
    case IndexSection::isDirDocumentation:
      {
        for (const auto &dd : *Doxygen::dirLinkedMap)
        {
          if (dd->isLinkableInProject())
          {
            if (compactLatex) m_t << "\\doxysection"; else m_t << "\\chapter";
            m_t << "{"; //Module Documentation}\n";
            break;
          }
        }
      }
      break;
    case IndexSection::isNamespaceDocumentation:
      {
        for (const auto &nd : *Doxygen::namespaceLinkedMap)
        {
          if (nd->isLinkableInProject() && !nd->isAlias())
          {
            if (compactLatex) m_t << "\\doxysection"; else m_t << "\\chapter";
            m_t << "{"; // Namespace Documentation}\n":
            break;
          }
        }
      }
      break;
    case IndexSection::isConceptDocumentation:
      {
        for (const auto &cd : *Doxygen::conceptLinkedMap)
        {
          if (cd->isLinkableInProject() && !cd->isAlias())
          {
            if (compactLatex) m_t << "\\doxysection"; else m_t << "\\chapter";
            m_t << "{"; // Concept Documentation}\n":
            break;
          }
        }
      }
      break;
    case IndexSection::isClassDocumentation:
      {
        for (const auto &cd : *Doxygen::classLinkedMap)
        {
          if (cd->isLinkableInProject() &&
              cd->templateMaster()==0 &&
              !cd->isEmbeddedInOuterScope() &&
              !cd->isAlias()
             )
          {
            if (compactLatex) m_t << "\\doxysection"; else m_t << "\\chapter";
            m_t << "{"; //Compound Documentation}\n";
            break;
          }
        }
      }
      break;
    case IndexSection::isFileDocumentation:
      {
        bool isFirst=TRUE;
        for (const auto &fn : *Doxygen::inputNameLinkedMap)
        {
          for (const auto &fd : *fn)
          {
            if (fd->isLinkableInProject() || fd->generateSourceFile())
            {
              if (isFirst)
              {
                if (compactLatex) m_t << "\\doxysection"; else m_t << "\\chapter";
                m_t << "{"; //File Documentation}\n";
                isFirst=FALSE;
                break;
              }
            }
          }
        }
      }
      break;
    case IndexSection::isExampleDocumentation:
      {
        if (compactLatex) m_t << "\\doxysection"; else m_t << "\\chapter";
        m_t << "{"; //Example Documentation}\n";
      }
      break;
    case IndexSection::isPageDocumentation:
      break;
    case IndexSection::isPageDocumentation2:
      break;
    case IndexSection::isEndIndex:
      break;
  }
}

void LatexGenerator::endIndexSection(IndexSection is)
{
  switch (is)
  {
    case IndexSection::isTitlePageStart:
      break;
    case IndexSection::isTitlePageAuthor:
      break;
    case IndexSection::isMainPage:
      {
        if (Doxygen::mainPage)
        {
          writePageLink(Doxygen::mainPage->getOutputFileBase(), FALSE);
        }
      }
      break;
    case IndexSection::isModuleIndex:
      m_t << "}\n\\input{modules}\n";
      break;
    case IndexSection::isDirIndex:
      m_t << "}\n\\input{dirs}\n";
      break;
    case IndexSection::isNamespaceIndex:
      m_t << "}\n\\input{namespaces}\n";
      break;
    case IndexSection::isConceptIndex:
      m_t << "}\n\\input{concepts}\n";
      break;
    case IndexSection::isClassHierarchyIndex:
      m_t << "}\n\\input{hierarchy}\n";
      break;
    case IndexSection::isCompoundIndex:
      m_t << "}\n\\input{annotated}\n";
      break;
    case IndexSection::isFileIndex:
      m_t << "}\n\\input{files}\n";
      break;
    case IndexSection::isPageIndex:
      m_t << "}\n\\input{pages}\n";
      break;
    case IndexSection::isModuleDocumentation:
      {
        m_t << "}\n";
        for (const auto &gd : *Doxygen::groupLinkedMap)
        {
          if (!gd->isReference() && !gd->isASubGroup())
          {
            writePageLink(gd->getOutputFileBase(), FALSE);
          }
        }
      }
      break;
    case IndexSection::isDirDocumentation:
      {
        bool found=FALSE;
        for (const auto &dd : *Doxygen::dirLinkedMap)
        {
          if (dd->isLinkableInProject())
          {
            if (!found)
            {
              m_t << "}\n";
              found = TRUE;
            }
            m_t << "\\input{" << dd->getOutputFileBase() << "}\n";
          }
        }
      }
      break;
    case IndexSection::isNamespaceDocumentation:
      {
        bool found=FALSE;
        for (const auto &nd : *Doxygen::namespaceLinkedMap)
        {
          if (nd->isLinkableInProject() && !nd->isAlias())
          {
            if (!found)
            {
              m_t << "}\n";
              found=true;
            }
            m_t << "\\input{" << nd->getOutputFileBase() << "}\n";
          }
        }
      }
      break;
    case IndexSection::isConceptDocumentation:
      {
        bool found=FALSE;
        for (const auto &cd : *Doxygen::conceptLinkedMap)
        {
          if (cd->isLinkableInProject() && !cd->isAlias())
          {
            if (!found)
            {
              m_t << "}\n";
              found=true;
            }
            m_t << "\\input{" << cd->getOutputFileBase() << "}\n";
          }
        }
      }
      break;
    case IndexSection::isClassDocumentation:
      {
        bool found=FALSE;
        for (const auto &cd : *Doxygen::classLinkedMap)
        {
          if (cd->isLinkableInProject() &&
              cd->templateMaster()==0 &&
             !cd->isEmbeddedInOuterScope() &&
             !cd->isAlias()
             )
          {
            if (!found)
            {
              m_t << "}\n"; // end doxysection or chapter title
              found=TRUE;
            }
            m_t << "\\input{" << cd->getOutputFileBase() << "}\n";
          }
        }
      }
      break;
    case IndexSection::isFileDocumentation:
      {
        bool isFirst=TRUE;
        for (const auto &fn : *Doxygen::inputNameLinkedMap)
        {
          for (const auto &fd : *fn)
          {
            if (fd->isLinkableInProject())
            {
              if (isFirst)
              {
                m_t << "}\n"; // end doxysection or chapter title
              }
              isFirst=FALSE;
              m_t << "\\input{" << fd->getOutputFileBase() << "}\n";
            }
            if (fd->generateSourceFile())
            {
              if (isFirst)
              {
                m_t << "}\n"; // end doxysection or chapter title
              }
              isFirst=FALSE;
              m_t << "\\input{" << fd->getSourceFileBase() << "}\n";
            }
          }
        }
      }
      break;
    case IndexSection::isExampleDocumentation:
      {
        m_t << "}\n";
        for (const auto &pd : *Doxygen::exampleLinkedMap)
        {
          m_t << "\\input{" << pd->getOutputFileBase() << "}\n";
        }
      }
      break;
    case IndexSection::isPageDocumentation:
      {
        for (const auto &pd : *Doxygen::pageLinkedMap)
        {
          if (!pd->getGroupDef() && !pd->isReference() && !pd->hasParentPage()
            && pd->name() != "citelist" && Doxygen::mainPage.get() != pd.get())
          {
            writePageLink(pd->getOutputFileBase(), FALSE);
          }
        }
      }
      break;
    case IndexSection::isPageDocumentation2:
      break;
    case IndexSection::isEndIndex:
      m_t << substituteLatexKeywords(g_footer,convertToLaTeX(Config_getString(PROJECT_NAME),m_codeGen->insideTabbing()));
      break;
  }
}

void LatexGenerator::writePageLink(const QCString &name, bool /*first*/)
{
  //bool &compactLatex = Config_getBool(COMPACT_LATEX);
  // next is remove for bug615957
  //if (compactLatex || first) m_t << "\\input" ; else m_t << "\\include";
  m_t << "\\input" ;
  m_t << "{" << name << "}\n";
}

void LatexGenerator::writeStyleInfo(int part)
{
  if (part > 0)
    return;

  startPlainFile("doxygen.sty");
  writeDefaultStyleSheet(m_t);
  endPlainFile();

  // workaround for the problem caused by change in LaTeX in version 2019
  // in the unmaintained tabu package
  startPlainFile("tabu_doxygen.sty");
  m_t << ResourceMgr::instance().getAsString("tabu_doxygen.sty");
  endPlainFile();
  startPlainFile("longtable_doxygen.sty");
  m_t << ResourceMgr::instance().getAsString("longtable_doxygen.sty");
  endPlainFile();
}

void LatexGenerator::startParagraph(const QCString &)
{
  m_t << "\n" << "\n";
}

void LatexGenerator::endParagraph()
{
  m_t << "\n" << "\n";
}

void LatexGenerator::writeString(const QCString &text)
{
  m_t << text;
}

void LatexGenerator::startIndexItem(const QCString &ref,const QCString &fn)
{
  m_t << "\\item ";
  if (ref.isEmpty() && !fn.isEmpty())
  {
    m_t << "\\contentsline{section}{";
  }
}

void LatexGenerator::endIndexItem(const QCString &ref,const QCString &fn)
{
  if (ref.isEmpty() && !fn.isEmpty())
  {
    m_t << "}{\\pageref{" << stripPath(fn) << "}}{}\n";
  }
}

void LatexGenerator::writeStartAnnoItem(const QCString &,const QCString &,
                                        const QCString &path,const QCString &name)
{
  m_t << "\\item\\contentsline{section}\\textbf{ ";
  if (!path.isEmpty()) docify(path);
  docify(name);
  m_t << "} ";
}

void LatexGenerator::startIndexKey()
{
  m_t << "\\item\\contentsline{section}{";
}

void LatexGenerator::endIndexKey()
{
}

void LatexGenerator::startIndexValue(bool hasBrief)
{
  m_t << " ";
  if (hasBrief) m_t << "\\\\*";
}

void LatexGenerator::endIndexValue(const QCString &name,bool /*hasBrief*/)
{
  //if (hasBrief) m_t << ")";
  m_t << "}{\\pageref{" << stripPath(name) << "}}{}\n";
}

//void LatexGenerator::writeClassLink(const QCString &,const QCString &,
//                                    const QCString &,const QCString &name)
//{
//  m_t << "\\textbf{ ";
//  docify(name);
//  m_t << "}";
//}

void LatexGenerator::startTextLink(const QCString &f,const QCString &anchor)
{
  bool pdfHyperlinks = Config_getBool(PDF_HYPERLINKS);
  if (!m_disableLinks && pdfHyperlinks)
  {
    m_t << "\\mbox{\\hyperlink{";
    if (!f.isEmpty()) m_t << stripPath(f);
    if (!anchor.isEmpty()) m_t << "_" << anchor;
    m_t << "}{";
  }
  else
  {
    m_t << "\\textbf{ ";
  }
}

void LatexGenerator::endTextLink()
{
  bool pdfHyperlinks = Config_getBool(PDF_HYPERLINKS);
  if (!m_disableLinks && pdfHyperlinks)
  {
    m_t << "}";
  }
  m_t << "}";
}

static QCString objectLinkToString(const QCString &ref, const QCString &f,
                                    const QCString &anchor, const QCString &text,
                                    bool insideTabbing,bool disableLinks)
{
  bool pdfHyperlinks = Config_getBool(PDF_HYPERLINKS);
  QCString result;
  if (!disableLinks && ref.isEmpty() && pdfHyperlinks)
  {
    result += "\\mbox{\\hyperlink{";
    if (!f.isEmpty()) result += stripPath(f);
    if (!f.isEmpty() && !anchor.isEmpty()) result += "_";
    if (!anchor.isEmpty()) result += anchor;
    result += "}{";
    result += convertToLaTeX(text,insideTabbing);
    result += "}}";
  }
  else
  {
    result += "\\textbf{ ";
    result += convertToLaTeX(text,insideTabbing);
    result += "}";
  }
  return result;
}

void LatexGenerator::writeObjectLink(const QCString &ref, const QCString &f,
                                     const QCString &anchor, const QCString &text)
{
  m_t << objectLinkToString(ref,f,anchor,text,m_codeGen->insideTabbing(),m_disableLinks);
}

void LatexGenerator::startPageRef()
{
  m_t << " \\doxyref{}{";
}

void LatexGenerator::endPageRef(const QCString &clname, const QCString &anchor)
{
  m_t << "}{";
  if (!clname.isEmpty()) m_t << clname;
  if (!anchor.isEmpty()) m_t << "_" << anchor;
  m_t << "}";
}


void LatexGenerator::startTitleHead(const QCString &fileName)
{
  int hierarchyLevel = m_hierarchyLevel;
  if (Config_getBool(COMPACT_LATEX))
  {
    ++hierarchyLevel;
  }

  if (hierarchyLevel < 0)
    m_t << "\\chapter{";
  else
    m_t << "\\doxy" << QCString("sub").repeat(hierarchyLevel) << "section{";
}

void LatexGenerator::endTitleHead(const QCString &fileName,const QCString &name)
{
  m_t << "}\n";
<<<<<<< HEAD

  bool pdfHyperlinks = Config_getBool(PDF_HYPERLINKS);
  bool usePDFLatex   = Config_getBool(USE_PDFLATEX);
  if (usePDFLatex && pdfHyperlinks && !fileName.isEmpty())
  {
    m_t << "\\hypertarget{" << stripPath(fileName) << "}{}";
  }

  if (!name.isEmpty() && !fileName.isEmpty())
=======
  QCString fn = stripPath(fileName);
  if (!fn.isEmpty())
  {
    m_t << "\\label{" << fn << "}";
  }
  if (!name.isEmpty())
>>>>>>> 672adc07
  {
    m_t << "\\index{";
    m_t << latexEscapeLabelName(name);
    m_t << "@{";
    m_t << latexEscapeIndexChars(name);
    m_t << "}}\n";
  }
}

void LatexGenerator::startTitle()
{
  if (Config_getBool(COMPACT_LATEX))
  {
    m_t << "\\doxysubsection{";
  }
  else
  {
    m_t << "\\doxysection{";
  }
}

void LatexGenerator::startGroupHeader(int extraIndentLevel)
{
  if (Config_getBool(COMPACT_LATEX))
  {
    extraIndentLevel++;
  }

  if (extraIndentLevel>=3)
  {
    m_t << "\\doxysubparagraph*{";
  }
  else if (extraIndentLevel==2)
  {
    m_t << "\\doxyparagraph{";
  }
  else
  {
    extraIndentLevel += m_hierarchyLevel + 1;
    m_t << "\\doxy" << QCString("sub").repeat(extraIndentLevel) << "section{";
  }
  m_disableLinks=TRUE;
}

void LatexGenerator::endGroupHeader(int)
{
  m_disableLinks=FALSE;
  m_t << "}\n";
}

void LatexGenerator::startMemberHeader(const QCString &,int)
{
  int l = m_hierarchyLevel + 1;
  if (Config_getBool(COMPACT_LATEX))
  {
    ++l;
  }

  m_t << "\\doxysub" << QCString("sub").repeat(l) << "section*{";
  m_disableLinks=TRUE;
}

void LatexGenerator::endMemberHeader()
{
  m_disableLinks=FALSE;
  m_t << "}\n";
}

void LatexGenerator::startMemberDoc(const QCString &clname,
                                    const QCString &memname,
                                    const QCString &,
                                    const QCString &title,
                                    int memCount,
                                    int memTotal,
                                    bool showInline)
{
  if (!memname.isEmpty() && memname[0]!='@')
  {
    m_t << "\\index{";
    if (!clname.isEmpty())
    {
      m_t << latexEscapeLabelName(clname);
      m_t << "@{";
      m_t << latexEscapeIndexChars(clname);
      m_t << "}!";
    }
    m_t << latexEscapeLabelName(memname);
    m_t << "@{";
    m_t << latexEscapeIndexChars(memname);
    m_t << "}}\n";

    m_t << "\\index{";
    m_t << latexEscapeLabelName(memname);
    m_t << "@{";
    m_t << latexEscapeIndexChars(memname);
    m_t << "}";
    if (!clname.isEmpty())
    {
      m_t << "!";
      m_t << latexEscapeLabelName(clname);
      m_t << "@{";
      m_t << latexEscapeIndexChars(clname);
      m_t << "}";
    }
    m_t << "}\n";
  }
  bool compactLatex = Config_getBool(COMPACT_LATEX);
  bool pdfHyperlinks = Config_getBool(PDF_HYPERLINKS);
  if (showInline)
  {
    m_t << "\\doxysubparagraph";
  }
  else if (compactLatex)
  {
    m_t << "\\doxyparagraph";
  }
  else
  {
    m_t << "\\doxy" << QCString("sub").repeat(m_hierarchyLevel + 2) << "section";
  }

  m_t << "{";
  if (pdfHyperlinks)
  {
    m_t << "\\texorpdfstring{";
  }
  m_t << latexEscapeIndexChars(title);
  if (pdfHyperlinks)
  {
    m_t << "}{" << latexEscapePDFString(title) << "}";
  }
  if (memTotal>1)
  {
    m_t << "\\hspace{0.1cm}{\\footnotesize\\ttfamily [" << memCount << "/" << memTotal << "]}";
  }
  m_t << "}";
  m_t << "\n{\\footnotesize\\ttfamily ";
  //m_disableLinks=TRUE;
}

void LatexGenerator::endMemberDoc(bool)
{
  m_disableLinks=FALSE;
  m_t << "}\n\n";
  //if (Config_getBool(COMPACT_LATEX)) m_t << "\\hfill";
}

void LatexGenerator::startDoxyAnchor(const QCString &fName,const QCString &,
                                     const QCString &anchor, const QCString &,
                                     const QCString &)
{
  bool pdfHyperlinks = Config_getBool(PDF_HYPERLINKS);
  bool usePDFLatex   = Config_getBool(USE_PDFLATEX);
  if (m_insideTableEnv) m_t << "\\mbox{"; // see issue #6093
  if (usePDFLatex && pdfHyperlinks)
  {
    m_t << "\\Hypertarget{";
    if (!fName.isEmpty()) m_t << stripPath(fName);
    if (!anchor.isEmpty()) m_t << "_" << anchor;
    m_t << "}";
  }
  m_t << "\\label{";
  if (!fName.isEmpty()) m_t << stripPath(fName);
  if (!anchor.isEmpty()) m_t << "_" << anchor;
  if (m_insideTableEnv) m_t << "}";
  m_t << "} \n";
}

void LatexGenerator::endDoxyAnchor(const QCString &/* fName */,const QCString &/* anchor */)
{
}

void LatexGenerator::writeAnchor(const QCString &fName,const QCString &name)
{
  //printf("LatexGenerator::writeAnchor(%s,%s)\n",fName,name);
  m_t << "\\label{" << stripPath(name) << "}\n";
  bool pdfHyperlinks = Config_getBool(PDF_HYPERLINKS);
  bool usePDFLatex   = Config_getBool(USE_PDFLATEX);
  if (usePDFLatex && pdfHyperlinks)
  {
    if (!fName.isEmpty())
    {
      m_t << "\\Hypertarget{" << stripPath(fName) << "_" << stripPath(name) << "}\n";
    }
    else
    {
      m_t << "\\Hypertarget{" << stripPath(name) << "}\n";
    }
  }
}


//void LatexGenerator::writeLatexLabel(const QCString &clName,const QCString &anchor)
//{
//  writeDoxyAnchor(0,clName,anchor,0);
//}

void LatexGenerator::addIndexItem(const QCString &s1,const QCString &s2)
{
  if (!s1.isEmpty())
  {
    m_t << "\\index{";
    m_t << latexEscapeLabelName(s1);
    m_t << "@{";
    m_t << latexEscapeIndexChars(s1);
    m_t << "}";
    if (!s2.isEmpty())
    {
      m_t << "!";
      m_t << latexEscapeLabelName(s2);
      m_t << "@{";
      m_t << latexEscapeIndexChars(s2);
      m_t << "}";
    }
    m_t << "}";
  }
}


void LatexGenerator::startSection(const QCString &lab,const QCString &,SectionType type)
{
  bool pdfHyperlinks = Config_getBool(PDF_HYPERLINKS);
  bool usePDFLatex   = Config_getBool(USE_PDFLATEX);
  if (usePDFLatex && pdfHyperlinks)
  {
    m_t << "\\hypertarget{" << stripPath(lab) << "}{}";
  }
  m_t << "\\";
  if (Config_getBool(COMPACT_LATEX))
  {
    switch(type)
    {
      case SectionType::Page:          m_t << "doxysubsection"; break;
      case SectionType::Section:       m_t << "doxysubsubsection"; break;
      case SectionType::Subsection:    m_t << "doxyparagraph"; break;
      case SectionType::Subsubsection: m_t << "doxysubparagraph"; break;
      case SectionType::Paragraph:     m_t << "doxysubparagraph"; break;
      default: ASSERT(0); break;
    }
    m_t << "{";
  }
  else
  {
    switch(type)
    {
      case SectionType::Page:          m_t << "doxysection"; break;
      case SectionType::Section:       m_t << "doxysubsection"; break;
      case SectionType::Subsection:    m_t << "doxysubsubsection"; break;
      case SectionType::Subsubsection: m_t << "doxyparagraph"; break;
      case SectionType::Paragraph:     m_t << "doxysubparagraph"; break;
      default: ASSERT(0); break;
    }
    m_t << "{";
  }
}

void LatexGenerator::endSection(const QCString &lab,SectionType)
{
  m_t << "}\\label{" << lab << "}\n";
}


void LatexGenerator::docify(const QCString &str)
{
  filterLatexString(m_t,str,
                    m_codeGen->insideTabbing(), // insideTabbing
                    false,           // insidePre
                    false,           // insideItem
                    m_codeGen->usedTableLevel()>0,  // insideTable
                    false            // keepSpaces
                   );
}

void LatexGenerator::writeChar(char c)
{
  char cs[2];
  cs[0]=c;
  cs[1]=0;
  docify(cs);
}

void LatexGenerator::startClassDiagram()
{
  //if (Config_getBool(COMPACT_LATEX)) m_t << "\\doxysubsubsection"; else m_t << "\\doxysubsection";
  //m_t << "{";
}

void LatexGenerator::endClassDiagram(const ClassDiagram &d,
                                       const QCString &fileName,const QCString &)
{
  d.writeFigure(m_t,dir(),fileName);
}


void LatexGenerator::startAnonTypeScope(int indent)
{
  if (indent==0)
  {
    m_t << "\\begin{tabbing}\n";
    m_t << "xx\\=xx\\=xx\\=xx\\=xx\\=xx\\=xx\\=xx\\=xx\\=\\kill\n";
    m_codeGen->setInsideTabbing(true);
  }
  m_indent=indent;
}

void LatexGenerator::endAnonTypeScope(int indent)
{
  if (indent==0)
  {
    m_t << "\n" << "\\end{tabbing}";
    m_codeGen->setInsideTabbing(false);
  }
  m_indent=indent;
}

void LatexGenerator::startMemberTemplateParams()
{
  if (m_templateMemberItem)
  {
    m_t << "{\\footnotesize ";
  }
}

void LatexGenerator::endMemberTemplateParams(const QCString &,const QCString &)
{
  if (m_templateMemberItem)
  {
    m_t << "}\\\\";
  }
}

void LatexGenerator::startMemberItem(const QCString &,MemberItemType type,const QCString &)
{
  //printf("LatexGenerator::startMemberItem(%d)\n",annType);
  if (!m_codeGen->insideTabbing())
  {
    m_t << "\\item \n";
    m_templateMemberItem = (type == MemberItemType::Templated);
  }
}

void LatexGenerator::endMemberItem(MemberItemType)
{
  if (m_codeGen->insideTabbing())
  {
    m_t << "\\\\";
  }
  m_templateMemberItem = FALSE;
  m_t << "\n";
}

void LatexGenerator::startMemberDescription(const QCString &,const QCString &,bool)
{
  if (!m_codeGen->insideTabbing())
  {
    m_t << "\\begin{DoxyCompactList}\\small\\item\\em ";
  }
  else
  {
    for (int i=0;i<m_indent+2;i++) m_t << "\\>";
    m_t << "{\\em ";
  }
}

void LatexGenerator::endMemberDescription()
{
  if (!m_codeGen->insideTabbing())
  {
    //m_t << "\\item\\end{DoxyCompactList}";
    m_t << "\\end{DoxyCompactList}";
  }
  else
  {
    m_t << "}\\\\\n";
  }
}


void LatexGenerator::writeNonBreakableSpace(int)
{
  //printf("writeNonBreakableSpace()\n");
  if (m_codeGen->insideTabbing())
  {
    m_t << "\\>";
  }
  else
  {
    m_t << "~";
  }
}

// ----------------------------------------------
// nesting of functions below:
// startDescTable()
// - startDescTableRow()
//   - startDescTableTitle()
//   - endDescTableTitle()
//   - startDescTableData()
//   - endDescTableData()
// - endDescTableRow()
// - startDescTableRow()
//   - ...
// - endDescTableRow()
// endDescTable()

void LatexGenerator::startDescTable(const QCString &title)
{
  m_codeGen->incUsedTableLevel();
  m_t << "\\begin{DoxyEnumFields}{" << title << "}\n";
}

void LatexGenerator::endDescTable()
{
  m_codeGen->decUsedTableLevel();
  m_t << "\\end{DoxyEnumFields}\n";
}

void LatexGenerator::startDescTableRow()
{
  // this is needed to prevent the \hypertarget, \label, and \index commands from messing up
  // the row height (based on http://tex.stackexchange.com/a/186102)
  m_t << "\\raisebox{\\heightof{T}}[0pt][0pt]{";
}

void LatexGenerator::endDescTableRow()
{
}

void LatexGenerator::startDescTableTitle()
{
  m_t << "}";
}

void LatexGenerator::endDescTableTitle()
{
}

void LatexGenerator::startDescTableData()
{
  m_t << "&";
}

void LatexGenerator::endDescTableData()
{
  m_t << "\\\\\n\\hline\n\n";
}

void LatexGenerator::lastIndexPage()
{
}


void LatexGenerator::startMemberList()
{
  if (!m_codeGen->insideTabbing())
  {
    m_t << "\\begin{DoxyCompactItemize}\n";
  }
}

void LatexGenerator::endMemberList()
{
  //printf("LatexGenerator::endMemberList(%d)\n",m_codeGen->InsideTabbing());
  if (!m_codeGen->insideTabbing())
  {
    m_t << "\\end{DoxyCompactItemize}\n";
  }
}


void LatexGenerator::startMemberGroupHeader(bool hasHeader)
{
  if (hasHeader) m_t << "\\begin{Indent}";
  m_t << "\\textbf{ ";
  // changed back to rev 756 due to bug 660501
  //if (Config_getBool(COMPACT_LATEX))
  //{
  //  m_t << "\\doxysubparagraph*{";
  //}
  //else
  //{
  //  m_t << "\\doxyparagraph*{";
  //}
}

void LatexGenerator::endMemberGroupHeader()
{
  // changed back to rev 756 due to bug 660501
  m_t << "}\\par\n";
  //m_t << "}\n";
}

void LatexGenerator::startMemberGroupDocs()
{
  m_t << "{\\em ";
}

void LatexGenerator::endMemberGroupDocs()
{
  m_t << "}";
}

void LatexGenerator::startMemberGroup()
{
}

void LatexGenerator::endMemberGroup(bool hasHeader)
{
  if (hasHeader)m_t << "\\end{Indent}";
  m_t << "\n";
}

void LatexGenerator::startDotGraph()
{
  m_t << "\n" << "\n";
}

void LatexGenerator::endDotGraph(DotClassGraph &g)
{
  g.writeGraph(m_t,GOF_EPS,EOF_LaTeX,dir(),fileName(),m_relPath);
}

void LatexGenerator::startInclDepGraph()
{
}

void LatexGenerator::endInclDepGraph(DotInclDepGraph &g)
{
  g.writeGraph(m_t,GOF_EPS,EOF_LaTeX,dir(),fileName(),m_relPath);
}

void LatexGenerator::startGroupCollaboration()
{
}

void LatexGenerator::endGroupCollaboration(DotGroupCollaboration &g)
{
  g.writeGraph(m_t,GOF_EPS,EOF_LaTeX,dir(),fileName(),m_relPath);
}

void LatexGenerator::startCallGraph()
{
}

void LatexGenerator::endCallGraph(DotCallGraph &g)
{
  g.writeGraph(m_t,GOF_EPS,EOF_LaTeX,dir(),fileName(),m_relPath);
}

void LatexGenerator::startDirDepGraph()
{
}

void LatexGenerator::endDirDepGraph(DotDirDeps &g)
{
  g.writeGraph(m_t,GOF_EPS,EOF_LaTeX,dir(),fileName(),m_relPath);
}

void LatexGenerator::startExamples()
{
  m_t << "\\begin{Desc}\n\\item[";
  docify(theTranslator->trExamples());
  m_t << "]";
}

void LatexGenerator::endExamples()
{
  m_t << "\\end{Desc}\n";
}

void LatexGenerator::startParameterList(bool openBracket)
{
  /* start of ParameterType ParameterName list */
  if (openBracket) m_t << "(";
  m_t << "\\begin{DoxyParamCaption}";
}

void LatexGenerator::endParameterList()
{
}

void LatexGenerator::startParameterType(bool first,const QCString &key)
{
  m_t << "\\item[{";
  if (!first && !key.isEmpty()) docify(key);
}

void LatexGenerator::endParameterType()
{
  m_t << "}]";
}

void LatexGenerator::startParameterName(bool /*oneArgOnly*/)
{
  m_t << "{";
}

void LatexGenerator::endParameterName(bool last,bool /*emptyList*/,bool closeBracket)
{
  m_t << " }";
  if (last)
  {
    m_t << "\\end{DoxyParamCaption}";
    if (closeBracket) m_t << ")";
  }
}

void LatexGenerator::exceptionEntry(const QCString &prefix,bool closeBracket)
{
  if (!prefix.isEmpty())
  {
    m_t << " " << prefix << "(";
  }
  else if (closeBracket)
  {
    m_t << ")";
  }
  m_t << " ";
}

void LatexGenerator::writeDoc(const IDocNodeAST *ast,const Definition *ctx,const MemberDef *,int)
{
  const DocNodeAST *astImpl = dynamic_cast<const DocNodeAST*>(ast);
  if (astImpl)
  {
    LatexDocVisitor visitor(m_t,*m_codeList,*m_codeGen,
                            ctx?ctx->getDefFileExtension():QCString(""),
                            m_hierarchyLevel);
    std::visit(visitor,astImpl->root);
  }
}

void LatexGenerator::startConstraintList(const QCString &header)
{
  m_t << "\\begin{Desc}\n\\item[";
  docify(header);
  m_t << "]";
  m_t << "\\begin{description}\n";
}

void LatexGenerator::startConstraintParam()
{
  m_t << "\\item[{\\em ";
}

void LatexGenerator::endConstraintParam()
{
}

void LatexGenerator::startConstraintType()
{
  m_t << "} : {\\em ";
}

void LatexGenerator::endConstraintType()
{
  m_t << "}]";
}

void LatexGenerator::startConstraintDocs()
{
}

void LatexGenerator::endConstraintDocs()
{
}

void LatexGenerator::endConstraintList()
{
  m_t << "\\end{description}\n";
  m_t << "\\end{Desc}\n";
}

void LatexGenerator::startInlineHeader()
{
  if (Config_getBool(COMPACT_LATEX))
  {
    m_t << "\\doxyparagraph*{";
  }
  else
  {
    m_t << "\\doxy" << QCString("sub").repeat(m_hierarchyLevel + 1) << "section*{";
  }
}

void LatexGenerator::endInlineHeader()
{
  m_t << "}\n";
}

void LatexGenerator::lineBreak(const QCString &)
{
  if (m_codeGen->insideTabbing())
  {
    m_t << "\\\\\n";
  }
  else
  {
    m_t << "\\newline\n";
  }
}

void LatexGenerator::startMemberDocSimple(bool isEnum)
{
  m_codeGen->incUsedTableLevel();
  if (isEnum)
  {
    m_t << "\\begin{DoxyEnumFields}{";
    docify(theTranslator->trEnumerationValues());
  }
  else
  {
    m_t << "\\begin{DoxyFields}{";
    docify(theTranslator->trCompoundMembers());
  }
  m_t << "}\n";
  m_insideTableEnv=true;
}

void LatexGenerator::endMemberDocSimple(bool isEnum)
{
  m_insideTableEnv=false;
  m_codeGen->decUsedTableLevel();
  if (isEnum)
  {
    m_t << "\\end{DoxyEnumFields}\n";
  }
  else
  {
    m_t << "\\end{DoxyFields}\n";
  }
}

void LatexGenerator::startInlineMemberType()
{
  m_codeGen->setInsideTabbing(true); // to prevent \+ from causing unwanted breaks
}

void LatexGenerator::endInlineMemberType()
{
  m_t << "&\n";
  m_codeGen->setInsideTabbing(false);
}

void LatexGenerator::startInlineMemberName()
{
  m_codeGen->setInsideTabbing(true); // to prevent \+ from causing unwanted breaks
}

void LatexGenerator::endInlineMemberName()
{
  m_t << "&\n";
  m_codeGen->setInsideTabbing(false);
}

void LatexGenerator::startInlineMemberDoc()
{
}

void LatexGenerator::endInlineMemberDoc()
{
  m_t << "\\\\\n\\hline\n\n";
}

void LatexGenerator::startLabels()
{
  m_t << "\\hspace{0.3cm}";
}

void LatexGenerator::writeLabel(const QCString &l,bool isLast)
{
  m_t << "{\\ttfamily [" << l << "]}";
  if (!isLast) m_t << ", ";
}

void LatexGenerator::endLabels()
{
}

void LatexGenerator::writeInheritedSectionTitle(
                  const QCString &/*id*/,const QCString &ref,
                  const QCString &file,  const QCString &anchor,
                  const QCString &title, const QCString &name)
{
  if (Config_getBool(COMPACT_LATEX))
  {
    m_t << "\\doxyparagraph*{";
  }
  else
  {
    m_t << "\\doxy" << QCString("sub").repeat(m_hierarchyLevel + 1) << "section*{";
  }
  m_t << theTranslator->trInheritedFrom(convertToLaTeX(title,m_codeGen->insideTabbing()),
                                        objectLinkToString(ref, file, anchor, name, m_codeGen->insideTabbing(), m_disableLinks));
  m_t << "}\n";
}

void LatexGenerator::writeLocalToc(const SectionRefs &,const LocalToc &localToc)
{
  if (localToc.isLatexEnabled())
  {
    int maxLevel = localToc.latexLevel() + m_hierarchyLevel;
    m_t << "\\etocsetnexttocdepth{" << maxLevel << "}\n";
    m_t << "\\localtableofcontents\n";
  }
}

//--------------------------------------------------------------------------------------------------

void writeExtraLatexPackages(TextStream &t)
{
  // User-specified packages
  const StringVector &extraPackages = Config_getList(EXTRA_PACKAGES);
  if (!extraPackages.empty())
  {
    t << "% Packages requested by user\n";
    for (const auto &pkgName : extraPackages)
    {
      if ((pkgName[0] == '[') || (pkgName[0] == '{'))
        t << "\\usepackage" << pkgName.c_str() << "\n";
      else
        t << "\\usepackage{" << pkgName.c_str() << "}\n";
    }
    t << "\n";
  }
}

void writeLatexSpecialFormulaChars(TextStream &t)
{
    unsigned char minus[4]; // Superscript minus
    unsigned char sup2[3]; // Superscript two
    unsigned char sup3[3];
    minus[0]= 0xE2;
    minus[1]= 0x81;
    minus[2]= 0xBB;
    minus[3]= 0;
    sup2[0]= 0xC2;
    sup2[1]= 0xB2;
    sup2[2]= 0;
    sup3[0]= 0xC2;
    sup3[1]= 0xB3;
    sup3[2]= 0;

    t << "\\usepackage{newunicodechar}\n"
         "  \\newunicodechar{" << minus << "}{${}^{-}$}% Superscript minus\n"
         "  \\newunicodechar{" << sup2  << "}{${}^{2}$}% Superscript two\n"
         "  \\newunicodechar{" << sup3  << "}{${}^{3}$}% Superscript three\n"
         "\n";
}

void filterLatexString(TextStream &t,const QCString &str,
    bool insideTabbing,bool insidePre,bool insideItem,bool insideTable,bool keepSpaces, const bool retainNewline)
{
  if (str.isEmpty()) return;
  //printf("filterLatexString(%s) insideTabbing=%d\n",qPrint(str),insideTabbing);
  const char *p=str.data();
  const char *q;
  int cnt;
  unsigned char c;
  unsigned char pc='\0';
  while (*p)
  {
    c=static_cast<unsigned char>(*p++);

    if (insidePre)
    {
      switch(c)
      {
        case 0xef: // handle U+FFFD i.e. "Replacement character" caused by octal: 357 277 275 / hexadecimal 0xef 0xbf 0xbd
                   // the LaTeX command \ucr has been defined in doxygen.sty
          if (static_cast<unsigned char>(*(p)) == 0xbf && static_cast<unsigned char>(*(p+1)) == 0xbd)
          {
            t << "{\\ucr}";
            p += 2;
          }
          else
            t << static_cast<char>(c);
          break;
        case '\\': t << "\\(\\backslash\\)"; break;
        case '{':  t << "\\{"; break;
        case '}':  t << "\\}"; break;
        case '_':  t << "\\_"; break;
        case '&':  t << "\\&"; break;
        case '%':  t << "\\%"; break;
        case '#':  t << "\\#"; break;
        case '$':  t << "\\$"; break;
        case '"':  t << "\"{}"; break;
        case '-':  t << "-\\/"; break;
        case '^':  insideTable ? t << "\\string^" : t << static_cast<char>(c);    break;
        case '~':  t << "\\string~";    break;
        case '\n':  if (retainNewline) t << "\\newline"; else t << ' ';
                   break;
        case ' ':  if (keepSpaces) t << "~"; else t << ' ';
                   break;
        default:
                   if (c<32) t << ' '; // non printable control character
                   else t << static_cast<char>(c);
                   break;
      }
    }
    else
    {
      switch(c)
      {
        case 0xef: // handle U+FFFD i.e. "Replacement character" caused by octal: 357 277 275 / hexadecimal 0xef 0xbf 0xbd
                   // the LaTeX command \ucr has been defined in doxygen.sty
          if (static_cast<unsigned char>(*(p)) == 0xbf && static_cast<unsigned char>(*(p+1)) == 0xbd)
          {
            t << "{\\ucr}";
            p += 2;
          }
          else
            t << static_cast<char>(c);
          break;
        case '#':  t << "\\#";           break;
        case '$':  t << "\\$";           break;
        case '%':  t << "\\%";           break;
        case '^':  t << "$^\\wedge$";    break;
        case '&':  // possibility to have a special symbol
                   q = p;
                   cnt = 2; // we have to count & and ; as well
                   while ((*q >= 'a' && *q <= 'z') || (*q >= 'A' && *q <= 'Z') || (*q >= '0' && *q <= '9'))
                   {
                     cnt++;
                     q++;
                   }
                   if (*q == ';')
                   {
                      --p; // we need & as well
                      HtmlEntityMapper::SymType res = HtmlEntityMapper::instance().name2sym(QCString(p).left(cnt));
                      if (res == HtmlEntityMapper::Sym_Unknown)
                      {
                        p++;
                        t << "\\&";
                      }
                      else
                      {
                        t << HtmlEntityMapper::instance().latex(res);
                        q++;
                        p = q;
                      }
                   }
                   else
                   {
                     t << "\\&";
                   }
                   break;
        case '*':  t << "$\\ast$";       break;
        case '_':  if (!insideTabbing) t << "\\+";
                   t << "\\_";
                   if (!insideTabbing) t << "\\+";
                   break;
        case '{':  t << "\\{";           break;
        case '}':  t << "\\}";           break;
        case '<':  t << "$<$";           break;
        case '>':  t << "$>$";           break;
        case '|':  t << "$\\vert$";      break;
        case '~':  t << "$\\sim$";       break;
        case '[':  if (Config_getBool(PDF_HYPERLINKS) || insideItem)
                     t << "\\mbox{[}";
                   else
                     t << "[";
                   break;
        case ']':  if (pc=='[') t << "$\\,$";
                     if (Config_getBool(PDF_HYPERLINKS) || insideItem)
                       t << "\\mbox{]}";
                     else
                       t << "]";
                   break;
        case '-':  t << "-\\/";
                   break;
        case '\\': t << "\\textbackslash{}";
                   break;
        case '"':  t << "\\\"{}";
                   break;
        case '`':  t << "\\`{}";
                   break;
        case '\'': t << "\\textquotesingle{}";
                   break;
        case '\n':  if (retainNewline) t << "\\newline"; else t << ' ';
                   break;
        case ' ':  if (keepSpaces) { if (insideTabbing) t << "\\>"; else t << '~'; } else t << ' ';
                   break;

        default:
                   //if (!insideTabbing && forceBreaks && c!=' ' && *p!=' ')
                   if (!insideTabbing &&
                       ((c>='A' && c<='Z' && pc!=' ' && !(pc>='A' && pc <= 'Z') && pc!='\0' && *p) || (c==':' && pc!=':') || (pc=='.' && isId(c)))
                      )
                   {
                     t << "\\+";
                   }
                   if (c<32)
                   {
                     t << ' '; // non-printable control character
                   }
                   else
                   {
                     t << static_cast<char>(c);
                   }
      }
    }
    pc = c;
  }
}

QCString convertToLaTeX(const QCString &s,bool insideTabbing,bool keepSpaces)
{
  TextStream t;
  filterLatexString(t,s,insideTabbing,false,false,false,keepSpaces);
  return t.str();
}

QCString latexEscapeLabelName(const QCString &s)
{
  //printf("latexEscapeLabelName(%s)\n",qPrint(s));
  if (s.isEmpty()) return s;
  QCString tmp(s.length()+1);
  TextStream t;
  const char *p=s.data();
  char c;
  int i;
  while ((c=*p++))
  {
    switch (c)
    {
      case '|': t << "\\texttt{\"|}"; break;
      case '!': t << "\"!"; break;
      case '@': t << "\"@"; break;
      case '%': t << "\\%";       break;
      case '{': t << "\\lcurly{}"; break;
      case '}': t << "\\rcurly{}"; break;
      case '~': t << "````~"; break; // to get it a bit better in index together with other special characters
      // NOTE: adding a case here, means adding it to while below as well!
      default:
        i=0;
        // collect as long string as possible, before handing it to docify
        tmp[i++]=c;
        while ((c=*p) && c!='@' && c!='[' && c!=']' && c!='!' && c!='{' && c!='}' && c!='|')
        {
          tmp[i++]=c;
          p++;
        }
        tmp[i]=0;
        filterLatexString(t,tmp,
                          true,  // insideTabbing
                          false, // insidePre
                          false, // insideItem
                          false, // insideTable
                          false  // keepSpaces
                         );
        break;
    }
  }
  return t.str();
}

QCString latexEscapeIndexChars(const QCString &s)
{
  //printf("latexEscapeIndexChars(%s)\n",qPrint(s));
  if (s.isEmpty()) return s;
  QCString tmp(s.length()+1);
  TextStream t;
  const char *p=s.data();
  char c;
  int i;
  while ((c=*p++))
  {
    switch (c)
    {
      case '!': t << "\"!"; break;
      case '"': t << "\"\""; break;
      case '@': t << "\"@"; break;
      case '|': t << "\\texttt{\"|}"; break;
      case '[': t << "["; break;
      case ']': t << "]"; break;
      case '{': t << "\\lcurly{}"; break;
      case '}': t << "\\rcurly{}"; break;
      // NOTE: adding a case here, means adding it to while below as well!
      default:
        i=0;
        // collect as long string as possible, before handing it to docify
        tmp[i++]=c;
        while ((c=*p) && c!='"' && c!='@' && c!='[' && c!=']' && c!='!' && c!='{' && c!='}' && c!='|')
        {
          tmp[i++]=c;
          p++;
        }
        tmp[i]=0;
        filterLatexString(t,tmp,
                          true,   // insideTabbing
                          false,  // insidePre
                          false,  // insideItem
                          false,  // insideTable
                          false   // keepSpaces
                         );
        break;
    }
  }
  return t.str();
}

QCString latexEscapePDFString(const QCString &s)
{
  if (s.isEmpty()) return s;
  TextStream t;
  const char *p=s.data();
  char c;
  while ((c=*p++))
  {
    switch (c)
    {
      case '\\': t << "\\textbackslash{}"; break;
      case '{':  t << "\\{"; break;
      case '}':  t << "\\}"; break;
      case '_':  t << "\\_"; break;
      case '%':  t << "\\%"; break;
      case '&':  t << "\\&"; break;
      case '#':  t << "\\#"; break;
      case '$':  t << "\\$"; break;
      case '~':  t << "\\string~";    break;
      default:
        t << c;
        break;
    }
  }
  return t.str();
}

QCString latexFilterURL(const QCString &s)
{
  constexpr auto hex = "0123456789ABCDEF";
  if (s.isEmpty()) return s;
  TextStream t;
  const char *p=s.data();
  char c;
  while ((c=*p++))
  {
    switch (c)
    {
      case '#':  t << "\\#"; break;
      case '%':  t << "\\%"; break;
      case '\\':  t << "\\\\"; break;
      default:
        if (c<0)
        {
          unsigned char id = static_cast<unsigned char>(c);
          t << "\\%" << hex[id>>4] << hex[id&0xF];
        }
        else
        {
          t << c;
        }
        break;
    }
  }
  return t.str();
}

<|MERGE_RESOLUTION|>--- conflicted
+++ resolved
@@ -1310,7 +1310,6 @@
 void LatexGenerator::endTitleHead(const QCString &fileName,const QCString &name)
 {
   m_t << "}\n";
-<<<<<<< HEAD
 
   bool pdfHyperlinks = Config_getBool(PDF_HYPERLINKS);
   bool usePDFLatex   = Config_getBool(USE_PDFLATEX);
@@ -1319,15 +1318,12 @@
     m_t << "\\hypertarget{" << stripPath(fileName) << "}{}";
   }
 
-  if (!name.isEmpty() && !fileName.isEmpty())
-=======
   QCString fn = stripPath(fileName);
   if (!fn.isEmpty())
   {
     m_t << "\\label{" << fn << "}";
   }
   if (!name.isEmpty())
->>>>>>> 672adc07
   {
     m_t << "\\index{";
     m_t << latexEscapeLabelName(name);
