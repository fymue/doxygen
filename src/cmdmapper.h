/******************************************************************************
 *
 * Copyright (C) 1997-2021 by Dimitri van Heesch.
 *
 * Permission to use, copy, modify, and distribute this software and its
 * documentation under the terms of the GNU General Public License is hereby
 * granted. No representations are made about the suitability of this software
 * for any purpose. It is provided "as is" without express or implied warranty.
 * See the GNU General Public License for more details.
 *
 * Documents produced by Doxygen are derivative works derived from the
 * input used in their production; they are not affected by this license.
 *
 */

#ifndef CMDMAPPER_H
#define CMDMAPPER_H

#include <map>
#include <string>
#include "qcstring.h"

struct CommandMap;

const int SIMPLESECT_BIT = 0x1000;

enum CommandType
{
  CMD_UNKNOWN      = 0,
  CMD_ADDINDEX     = 1,
  CMD_AMP          = 2,
  CMD_ANCHOR       = 3,
  CMD_AT           = 4,
  CMD_ATTENTION    = 5  | SIMPLESECT_BIT,
  CMD_AUTHOR       = 6  | SIMPLESECT_BIT,
  CMD_AUTHORS      = 7  | SIMPLESECT_BIT,
  CMD_BOLD         = 8,
  CMD_BSLASH       = 9,
  CMD_CODE         = 10,
  CMD_COPYDOC      = 11,
  CMD_DATE         = 12 | SIMPLESECT_BIT,
  CMD_DOLLAR       = 13,
  CMD_DONTINCLUDE  = 14,
  CMD_DOTFILE      = 15,
  CMD_EMPHASIS     = 16,
  CMD_ENDCODE      = 17,
  CMD_ENDHTMLONLY  = 18,
  CMD_ENDLATEXONLY = 19,
  CMD_ENDLINK      = 20,
  CMD_ENDSECREFLIST= 21,
  CMD_ENDVERBATIM  = 22,
  CMD_ENDXMLONLY   = 23,
  CMD_EXCEPTION    = 24 | SIMPLESECT_BIT,
  CMD_FORMULA      = 25,
  CMD_GREATER      = 26,
  CMD_HASH         = 27,
  CMD_HTMLINCLUDE  = 28,
  CMD_HTMLONLY     = 29,
  CMD_IMAGE        = 30,
  CMD_INCLUDE      = 31,
  CMD_INTERNAL     = 32,
  CMD_INTERNALREF  = 33,
  CMD_INVARIANT    = 34 | SIMPLESECT_BIT ,
  CMD_LATEXONLY    = 35,
  CMD_LESS         = 36,
  CMD_LI           = 37,
  CMD_LINE         = 38,
  CMD_LINEBREAK    = 39,
  CMD_LINK         = 40,
  CMD_NOTE         = 41 | SIMPLESECT_BIT,
  CMD_PAR          = 42 | SIMPLESECT_BIT,
  CMD_PARAM        = 43 | SIMPLESECT_BIT,
  CMD_PERCENT      = 44,
  CMD_POST         = 45 | SIMPLESECT_BIT,
  CMD_PRE          = 46 | SIMPLESECT_BIT,
  CMD_REF          = 47,
  CMD_SECREFITEM   = 48,
  CMD_REMARK       = 49 | SIMPLESECT_BIT ,
  CMD_RETURN       = 50 | SIMPLESECT_BIT ,
  CMD_RETVAL       = 51 | SIMPLESECT_BIT,
  CMD_SA           = 52 | SIMPLESECT_BIT ,
  CMD_SECREFLIST   = 53,
  CMD_SECTION      = 54,
  CMD_SUBPAGE      = 55,
  CMD_SUBSECTION   = 56,
  CMD_SUBSUBSECTION= 57,
  CMD_PARAGRAPH    = 58,
  CMD_SINCE        = 59 | SIMPLESECT_BIT,
  CMD_SKIP         = 60,
  CMD_SKIPLINE     = 61,
  CMD_STARTCODE    = 62,
  CMD_JAVALINK     = 63,
  CMD_UNTIL        = 64,
  CMD_VERBATIM     = 65,
  CMD_VERBINCLUDE  = 66,
  CMD_VERSION      = 67 | SIMPLESECT_BIT,
  CMD_WARNING      = 68 | SIMPLESECT_BIT,
  CMD_XREFITEM     = 69 | SIMPLESECT_BIT,
  CMD_XMLONLY      = 70,
  CMD_DOT          = 71,
  CMD_ENDDOT       = 72,
  CMD_MSC          = 73,
  CMD_ENDMSC       = 74,
  CMD_MANONLY      = 75,
  CMD_ENDMANONLY   = 76,
  CMD_INCWITHLINES = 77,
  CMD_INHERITDOC   = 78,
  CMD_TPARAM       = 79 | SIMPLESECT_BIT,
  CMD_COPYBRIEF    = 80,
  CMD_COPYDETAILS  = 81,
  CMD_QUOTE        = 82,
  CMD_MSCFILE      = 83,
  CMD_DCOLON       = 84,
  CMD_COPYRIGHT    = 85 | SIMPLESECT_BIT,
  CMD_CITE         = 86,
  CMD_SNIPPET      = 87,
  CMD_RTFONLY      = 88,
  CMD_ENDRTFONLY   = 89,
  CMD_PIPE         = 90,
  CMD_VHDLFLOW     = 91,
  CMD_DBONLY       = 92,
  CMD_ENDDBONLY    = 93,
  CMD_ENDINTERNAL  = 94,
  CMD_PARBLOCK     = 95,
  CMD_ENDPARBLOCK  = 96,
  CMD_DIAFILE      = 97,
  CMD_LATEXINCLUDE = 98,
  CMD_NDASH        = 99,
  CMD_MDASH        = 100,
  CMD_STARTUML     = 101,
  CMD_ENDUML       = 102,
  CMD_SETSCOPE     = 103,
  CMD_PUNT         = 104,
  CMD_PLUS         = 105,
  CMD_MINUS        = 106,
  CMD_INCLUDEDOC   = 107,
  CMD_SNIPPETDOC   = 108,
  CMD_SNIPWITHLINES= 109,
  CMD_EMOJI        = 110,
  CMD_EQUAL        = 111,
  CMD_RTFINCLUDE   = 112,
  CMD_DOCBOOKINCLUDE= 113,
  CMD_MANINCLUDE   = 114,
  CMD_XMLINCLUDE   = 115,
  CMD_ILINE        = 116,
<<<<<<< HEAD
  CMD_DOXYSETTING  = 117,
=======
  CMD_ILITERAL     = 117,
  CMD_ENDILITERAL  = 118,
  CMD_IFILE        = 119,
  CMD_SHOWDATE     = 120,
  CMD_ISTARTCODE   = 121,
  CMD_ENDICODE     = 122,
  CMD_IVERBATIM    = 123,
  CMD_ENDIVERBATIM = 124,
  CMD_IANCHOR      = 125
>>>>>>> 79bad806
};

enum HtmlTagType
{
  HTML_UNKNOWN   = 0,
  HTML_CENTER    = 1,
  HTML_TABLE     = 2,
  HTML_CAPTION   = 3,
  HTML_SMALL     = 4,
  HTML_CODE      = 5,
  HTML_IMG       = 6,
  HTML_PRE       = 7,
  HTML_SUB       = 8,
  HTML_SUP       = 9,
  HTML_TR        = 10,
  HTML_TD        = 11,
  HTML_TH        = 12,
  HTML_OL        = 13,
  HTML_UL        = 14,
  HTML_LI        = 15,
  HTML_EMPHASIS  = 16,
  HTML_HR        = 17,
  HTML_DL        = 18,
  HTML_DT        = 19,
  HTML_DD        = 20,
  HTML_BR        = 21,
  HTML_A         = 22,
  HTML_BOLD      = 23,
  HTML_P         = 24,
  HTML_H1        = 25,
  HTML_H2        = 26,
  HTML_H3        = 27,
  HTML_H4        = 28,
  HTML_H5        = 29,
  HTML_H6        = 30,
  HTML_SPAN      = 31,
  HTML_DIV       = 32,
  HTML_BLOCKQUOTE= 33,
  HTML_STRIKE    = 34,
  HTML_UNDERLINE = 35,
  HTML_INS       = 36,
  HTML_DEL       = 37,
  HTML_S         = 38,
  HTML_DETAILS   = 39,
  HTML_CITE      = 40,
  HTML_THEAD     = 41,
  HTML_TBODY     = 42,
  HTML_TFOOT     = 43,

  XML_CmdMask    = 0x100,

  XML_C            = XML_CmdMask + 0,
  XML_CODE         = XML_CmdMask + 1,
  XML_DESCRIPTION  = XML_CmdMask + 2,
  XML_EXAMPLE      = XML_CmdMask + 3,
  XML_EXCEPTION    = XML_CmdMask + 4,
  XML_INCLUDE      = XML_CmdMask + 5,
  XML_ITEM         = XML_CmdMask + 6,
  XML_LIST         = XML_CmdMask + 7,
  XML_LISTHEADER   = XML_CmdMask + 8,
  XML_PARA         = XML_CmdMask + 9,
  XML_PARAM        = XML_CmdMask + 10,
  XML_PARAMREF     = XML_CmdMask + 11,
  XML_PERMISSION   = XML_CmdMask + 12,
  XML_REMARKS      = XML_CmdMask + 13,
  XML_RETURNS      = XML_CmdMask + 14,
  XML_SEE          = XML_CmdMask + 15,
  XML_SEEALSO      = XML_CmdMask + 16,
  XML_SUMMARY      = XML_CmdMask + 17,
  XML_TERM         = XML_CmdMask + 18,
  XML_TYPEPARAM    = XML_CmdMask + 19,
  XML_TYPEPARAMREF = XML_CmdMask + 20,
  XML_VALUE        = XML_CmdMask + 21,
  XML_INHERITDOC   = XML_CmdMask + 22
};


/** Class representing a mapping from command names to command IDs. */
class Mapper
{
  public:
    int map(const QCString &n);
    QCString find(const int n);
    Mapper(const CommandMap *cm,bool caseSensitive);
  private:
    std::map<std::string,int> m_map;
    bool m_cs;
};

/** Class representing a namespace for the doxygen and HTML command mappers. */
struct Mappers
{
  static void freeMappers();
  static Mapper *cmdMapper;
  static Mapper *htmlTagMapper;
};


#endif<|MERGE_RESOLUTION|>--- conflicted
+++ resolved
@@ -143,9 +143,6 @@
   CMD_MANINCLUDE   = 114,
   CMD_XMLINCLUDE   = 115,
   CMD_ILINE        = 116,
-<<<<<<< HEAD
-  CMD_DOXYSETTING  = 117,
-=======
   CMD_ILITERAL     = 117,
   CMD_ENDILITERAL  = 118,
   CMD_IFILE        = 119,
@@ -154,8 +151,8 @@
   CMD_ENDICODE     = 122,
   CMD_IVERBATIM    = 123,
   CMD_ENDIVERBATIM = 124,
-  CMD_IANCHOR      = 125
->>>>>>> 79bad806
+  CMD_IANCHOR      = 125,
+  CMD_DOXYSETTING  = 126,
 };
 
 enum HtmlTagType
