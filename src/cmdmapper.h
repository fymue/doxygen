/******************************************************************************
 *
 * Copyright (C) 1997-2021 by Dimitri van Heesch.
 *
 * Permission to use, copy, modify, and distribute this software and its
 * documentation under the terms of the GNU General Public License is hereby
 * granted. No representations are made about the suitability of this software
 * for any purpose. It is provided "as is" without express or implied warranty.
 * See the GNU General Public License for more details.
 *
 * Documents produced by Doxygen are derivative works derived from the
 * input used in their production; they are not affected by this license.
 *
 */

#ifndef CMDMAPPER_H
#define CMDMAPPER_H

#include <map>
#include <string>
#include "qcstring.h"

struct CommandMap;

const int SIMPLESECT_BIT = 0x1000;

enum CommandType
{
  CMD_UNKNOWN      = 0,
  CMD_ADDINDEX     = 1,
  CMD_AMP          = 2,
  CMD_ANCHOR       = 3,
  CMD_AT           = 4,
  CMD_ATTENTION    = 5  | SIMPLESECT_BIT,
  CMD_AUTHOR       = 6  | SIMPLESECT_BIT,
  CMD_AUTHORS      = 7  | SIMPLESECT_BIT,
  CMD_BOLD         = 8,
  CMD_BSLASH       = 9,
  CMD_CODE         = 10,
  CMD_COPYDOC      = 11,
  CMD_DATE         = 12 | SIMPLESECT_BIT,
  CMD_DOLLAR       = 13,
  CMD_DONTINCLUDE  = 14,
  CMD_DOTFILE      = 15,
  CMD_EMPHASIS     = 16,
  CMD_ENDCODE      = 17,
  CMD_ENDHTMLONLY  = 18,
  CMD_ENDLATEXONLY = 19,
  CMD_ENDLINK      = 20,
  CMD_ENDSECREFLIST= 21,
  CMD_ENDVERBATIM  = 22,
  CMD_ENDXMLONLY   = 23,
  CMD_EXCEPTION    = 24 | SIMPLESECT_BIT,
  CMD_FORMULA      = 25,
  CMD_GREATER      = 26,
  CMD_HASH         = 27,
  CMD_HTMLINCLUDE  = 28,
  CMD_HTMLONLY     = 29,
  CMD_IMAGE        = 30,
  CMD_INCLUDE      = 31,
  CMD_INTERNAL     = 32,
  CMD_INTERNALREF  = 33,
  CMD_INVARIANT    = 34 | SIMPLESECT_BIT ,
  CMD_LATEXONLY    = 35,
  CMD_LESS         = 36,
  CMD_LI           = 37,
  CMD_LINE         = 38,
  CMD_LINEBREAK    = 39,
  CMD_LINK         = 40,
  CMD_NOTE         = 41 | SIMPLESECT_BIT,
  CMD_PAR          = 42 | SIMPLESECT_BIT,
  CMD_PARAM        = 43 | SIMPLESECT_BIT,
  CMD_PERCENT      = 44,
  CMD_POST         = 45 | SIMPLESECT_BIT,
  CMD_PRE          = 46 | SIMPLESECT_BIT,
  CMD_REF          = 47,
  CMD_SECREFITEM   = 48,
  CMD_REMARK       = 49 | SIMPLESECT_BIT ,
  CMD_RETURN       = 50 | SIMPLESECT_BIT ,
  CMD_RETVAL       = 51 | SIMPLESECT_BIT,
  CMD_SA           = 52 | SIMPLESECT_BIT ,
  CMD_SECREFLIST   = 53,
  CMD_SECTION      = 54,
  CMD_SUBPAGE      = 55,
  CMD_SUBSECTION   = 56,
  CMD_SUBSUBSECTION= 57,
  CMD_PARAGRAPH    = 58,
  CMD_SINCE        = 59 | SIMPLESECT_BIT,
  CMD_SKIP         = 60,
  CMD_SKIPLINE     = 61,
  CMD_STARTCODE    = 62,
  CMD_JAVALINK     = 63,
  CMD_UNTIL        = 64,
  CMD_VERBATIM     = 65,
  CMD_VERBINCLUDE  = 66,
  CMD_VERSION      = 67 | SIMPLESECT_BIT,
  CMD_WARNING      = 68 | SIMPLESECT_BIT,
  CMD_XREFITEM     = 69 | SIMPLESECT_BIT,
  CMD_XMLONLY      = 70,
  CMD_DOT          = 71,
  CMD_ENDDOT       = 72,
  CMD_MSC          = 73,
  CMD_ENDMSC       = 74,
  CMD_MANONLY      = 75,
  CMD_ENDMANONLY   = 76,
  CMD_INCWITHLINES = 77,
  CMD_INHERITDOC   = 78,
  CMD_TPARAM       = 79 | SIMPLESECT_BIT,
  CMD_COPYBRIEF    = 80,
  CMD_COPYDETAILS  = 81,
  CMD_QUOTE        = 82,
  CMD_MSCFILE      = 83,
  CMD_DCOLON       = 84,
  CMD_COPYRIGHT    = 85 | SIMPLESECT_BIT,
  CMD_CITE         = 86,
  CMD_SNIPPET      = 87,
  CMD_RTFONLY      = 88,
  CMD_ENDRTFONLY   = 89,
  CMD_PIPE         = 90,
  CMD_VHDLFLOW     = 91,
  CMD_DBONLY       = 92,
  CMD_ENDDBONLY    = 93,
  CMD_ENDINTERNAL  = 94,
  CMD_PARBLOCK     = 95,
  CMD_ENDPARBLOCK  = 96,
  CMD_DIAFILE      = 97,
  CMD_LATEXINCLUDE = 98,
  CMD_NDASH        = 99,
  CMD_MDASH        = 100,
  CMD_STARTUML     = 101,
  CMD_ENDUML       = 102,
  CMD_SETSCOPE     = 103,
  CMD_PUNT         = 104,
  CMD_PLUS         = 105,
  CMD_MINUS        = 106,
  CMD_INCLUDEDOC   = 107,
  CMD_SNIPPETDOC   = 108,
  CMD_SNIPWITHLINES= 109,
  CMD_EMOJI        = 110,
  CMD_EQUAL        = 111,
  CMD_RTFINCLUDE   = 112,
  CMD_DOCBOOKINCLUDE= 113,
  CMD_MANINCLUDE   = 114,
  CMD_XMLINCLUDE   = 115,
  CMD_ILINE        = 116,
  CMD_ILITERAL     = 117,
  CMD_ENDILITERAL  = 118,
  CMD_IFILE        = 119,
  CMD_SHOWDATE     = 120,
  CMD_ISTARTCODE   = 121,
  CMD_ENDICODE     = 122,
  CMD_IVERBATIM    = 123,
  CMD_ENDIVERBATIM = 124,
  CMD_IANCHOR      = 125
};

enum HtmlTagType
{
  HTML_UNKNOWN   = 0,
  HTML_CENTER    = 1,
  HTML_TABLE     = 2,
  HTML_CAPTION   = 3,
  HTML_SMALL     = 4,
  HTML_CODE      = 5,
  HTML_IMG       = 6,
  HTML_PRE       = 7,
  HTML_SUB       = 8,
  HTML_SUP       = 9,
  HTML_TR        = 10,
  HTML_TD        = 11,
  HTML_TH        = 12,
  HTML_OL        = 13,
  HTML_UL        = 14,
  HTML_LI        = 15,
  HTML_EMPHASIS  = 16,
  HTML_HR        = 17,
  HTML_DL        = 18,
  HTML_DT        = 19,
  HTML_DD        = 20,
  HTML_BR        = 21,
  HTML_A         = 22,
  HTML_BOLD      = 23,
  HTML_P         = 24,
  HTML_H1        = 25,
  HTML_H2        = 26,
  HTML_H3        = 27,
  HTML_H4        = 28,
  HTML_H5        = 29,
  HTML_H6        = 30,
  HTML_SPAN      = 31,
  HTML_DIV       = 32,
  HTML_BLOCKQUOTE= 33,
  HTML_STRIKE    = 34,
  HTML_UNDERLINE = 35,
  HTML_INS       = 36,
  HTML_DEL       = 37,
<<<<<<< HEAD
  HTML_THEAD     = 38,
  HTML_TBODY     = 39,
  HTML_TFOOT     = 40,
=======
  HTML_S         = 38,
  HTML_DETAILS   = 39,
  HTML_CITE      = 40,
>>>>>>> 97367fc3

  XML_CmdMask    = 0x100,

  XML_C            = XML_CmdMask + 0,
  XML_CODE         = XML_CmdMask + 1,
  XML_DESCRIPTION  = XML_CmdMask + 2,
  XML_EXAMPLE      = XML_CmdMask + 3,
  XML_EXCEPTION    = XML_CmdMask + 4,
  XML_INCLUDE      = XML_CmdMask + 5,
  XML_ITEM         = XML_CmdMask + 6,
  XML_LIST         = XML_CmdMask + 7,
  XML_LISTHEADER   = XML_CmdMask + 8,
  XML_PARA         = XML_CmdMask + 9,
  XML_PARAM        = XML_CmdMask + 10,
  XML_PARAMREF     = XML_CmdMask + 11,
  XML_PERMISSION   = XML_CmdMask + 12,
  XML_REMARKS      = XML_CmdMask + 13,
  XML_RETURNS      = XML_CmdMask + 14,
  XML_SEE          = XML_CmdMask + 15,
  XML_SEEALSO      = XML_CmdMask + 16,
  XML_SUMMARY      = XML_CmdMask + 17,
  XML_TERM         = XML_CmdMask + 18,
  XML_TYPEPARAM    = XML_CmdMask + 19,
  XML_TYPEPARAMREF = XML_CmdMask + 20,
  XML_VALUE        = XML_CmdMask + 21,
  XML_INHERITDOC   = XML_CmdMask + 22
};


/** Class representing a mapping from command names to command IDs. */
class Mapper
{
  public:
    int map(const QCString &n);
    QCString find(const int n);
    Mapper(const CommandMap *cm,bool caseSensitive);
  private:
    std::map<std::string,int> m_map;
    bool m_cs;
};

/** Class representing a namespace for the doxygen and HTML command mappers. */
struct Mappers
{
  static void freeMappers();
  static Mapper *cmdMapper;
  static Mapper *htmlTagMapper;
};


#endif<|MERGE_RESOLUTION|>--- conflicted
+++ resolved
@@ -194,15 +194,12 @@
   HTML_UNDERLINE = 35,
   HTML_INS       = 36,
   HTML_DEL       = 37,
-<<<<<<< HEAD
-  HTML_THEAD     = 38,
-  HTML_TBODY     = 39,
-  HTML_TFOOT     = 40,
-=======
   HTML_S         = 38,
   HTML_DETAILS   = 39,
   HTML_CITE      = 40,
->>>>>>> 97367fc3
+  HTML_THEAD     = 41,
+  HTML_TBODY     = 42,
+  HTML_TFOOT     = 43,
 
   XML_CmdMask    = 0x100,
 
