#
#
#
# Copyright (C) 1997-2013 by Dimitri van Heesch.
#
# Permission to use, copy, modify, and distribute this software and its
# documentation under the terms of the GNU General Public License is hereby
# granted. No representations are made about the suitability of this software
# for any purpose. It is provided "as is" without express or implied warranty.
# See the GNU General Public License for more details.
#
# Documents produced by Doxygen are derivative works derived from the
# input used in their production; they are not affected by this license.
#
# TMake project file for doxygen

TEMPLATE     =	libdoxygen.t
CONFIG       =	console warn_on staticlib $extraopts
HEADERS      =	arguments.h \
                bufstr.h \
		cite.h \
		clangparser.h \
                classdef.h \
                classlist.h \
                cmdmapper.h \
                code.h \
		commentcnv.h \
		commentscan.h \
                compound_xsd.h \
		condparser.h \
                config.h \
		constexp.h \
		cppvalue.h \
		debug.h \
                declinfo.h \
                defargs.h \
                defgen.h \
                define.h \
                definition.h \
                diagram.h \
                dirdef.h \
                docparser.h \
		docsets.h \
                doctokenizer.h \
                docvisitor.h \
		dot.h \
		doxygen.h \
		doxygen_bst.h \
		doxygen_css.h \
		doxygen_sty.h \
		eclipsehelp.h \
		entry.h \
		example.h \
		filedef.h \
		filename.h \
		footer_html.h \
		formula.h \
		ftextstream.h \
		ftvhelp.h \
		groupdef.h \
		header_html.h \
		htags.h \
		htmlattrib.h \
                htmldocvisitor.h \
		htmlgen.h \
		htmlhelp.h \
		image.h \
		index.h \
                index_xsd.h \
		jquery_p1_js.h \
		jquery_p2_js.h \
		jquery_p3_js.h \
		jquery_ui_js.h \
		jquery_fx_js.h \
		jquery_pt_js.h \
		svgpan_js.h \
		dynsections_js.h \
		language.h \
                latexdocvisitor.h \
		latexgen.h \
                layout.h \
                layout_default.h \
		logos.h \
		mandocvisitor.h \
		mangen.h \
		sqlite3gen.h \
		markdown.h \
                marshal.h \
		memberdef.h \
		membergroup.h \
		memberlist.h \
		membername.h \
		message.h \
                msc.h \
		namespacedef.h \
		navtree_css.h \
		navtree_js.h \
                objcache.h \
		outputgen.h \
		outputlist.h \
		pagedef.h \
		perlmodgen.h \
		lodepng.h \
		pre.h \
                printdocvisitor.h \
                pycode.h \
                pyscanner.h \
                fortrancode.h \
                fortranscanner.h \
                dbusxmlscanner.h \
		qhp.h \
		qhpxmlwriter.h \
		reflist.h \
		resize_js.h \
                rtfdocvisitor.h \
		rtfgen.h \
		rtfstyle.h \
		scanner.h \
		searchindex.h \
		search_css.h \
		search_js.h \
		extsearch_js.h \
		search_functions_php.h \
		search_opensearch_php.h \
		section.h \
		sortdict.h \
                store.h \
		tagreader.h \
		tclscanner.h \
                textdocvisitor.h \
		tooltip.h \
		translator.h \
		translator_adapter.h \
		translator_am.h \
		translator_br.h \
		translator_ca.h \
		translator_cn.h \
		translator_cz.h \
		translator_de.h \
		translator_dk.h \
		translator_en.h \
		translator_es.h \
		translator_fi.h \
		translator_fr.h \
		translator_gr.h \
		translator_hr.h \
		translator_hu.h \
		translator_id.h \
		translator_it.h \
		translator_je.h \
		translator_jp.h \
		translator_ke.h \
		translator_kr.h \
		translator_nl.h \
		translator_no.h \
		translator_mk.h \
		translator_pl.h \
		translator_pt.h \
		translator_ro.h \
		translator_ru.h \
		translator_se.h \
		translator_si.h \
		translator_sk.h \
		translator_sr.h \
		translator_tw.h \
		translator_ua.h \
		translator_vi.h \
		translator_za.h \
		types.h \
		unistd.h \
		util.h \
		version.h \
		vhdlcode.h \
		vhdldocgen.h \
		vhdlscanner.h \
		xmldocvisitor.h \
                xmlgen.h \
                docbookvisitor.h \
                docbookgen.h

SOURCES      =	arguments.cpp \
                ce_lex.cpp \
                ce_parse.cpp \
		cite.cpp \
		clangparser.cpp \
		classdef.cpp \
		classlist.cpp \
                cmdmapper.cpp \
		code.cpp \
		commentcnv.cpp \
		commentscan.cpp \
		condparser.cpp \
		cppvalue.cpp \
                dbusxmlscanner.cpp \
		debug.cpp \
                defgen.cpp \
		declinfo.cpp \
		defargs.cpp \
		define.cpp \
		definition.cpp \
		diagram.cpp \
                dirdef.cpp \
                docparser.cpp \
		docsets.cpp \
                doctokenizer.cpp \
		dot.cpp \
		doxygen.cpp \
		eclipsehelp.cpp \
		entry.cpp \
		filedef.cpp \
		filename.cpp \
		formula.cpp \
		ftextstream.cpp \
		ftvhelp.cpp \
		fortrancode.cpp \
		fortranscanner.cpp \
		groupdef.cpp \
		htags.cpp \
                htmldocvisitor.cpp \
		htmlgen.cpp \
		htmlhelp.cpp \
		image.cpp \
		index.cpp \
		language.cpp \
                latexdocvisitor.cpp \
		latexgen.cpp \
                layout.cpp \
		lodepng.cpp \
		logos.cpp \
		mandocvisitor.cpp \
		mangen.cpp \
		sqlite3gen.cpp \
		markdown.cpp \
                marshal.cpp \
		memberdef.cpp \
		membergroup.cpp \
		memberlist.cpp \
		membername.cpp \
		message.cpp \
                msc.cpp \
		namespacedef.cpp \
                objcache.cpp \
		outputgen.cpp \
		outputlist.cpp \
		pagedef.cpp \
		perlmodgen.cpp \
		pre.cpp \
		pycode.cpp \
		pyscanner.cpp \
		qhp.cpp \
		qhpxmlwriter.cpp \
		reflist.cpp \
                rtfdocvisitor.cpp \
		rtfgen.cpp \
		rtfstyle.cpp \
		scanner.cpp \
		searchindex.cpp \
                store.cpp \
		tagreader.cpp \
                tclscanner.cpp \
                textdocvisitor.cpp \
<<<<<<< HEAD
		tooltip.cpp \
		translator.cpp \
=======
>>>>>>> 78b905a4
		util.cpp \
		version.cpp \
		vhdlcode.cpp \
		vhdldocgen.cpp \
		vhdlparser.cpp \
		vhdlscanner.cpp \
		xmldocvisitor.cpp \
                xmlgen.cpp \
                docbookvisitor.cpp \
                docbookgen.cpp

win32:TMAKE_CXXFLAGS       += -DQT_NODLL
win32-msvc:TMAKE_CXXFLAGS  += -Zm200
win32-g++:TMAKE_CXXFLAGS   += -fno-exceptions -fno-rtti
linux-g++:TMAKE_CXXFLAGS    += -fno-exceptions -fno-rtti
INCLUDEPATH                += ../qtools
#INCLUDEPATH                += ../libpng
INCLUDEPATH                += ../libmd5
win32:INCLUDEPATH          += .
#win32-g++:INCLUDEPATH      = ../qtools /usr/include/libpng12 ../libmd5
win32-g++:INCLUDEPATH      = ../qtools ../libmd5
DESTDIR                    =  ../lib
TARGET                     =  doxygen
OBJECTS_DIR                =  ../objects
<|MERGE_RESOLUTION|>--- conflicted
+++ resolved
@@ -1,11 +1,11 @@
 #
-#
+# 
 #
 # Copyright (C) 1997-2013 by Dimitri van Heesch.
 #
 # Permission to use, copy, modify, and distribute this software and its
-# documentation under the terms of the GNU General Public License is hereby
-# granted. No representations are made about the suitability of this software
+# documentation under the terms of the GNU General Public License is hereby 
+# granted. No representations are made about the suitability of this software 
 # for any purpose. It is provided "as is" without express or implied warranty.
 # See the GNU General Public License for more details.
 #
@@ -213,7 +213,7 @@
 		ftextstream.cpp \
 		ftvhelp.cpp \
 		fortrancode.cpp \
-		fortranscanner.cpp \
+		fortranscanner.cpp \    
 		groupdef.cpp \
 		htags.cpp \
                 htmldocvisitor.cpp \
@@ -246,7 +246,7 @@
 		perlmodgen.cpp \
 		pre.cpp \
 		pycode.cpp \
-		pyscanner.cpp \
+		pyscanner.cpp \    
 		qhp.cpp \
 		qhpxmlwriter.cpp \
 		reflist.cpp \
@@ -259,11 +259,7 @@
 		tagreader.cpp \
                 tclscanner.cpp \
                 textdocvisitor.cpp \
-<<<<<<< HEAD
-		tooltip.cpp \
-		translator.cpp \
-=======
->>>>>>> 78b905a4
+                tooltip.cpp \
 		util.cpp \
 		version.cpp \
 		vhdlcode.cpp \
@@ -275,7 +271,7 @@
                 docbookvisitor.cpp \
                 docbookgen.cpp
 
-win32:TMAKE_CXXFLAGS       += -DQT_NODLL
+win32:TMAKE_CXXFLAGS       += -DQT_NODLL 
 win32-msvc:TMAKE_CXXFLAGS  += -Zm200
 win32-g++:TMAKE_CXXFLAGS   += -fno-exceptions -fno-rtti
 linux-g++:TMAKE_CXXFLAGS    += -fno-exceptions -fno-rtti
