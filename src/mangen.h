--- conflicted
+++ resolved
@@ -153,32 +153,14 @@
     void endMemberGroup(bool);
 
     void writeRuler()    {}
-<<<<<<< HEAD
-    void writeAnchor(const char *,const char *) {}
-    void startCodeFragment(const char *);
-    void endCodeFragment(const char *);
-    void writeLineNumber(const char *,const char *,const char *,int l) { t << l << " "; m_col=0; }
-    void startCodeLine(bool) {}
-    void endCodeLine() { codify("\n"); m_col=0; }
-    void startEmphasis() { t << "\\fI"; m_firstCol=FALSE; }
-    void endEmphasis()   { t << "\\fP"; m_firstCol=FALSE; }
-    void startBold()     { t << "\\fB"; m_firstCol=FALSE; }
-    void endBold()       { t << "\\fP"; m_firstCol=FALSE; }
-    void startBoldEmphasis() { t << "\\f(BI"; m_firstCol=FALSE; }
-    void endBoldEmphasis()   { t << "\\fP"; m_firstCol=FALSE; }
-    void startDescription() {}
-    void endDescription()   {}
-    void startDescItem();
-    void endDescItem();
-    void lineBreak(const char *) { t << "\n.br" << endl; }
-=======
     void writeAnchor(const QCString &,const QCString &) {}
     void startEmphasis() { m_t << "\\fI"; m_firstCol=FALSE; }
     void endEmphasis()   { m_t << "\\fP"; m_firstCol=FALSE; }
     void startBold()     { m_t << "\\fB"; m_firstCol=FALSE; }
     void endBold()       { m_t << "\\fP"; m_firstCol=FALSE; }
+    void startBoldEmphasis() { m_t << "\\f(BI"; m_firstCol=FALSE; }
+    void endBoldEmphasis()   { m_t << "\\fP"; m_firstCol=FALSE; }
     void lineBreak(const QCString &) { m_t << "\n.br\n"; }
->>>>>>> a9289760
     void writeChar(char c);
     void startMemberDoc(const QCString &,const QCString &,const QCString &,const QCString &,int,int,bool);
     void endMemberDoc(bool);
@@ -222,8 +204,7 @@
     void endContents() {}
     void writeNonBreakableSpace(int n) { int i; for (i=0;i<n;i++) m_t << " "; }
 
-<<<<<<< HEAD
-    void startDescTable(const char *t,const bool hasInits);
+    void startDescTable(const QCString &title,const bool hasInits);
     void endDescTable();
     void startDescTableRow() {}
     void endDescTableRow() {}
@@ -231,16 +212,7 @@
     void endDescTableTitle() { endBoldEmphasis(); }
     void startDescTableInit(){};
     void endDescTableInit(){};
-    void startDescTableData() { t << endl; m_firstCol=TRUE; }
-=======
-    void startDescTable(const QCString &t);
-    void endDescTable();
-    void startDescTableRow() {}
-    void endDescTableRow() {}
-    void startDescTableTitle() { startItemListItem(); startBold(); startEmphasis(); endItemListItem(); }
-    void endDescTableTitle() { endEmphasis(); endBold(); }
     void startDescTableData() { m_t << "\n"; m_firstCol=TRUE; }
->>>>>>> a9289760
     void endDescTableData() {}
 
     void startDotGraph() {}
