/******************************************************************************
 *
 * Copyright (C) 1997-2020 by Dimitri van Heesch.
 *
 * Permission to use, copy, modify, and distribute this software and its
 * documentation under the terms of the GNU General Public License is hereby
 * granted. No representations are made about the suitability of this software
 * for any purpose. It is provided "as is" without express or implied warranty.
 * See the GNU General Public License for more details.
 *
 */
%option never-interactive
%option prefix="configimplYY"
%top{
#include <stdint.h>
}

%{

/*
 *      includes
 */
#include <stdio.h>
#include <stdlib.h>
#include <assert.h>
#include <ctype.h>
#include <stdarg.h>
#include <errno.h>
#include <thread>
#include <algorithm>
#include <fstream>
#include <iostream>

#include "regex.h"
#include "configimpl.h"
#include "version.h"
#include "portable.h"
#include "message.h"
#include "lang_cfg.h"
#include "language.h"
#include "configoptions.h"
#include "fileinfo.h"
#include "dir.h"
#include "textstream.h"

#define YY_NO_INPUT 1
#define YY_NO_UNISTD_H 1

#define USE_STATE2STRING 0

#if USE_STATE2STRING
static const char *stateToString(int state);
#endif

static const char *warning_str = "warning: ";
static const char *error_str = "error: ";

void config_err(const char *fmt, ...)
{
  va_list args;
  va_start(args, fmt);
  vfprintf(stderr, qPrint(QCString(error_str) + fmt), args);
  va_end(args);
}
void config_term(const char *fmt, ...)
{
  va_list args;
  va_start(args, fmt);
  vfprintf(stderr, qPrint(QCString(error_str) + fmt), args);
  va_end(args);
  fprintf(stderr, "%s\n", "Exiting...");
  exit(1);
}

void config_warn(const char *fmt, ...)
{
  va_list args;
  va_start(args, fmt);
  vfprintf(stderr, qPrint(QCString(warning_str) + fmt), args);
  va_end(args);
}

static QCString configStringRecode(
    const QCString &str,
    const QCString &fromEncoding,
    const QCString &toEncoding);

#define MAX_INCLUDE_DEPTH 10
#define YY_NEVER_INTERACTIVE 1

/* -----------------------------------------------------------------
 */
static QCString convertToComment(const QCString &s, const QCString &u)
{
  //printf("convertToComment(%s)=%s\n",qPrint(s),qPrint(u));
  QCString result;
  if (!s.isEmpty())
  {
    QCString tmp=s.stripWhiteSpace();
    const char *p=tmp.data();
    char c;
    if (p)
    {
      result+="#";
      if (*p && *p!='\n')
      {
        result+=" ";
      }
      while ((c=*p++))
      {
        if (c=='\n')
        {
          result+="\n#";
          if (*p && *p!='\n')
          {
            result+=" ";
          }
        }
        else result+=c;
      }
      result+='\n';
    }
  }
  if (!u.isEmpty())
  {
    if (!result.isEmpty()) result+='\n';
    result+= u;
  }
  return result;
}

<<<<<<< HEAD
void ConfigOption::writeBoolValue(TextStream &t,bool v)
=======
void ConfigOption::writeBoolValue(std::ostream &t,bool v,bool initSpace)
>>>>>>> 276a6d14
{
  if (initSpace) t << " ";
  if (v) t << "YES"; else t << "NO";
}

<<<<<<< HEAD
void ConfigOption::writeIntValue(TextStream &t,int i)
=======
void ConfigOption::writeIntValue(std::ostream &t,int i,bool initSpace)
>>>>>>> 276a6d14
{
  if (initSpace) t << " ";
  t << i;
}

<<<<<<< HEAD
void ConfigOption::writeStringValue(TextStream &t,const QCString &s)
=======
void ConfigOption::writeStringValue(std::ostream &t,const QCString &s,bool initSpace)
>>>>>>> 276a6d14
{
  char c;
  bool needsEscaping=FALSE;
  // convert the string back to it original g_encoding
  QCString se = configStringRecode(s,"UTF-8",m_encoding);
  if (se.isEmpty()) return;
  const char *p=se.data();
  if (p)
  {
    if (initSpace) t << " ";
    while ((c=*p++)!=0 && !needsEscaping)
      needsEscaping = (c==' ' || c== ',' || c=='\n' || c=='\t' || c=='"' || c=='#');
    if (needsEscaping)
    {
      t << "\"";
      p=se.data();
      while (*p)
      {
        if (*p==' ' && *(p+1)=='\0') break; // skip inserted space at the end
        if (*p=='"') t << "\\"; // escape quotes
        t << *p++;
      }
      t << "\"";
    }
    else
    {
      t << se;
    }
  }
}

void ConfigOption::writeStringList(TextStream &t,const StringVector &l)
{
  bool first=TRUE;
  for (const auto &p : l)
  {
    if (!first) t << " \\\n";
    QCString s=p.c_str();
    if (!first)
      t << "                        ";
    writeStringValue(t,s);
    first=FALSE;
  }
}

/* -----------------------------------------------------------------
 */

ConfigImpl *ConfigImpl::m_instance = 0;

void ConfigInt::convertStrToVal()
{
  if (!m_valueString.isEmpty())
  {
    bool ok;
    int val = m_valueString.toInt(&ok);
    if (!ok || val<m_minVal || val>m_maxVal)
    {
      config_warn("argument '%s' for option %s is not a valid number in the range [%d..%d]!\n"
                "Using the default: %d!\n",qPrint(m_valueString),qPrint(m_name),m_minVal,m_maxVal,m_value);
    }
    else
    {
      m_value=val;
    }
  }
}

void ConfigBool::convertStrToVal()
{
  QCString val = m_valueString.stripWhiteSpace().lower();
  if (!val.isEmpty())
  {
    if (val=="yes" || val=="true" || val=="1" || val=="all")
    {
      m_value=TRUE;
    }
    else if (val=="no" || val=="false" || val=="0" || val=="none")
    {
      m_value=FALSE;
    }
    else
    {
      config_warn("argument '%s' for option %s is not a valid boolean value\n"
                "Using the default: %s!\n",qPrint(m_valueString),qPrint(m_name),m_value?"YES":"NO");
    }
  }
}

void ConfigEnum::convertStrToVal()
{
  if (m_value.isEmpty())
  {
    m_value = m_defValue;
    return;
  }
  QCString val = m_value.stripWhiteSpace().lower();
  for (const auto &s : m_valueRange)
  {
    if (s.lower() == val)
    {
       m_value = s;
       return;
    }
  }

  config_warn("argument '%s' for option %s is not a valid enum value\n"
              "Using the default: %s!\n",qPrint(m_value),qPrint(m_name),qPrint(m_defValue));
  m_value = m_defValue;
}

QCString &ConfigImpl::getString(const char *fileName,int num,const char *name) const
{
  auto it = m_dict.find(name);
  if (it==m_dict.end())
  {
    config_term("%s<%d>: Internal error: Requested unknown option %s!\n",fileName,num,name);
  }
  else if (it->second->kind()!=ConfigOption::O_String)
  {
    config_term("%s<%d>: Internal error: Requested option %s not of string type!\n",fileName,num,name);
  }
  return *((ConfigString *)it->second)->valueRef();
}

StringVector &ConfigImpl::getList(const char *fileName,int num,const char *name) const
{
  auto it = m_dict.find(name);
  if (it==m_dict.end())
  {
    config_term("%s<%d>: Internal error: Requested unknown option %s!\n",fileName,num,name);
  }
  else if (it->second->kind()!=ConfigOption::O_List)
  {
    config_term("%s<%d>: Internal error: Requested option %s not of list type!\n",fileName,num,name);
  }
  return *((ConfigList *)it->second)->valueRef();
}

QCString &ConfigImpl::getEnum(const char *fileName,int num,const char *name) const
{
  auto it = m_dict.find(name);
  if (it==m_dict.end())
  {
    config_term("%s<%d>: Internal error: Requested unknown option %s!\n",fileName,num,name);
  }
  else if (it->second->kind()!=ConfigOption::O_Enum)
  {
    config_term("%s<%d>: Internal error: Requested option %s not of enum type!\n",fileName,num,name);
  }
  return *((ConfigEnum *)it->second)->valueRef();
}

int &ConfigImpl::getInt(const char *fileName,int num,const char *name) const
{
  auto it = m_dict.find(name);
  if (it==m_dict.end())
  {
    config_term("%s<%d>: Internal error: Requested unknown option %s!\n",fileName,num,name);
  }
  else if (it->second->kind()!=ConfigOption::O_Int)
  {
    config_term("%s<%d>: Internal error: Requested option %s not of integer type!\n",fileName,num,name);
  }
  return *((ConfigInt *)it->second)->valueRef();
}

bool &ConfigImpl::getBool(const char *fileName,int num,const char *name) const
{
  auto it = m_dict.find(name);
  if (it==m_dict.end())
  {
    config_term("%s<%d>: Internal error: Requested unknown option %s!\n",fileName,num,name);
  }
  else if (it->second->kind()!=ConfigOption::O_Bool)
  {
    config_term("%s<%d>: Internal error: Requested option %s not of boolean type!\n",fileName,num,name);
  }
  return *((ConfigBool *)it->second)->valueRef();
}

/* ------------------------------------------ */

void ConfigInfo::writeTemplate(TextStream &t, bool sl,bool)
{
  if (!sl)
  {
    t << "\n";
  }
  t << "#---------------------------------------------------------------------------\n";
  t << "# " << m_doc << "\n";
  t << "#---------------------------------------------------------------------------\n";
}

void ConfigList::writeTemplate(TextStream &t,bool sl,bool)
{
  if (!sl)
  {
    t << "\n";
    t << convertToComment(m_doc, m_userComment);
    t << "\n";
  }
  else if (!m_userComment.isEmpty())
  {
    t << convertToComment("", m_userComment);
  }
  t << m_name << m_spaces.left(MAX_OPTION_LENGTH-m_name.length()) << "=";
  writeStringList(t,m_value);
  t << "\n";
}

<<<<<<< HEAD
void ConfigList::compareDoxyfile(TextStream &t)
=======
bool ConfigList::isDefault()
>>>>>>> 276a6d14
{
  auto get_stripped = [](std::string s)             { return QCString(s.c_str()).stripWhiteSpace(); };
  auto is_not_empty = [get_stripped](std::string s) { return !get_stripped(s).isEmpty();            };
  size_t defCnt = std::count_if(       m_value.begin(),       m_value.end(),is_not_empty);
  size_t valCnt = std::count_if(m_defaultValue.begin(),m_defaultValue.end(),is_not_empty);
  if ( valCnt != defCnt)
  {
    return false;
  }
  auto it1 = m_value.begin();
  auto it2 = m_defaultValue.begin();
  while (it1!=m_value.end() && it2!=m_defaultValue.end())
  {
    // skip over empty values
    while (it1!=m_value.end() && !is_not_empty(*it1))
    {
      ++it1;
    }
    if (it1!=m_value.end()) // non-empty value
    {
      if (get_stripped(*it1) != get_stripped(*it2)) // not the default, write as difference
      {
        return false;
      }
      ++it1;
      ++it2;
    }
  }
  return true;
}

void ConfigList::compareDoxyfile(std::ostream &t)
{
  if (!isDefault()) writeTemplate(t,TRUE,TRUE);
}

void ConfigList::writeXMLDoxyfile(std::ostream &t)
{
  t << "  <option  id='" << m_name << "'";
  t << " default='" << (isDefault() ? "yes" : "no") << "'";
  t << " type='stringlist'";
  t << ">";
  t << "\n";
  for (const auto &p : m_value)
  {
    QCString s=p.c_str();
    t << "    <value>";
    t << "<![CDATA[";
    writeStringValue(t,s,false);
    t << "]]>";
    t << "</value>\n";
  }
  t << "  </option>\n";
}

void ConfigEnum::writeTemplate(TextStream &t,bool sl,bool)
{
  if (!sl)
  {
    t << "\n";
    t << convertToComment(m_doc, m_userComment);
    t << "\n";
  }
  else if (!m_userComment.isEmpty())
  {
    t << convertToComment("", m_userComment);
  }
  t << m_name << m_spaces.left(MAX_OPTION_LENGTH-m_name.length()) << "=";
  writeStringValue(t,m_value);
  t << "\n";
}

void ConfigEnum::compareDoxyfile(TextStream &t)
{
  if (!isDefault()) writeTemplate(t,TRUE,TRUE);
}

void ConfigEnum::writeXMLDoxyfile(std::ostream &t)
{
  t << "  <option  id='" << m_name << "'";
  t << " default='" << (isDefault() ? "yes" : "no") << "'";
  t << " type='string'";
  t << ">";
  t << "<value>";
  writeStringValue(t,m_value,false);
  t << "</value>";
  t << "</option>\n";
}

void ConfigString::writeTemplate(TextStream &t,bool sl,bool)
{
  if (!sl)
  {
    t << "\n";
    t << convertToComment(m_doc, m_userComment);
    t << "\n";
  }
  else if (!m_userComment.isEmpty())
  {
    t << convertToComment("", m_userComment);
  }
  t << m_name << m_spaces.left(MAX_OPTION_LENGTH-m_name.length()) << "=";
  writeStringValue(t,m_value);
  t << "\n";
}

void ConfigString::compareDoxyfile(TextStream &t)
{
  if (!isDefault()) writeTemplate(t,TRUE,TRUE);
}

void ConfigString::writeXMLDoxyfile(std::ostream &t)
{
  t << "  <option  id='" << m_name << "'";
  t << " default='" << (isDefault() ? "yes" : "no") << "'";
  t << " type='string'";
  t << ">";
  t << "<value>";
  t << "<![CDATA[";
  writeStringValue(t,m_value,false);
  t << "]]>";
  t << "</value>";
  t << "</option>\n";
}

void ConfigInt::writeTemplate(TextStream &t,bool sl,bool upd)
{
  if (!sl)
  {
    t << "\n";
    t << convertToComment(m_doc, m_userComment);
    t << "\n";
  }
  else if (!m_userComment.isEmpty())
  {
    t << convertToComment("", m_userComment);
  }
  t << m_name << m_spaces.left(MAX_OPTION_LENGTH-m_name.length()) << "=";
  if (upd && !m_valueString.isEmpty())
  {
    writeStringValue(t,m_valueString);
  }
  else
  {
    writeIntValue(t,m_value);
  }
  t << "\n";
}

void ConfigInt::compareDoxyfile(TextStream &t)
{
  if (!isDefault()) writeTemplate(t,TRUE,TRUE);
}

void ConfigInt::writeXMLDoxyfile(std::ostream &t)
{
  t << "  <option  id='" << m_name << "'";
  t << " default='" << (isDefault() ? "yes" : "no") << "'";
  t << " type='int'";
  t << ">";
  t << "<value>";
  writeIntValue(t,m_value,false);
  t << "</value>";
  t << "</option>\n";
}

<<<<<<< HEAD
void ConfigBool::writeTemplate(TextStream &t,bool sl,bool upd)
=======

void ConfigBool::writeTemplate(std::ostream &t,bool sl,bool upd)
>>>>>>> 276a6d14
{
  if (!sl)
  {
    t << "\n";
    t << convertToComment(m_doc, m_userComment);
    t << "\n";
  }
  else if (!m_userComment.isEmpty())
  {
    t << convertToComment("", m_userComment);
  }
  QCString spaces = m_spaces.left(MAX_OPTION_LENGTH-m_name.length());
  t << m_name << spaces << "=";
  if (upd && !m_valueString.isEmpty())
  {
    writeStringValue(t,m_valueString);
  }
  else
  {
    writeBoolValue(t,m_value);
  }
  t << "\n";
}

void ConfigBool::compareDoxyfile(TextStream &t)
{
  if (!isDefault()) writeTemplate(t,TRUE,TRUE);
}

<<<<<<< HEAD
void ConfigObsolete::writeTemplate(TextStream &,bool,bool) {}
void ConfigDisabled::writeTemplate(TextStream &,bool,bool) {}
=======
void ConfigBool::writeXMLDoxyfile(std::ostream &t)
{
  t << "  <option  id='" << m_name << "'";
  t << " default='" << (isDefault() ? "yes" : "no") << "'";
  t << " type='bool'";
  t << ">";
  t << "<value>";
  writeBoolValue(t,m_value,false);
  t << "</value>";
  t << "</option>\n";
}


void ConfigObsolete::writeTemplate(std::ostream &,bool,bool) {}
void ConfigDisabled::writeTemplate(std::ostream &,bool,bool) {}
>>>>>>> 276a6d14

/* -----------------------------------------------------------------
 *
 *      static variables
 */

struct ConfigFileState
{
  int lineNr;
  FILE *filePtr;
  YY_BUFFER_STATE oldState;
  YY_BUFFER_STATE newState;
  QCString fileName;
};

static const char       *g_inputString;
static int               g_inputPosition;
static int               g_yyLineNr;
static QCString          g_yyFileName;
static QCString          g_cmd;
static QCString         *g_string=0;
static StringVector     *g_list=0;
static QCString          g_listStr;
static StringVector      g_includePathList;
static std::vector< std::unique_ptr<ConfigFileState> > g_includeStack;
static bool              g_configUpdate = FALSE;
static QCString          g_encoding;
static ConfigImpl       *g_config;

/* -----------------------------------------------------------------
 */
#undef  YY_INPUT
#define YY_INPUT(buf,result,max_size) result=yyread(buf,max_size);

static yy_size_t yyread(char *buf,yy_size_t max_size)
{
  // no file included
  if (g_includeStack.empty())
  {
    yy_size_t c=0;
    if (g_inputString==0) return c;
    while( c < max_size && g_inputString[g_inputPosition] )
    {
      *buf = g_inputString[g_inputPosition++] ;
      c++; buf++;
    }
    return c;
  }
  else
  {
    //assert(g_includeStack.current()->newState==YY_CURRENT_BUFFER);
    return (yy_size_t)fread(buf,1,max_size,g_includeStack.back()->filePtr);
  }
}


static QCString configStringRecode(
    const QCString &str,
    const QCString &inputEncoding,
    const QCString &outputEncoding)
{
  if (inputEncoding.isEmpty() || outputEncoding.isEmpty() || inputEncoding==outputEncoding) return str;
  int inputSize=str.length();
  int outputSize=inputSize*4+1;
  QCString output(outputSize);
  void *cd = portable_iconv_open(outputEncoding.data(),inputEncoding.data());
  if (cd==(void *)(-1))
  {
    config_term("Error: unsupported character conversion: '%s'->'%s'\n",
        qPrint(inputEncoding),qPrint(outputEncoding));
  }
  size_t iLeft=(size_t)inputSize;
  size_t oLeft=(size_t)outputSize;
  const char *inputPtr  = str.data();
  char *outputPtr = output.rawData();
  if (!portable_iconv(cd, &inputPtr, &iLeft, &outputPtr, &oLeft))
  {
    outputSize-=(int)oLeft;
    output.resize(outputSize+1);
    output.at(outputSize)='\0';
    //printf("iconv: input size=%d output size=%d\n[%s]\n",size,newSize,qPrint(srcBuf));
  }
  else
  {
    config_term("Error: failed to translate characters from %s to %s: %s\n",
        qPrint(inputEncoding),qPrint(outputEncoding),strerror(errno));
  }
  portable_iconv_close(cd);
  return output;
}

static void checkEncoding()
{
  ConfigString *option = (ConfigString*)g_config->get("DOXYFILE_ENCODING");
  g_encoding = *option->valueRef();
}

static QCString stripComment(const QCString &s)
{
  // check if there is a comment at the end of the string
  bool insideQuote=false;
  int l = s.length();
  for (int i=0;i<l;i++)
  {
    char c = s.at(i);
    if (c=='\\') // skip over escaped characters
    {
      i++;
    }
    else if (c=='"') // toggle inside/outside quotation
    {
      insideQuote=!insideQuote;
    }
    else if (!insideQuote && c=='#') // found start of a comment
    {
      if (i<l-1 && s.at(i+1)=='#') // ## -> user comment
      {
        g_config->appendUserComment(s.mid(i)+"\n");
      }
      return s.left(i).stripWhiteSpace();
    }
  }
  return s;
}

static void processString()
{
  // strip leading and trailing whitespace
  QCString s = stripComment(g_string->stripWhiteSpace());
  int l = s.length();

  // remove surrounding quotes if present (and not escaped)
  if (l>=2 && s.at(0)=='"' && s.at(l-1)=='"' && // remove quotes
      (s.at(l-2)!='\\' || (s.at(l-2)=='\\' && s.at(l-3)=='\\')))
  {
    s=s.mid(1,s.length()-2);
    l=s.length();
  }

  // check for invalid and/or escaped quotes
  bool warned=false;
  QCString result;
  for (int i=0;i<l;i++)
  {
    char c = s.at(i);
    if (c=='\\') // escaped character
    {
      if (i<l-1 && s.at(i+1)=='"') // unescape the quote character
      {
        result+='"';
      }
      else // keep other escaped characters in escaped form
      {
        result+=c;
        if (i<l-1)
        {
          result+=s.at(i+1);
        }
      }
      i++; // skip over the escaped character
    }
    else if (c=='"') // unescaped quote
    {
      if (!warned)
      {
        config_warn("Invalid value for '%s' tag at line %d, file %s: Value '%s' is not properly quoted\n",
                    qPrint(g_cmd),g_yyLineNr,qPrint(g_yyFileName),qPrint(g_string->stripWhiteSpace()));
      }
      warned=true;
    }
    else // normal character
    {
      result+=c;
    }
  }

  // recode the string
  *g_string=configStringRecode(result,g_encoding,"UTF-8");

  // update encoding
  checkEncoding();

  //printf("Processed string '%s'\n",qPrint(g_string));
}

static void processList()
{
  bool allowCommaAsSeparator = g_cmd!="PREDEFINED";

  QCString s = stripComment(g_listStr.stripWhiteSpace());
  int l = s.length();

  QCString elemStr;

  // helper to push elemStr to the list and clear it
  auto addElem = [&elemStr]()
  {
    if (!elemStr.isEmpty())
    {
      QCString e = configStringRecode(elemStr,g_encoding,"UTF-8");
      //printf("Processed list element '%s'\n",qPrint(e));
      g_list->push_back(e.str());
      elemStr="";
    }
  };

  bool needsSeparator=false;
  int insideQuote=false;
  bool warned=false;
  for (int i=0;i<l;i++)
  {
    char c = s.at(i);
    if (!needsSeparator && c=='\\') // escaped character
    {
      if (i<l-1 && s.at(i+1)=='"') // unescape the quote character
      {
        elemStr+='"';
      }
      else // keep other escaped characters in escaped form
      {
        elemStr+=c;
        if (i<l-1)
        {
          elemStr+=s.at(i+1);
        }
      }
      i++; // skip over the escaped character
    }
    else if (!needsSeparator && c=='"') // quote character
    {
      if (!insideQuote)
      {
        insideQuote=true;
      }
      else // this quote ends an element
      {
        insideQuote=false;
        needsSeparator=true;
      }
    }
    else if (!insideQuote && ((c==',' && allowCommaAsSeparator) || isspace(c))) // separator
    {
      needsSeparator=false;
      addElem();
    }
    else // normal content character
    {
      if (needsSeparator)
      {
        if (!warned)
        {
          config_warn("Invalid value for '%s' tag at line %d, file %s: Values in list '%s' are not properly space %sseparated\n",
                    qPrint(g_cmd),g_yyLineNr,qPrint(g_yyFileName),qPrint(g_listStr.stripWhiteSpace()),allowCommaAsSeparator?"or comma ":"");
          warned=true;
        }
        needsSeparator=false;
        i--; // try the character again as part of a new element
        addElem();
      }
      else
      {
        elemStr+=c;
      }
    }
  }
  // add last part
  addElem();
  if (insideQuote)
  {
    config_warn("Invalid value for '%s' tag at line %d, file %s: Values in list '%s' are not properly quoted\n",
                qPrint(g_cmd),g_yyLineNr,qPrint(g_yyFileName),qPrint(g_listStr.stripWhiteSpace()));
  }
}

static FILE *tryPath(const QCString &path,const QCString &fileName)
{
  QCString absName=(!path.isEmpty() ? path+"/"+fileName : fileName);
  FileInfo fi(absName.str());
  if (fi.exists() && fi.isFile())
  {
    FILE *f=Portable::fopen(absName,"r");
    if (!f) config_err("could not open file %s for reading\n",qPrint(absName));
    return f;
  }
  return 0;
}

static void substEnvVarsInStrList(StringVector &sl);
static void substEnvVarsInString(QCString &s);

static FILE *findFile(const QCString &fileName)
{
  if (fileName.isEmpty())
  {
    return 0;
  }
  if (Portable::isAbsolutePath(fileName))
  {
    return tryPath(QCString(), fileName);
  }
  substEnvVarsInStrList(g_includePathList);
  for (const auto &s : g_includePathList)
  {
    FILE *f = tryPath(s.c_str(),fileName);
    if (f) return f;
  }
  // try cwd if g_includePathList fails
  return tryPath(".",fileName);
}

static void readIncludeFile(const QCString &incName)
{
  if (g_includeStack.size()==MAX_INCLUDE_DEPTH) {
    config_term("maximum include depth (%d) reached, %s is not included. Aborting...\n",
        MAX_INCLUDE_DEPTH,qPrint(incName));
  }

  QCString inc = incName;
  substEnvVarsInString(inc);
  inc = inc.stripWhiteSpace();
  uint incLen = inc.length();
  if (incLen>0 && inc.at(0)=='"' && inc.at(incLen-1)=='"') // strip quotes
  {
    inc=inc.mid(1,incLen-2);
  }

  FILE *f;

  if ((f=findFile(inc))) // see if the include file can be found
  {
    // For debugging
#if SHOW_INCLUDES
    for (size_t i=0;i<g_includeStack.size();i++) msg("  ");
    msg("@INCLUDE = %s: parsing...\n",qPrint(inc));
#endif

    // store the state of the old file
    ConfigFileState *fs=new ConfigFileState;
    fs->oldState=YY_CURRENT_BUFFER;
    fs->lineNr=g_yyLineNr;
    fs->fileName=g_yyFileName;
    fs->filePtr=f;
    // push the state on the stack
    g_includeStack.push_back(std::unique_ptr<ConfigFileState>(fs));
    // set the scanner to the include file
    yy_switch_to_buffer(yy_create_buffer(f, YY_BUF_SIZE));
    fs->newState=YY_CURRENT_BUFFER;
    g_yyFileName=inc;
  }
  else
  {
    config_term("@INCLUDE = %s: not found!\n",qPrint(inc));
  }
}


%}

%option noyywrap
%option nounput

%x      Start
%x      SkipInvalid
%x      GetString
%x      GetStrList
%x      Include

%%

<*>\0x0d

   /*-------------- Comments ---------------*/

<Start>"##".*"\n"                        {
                                           g_config->appendUserComment(yytext);
                                           g_yyLineNr++;
                                         }
<Start>"#".*"\n"                         { /* normal comment */
                                           g_yyLineNr++;
                                         }

   /*-------------- TAG start ---------------*/

<Start>[a-z_A-Z][a-z_A-Z0-9]*[ \t]*"="   { g_cmd=yytext;
                                           g_cmd=g_cmd.left(g_cmd.length()-1).stripWhiteSpace();
                                           ConfigOption *option = g_config->get(g_cmd);
                                           if (option==0) // oops not known
                                           {
                                             config_warn("ignoring unsupported tag '%s' at line %d, file %s\n",
                                                 qPrint(g_cmd),g_yyLineNr,qPrint(g_yyFileName));
                                             BEGIN(SkipInvalid);
                                           }
                                           else // known tag
                                           {
                                             option->setUserComment(g_config->takeUserComment());
                                             option->setEncoding(g_encoding);
                                             switch(option->kind())
                                             {
                                               case ConfigOption::O_Info:
                                                 // shouldn't get here!
                                                 BEGIN(SkipInvalid);
                                                 break;
                                               case ConfigOption::O_List:
                                                 g_list = ((ConfigList *)option)->valueRef();
                                                 g_list->clear();
                                                 g_listStr="";
                                                 BEGIN(GetStrList);
                                                 break;
                                               case ConfigOption::O_Enum:
                                                 g_string = ((ConfigEnum *)option)->valueRef();
                                                 g_string->resize(0);
                                                 BEGIN(GetString);
                                                 break;
                                               case ConfigOption::O_String:
                                                 g_string = ((ConfigString *)option)->valueRef();
                                                 g_string->resize(0);
                                                 BEGIN(GetString);
                                                 break;
                                               case ConfigOption::O_Int:
                                                 g_string = ((ConfigInt *)option)->valueStringRef();
                                                 g_string->resize(0);
                                                 BEGIN(GetString);
                                                 break;
                                               case ConfigOption::O_Bool:
                                                 g_string = ((ConfigBool *)option)->valueStringRef();
                                                 g_string->resize(0);
                                                 BEGIN(GetString);
                                                 break;
                                               case ConfigOption::O_Obsolete:
                                                 if (g_configUpdate)
                                                 {
                                                   config_warn("Tag '%s' at line %d of file '%s' has become obsolete.\n"
                                                              "         This tag has been removed.\n", qPrint(g_cmd),g_yyLineNr,qPrint(g_yyFileName));
                                                 }
                                                 else
                                                 {
                                                   config_warn("Tag '%s' at line %d of file '%s' has become obsolete.\n"
                                                              "         To avoid this warning please remove this line from your configuration "
                                                              "file or upgrade it using \"doxygen -u\"\n", qPrint(g_cmd),g_yyLineNr,qPrint(g_yyFileName));
                                                 }
                                                 BEGIN(SkipInvalid);
                                                 break;
                                               case ConfigOption::O_Disabled:
                                                 if (g_configUpdate)
                                                 {
                                                   config_warn("Tag '%s' at line %d of file '%s' belongs to an option that was not enabled at compile time.\n"
                                                              "         This tag has been removed.\n", qPrint(g_cmd),g_yyLineNr,qPrint(g_yyFileName));
                                                 }
                                                 else
                                                 {
                                                   config_warn("Tag '%s' at line %d of file '%s' belongs to an option that was not enabled at compile time.\n"
                                                              "         To avoid this warning please remove this line from your configuration "
                                                            "file or upgrade it using \"doxygen -u\", or recompile doxygen with this feature enabled.\n", qPrint(g_cmd),g_yyLineNr,qPrint(g_yyFileName));
                                                 }
                                                 BEGIN(SkipInvalid);
                                                 break;
                                             }
                                           }
                                        }
<Start>[a-z_A-Z][a-z_A-Z0-9]*[ \t]*"+=" { g_cmd=yytext;
                                          g_cmd=g_cmd.left(g_cmd.length()-2).stripWhiteSpace();
                                          ConfigOption *option = g_config->get(g_cmd);
                                          if (option==0) // oops not known
                                          {
                                            config_warn("ignoring unsupported tag '%s' at line %d, file %s\n",
                                                qPrint(g_cmd),g_yyLineNr,qPrint(g_yyFileName));
                                            BEGIN(SkipInvalid);
                                          }
                                          else // known tag
                                          {
                                            option->setUserComment(g_config->takeUserComment());
                                            switch(option->kind())
                                            {
                                              case ConfigOption::O_Info:
                                                // shouldn't get here!
                                                BEGIN(SkipInvalid);
                                                break;
                                              case ConfigOption::O_List:
                                                g_list = ((ConfigList *)option)->valueRef();
                                                g_listStr="";
                                                BEGIN(GetStrList);
                                                break;
                                              case ConfigOption::O_Enum:
                                              case ConfigOption::O_String:
                                              case ConfigOption::O_Int:
                                              case ConfigOption::O_Bool:
                                                config_warn("operator += not supported for '%s'. Ignoring line at line %d, file %s\n",
                                                    yytext,g_yyLineNr,qPrint(g_yyFileName));
                                                BEGIN(SkipInvalid);
                                                break;
                                               case ConfigOption::O_Obsolete:
                                                 config_warn("Tag '%s' at line %d of file %s has become obsolete.\n"
                                                            "To avoid this warning please update your configuration "
                                                            "file using \"doxygen -u\"\n", qPrint(g_cmd),g_yyLineNr,qPrint(g_yyFileName));
                                                 BEGIN(SkipInvalid);
                                                 break;
                                               case ConfigOption::O_Disabled:
                                                 config_warn("Tag '%s' at line %d of file %s belongs to an option that was not enabled at compile time.\n"
                                                            "To avoid this warning please remove this line from your configuration "
                                                            "file, upgrade it using \"doxygen -u\", or recompile doxygen with this feature enabled.\n", qPrint(g_cmd),g_yyLineNr,qPrint(g_yyFileName));
                                                 BEGIN(SkipInvalid);
                                                 break;
                                             }
                                           }
                                        }

   /*-------------- INCLUDE* ---------------*/

<Start>"@INCLUDE_PATH"[ \t]*"="         { BEGIN(GetStrList); g_list=&g_includePathList; g_list->clear(); g_listStr=""; }
  /* include a g_config file */
<Start>"@INCLUDE"[ \t]*"="              { BEGIN(Include);}
<Include>([^ \"\t\r\n]+)|("\""[^\n\"]+"\"") {
                                          readIncludeFile(configStringRecode(yytext,g_encoding,"UTF-8"));
                                          BEGIN(Start);
                                        }
<<EOF>>                                 {
                                          //printf("End of include file\n");
                                          //printf("Include stack depth=%d\n",g_includeStack.count());
                                          if (g_includeStack.empty())
                                          {
                                            //printf("Terminating scanner!\n");
                                            yyterminate();
                                          }
                                          else
                                          {
                                            auto &fs=g_includeStack.back();
                                            fclose(fs->filePtr);
                                            YY_BUFFER_STATE oldBuf = YY_CURRENT_BUFFER;
                                            yy_switch_to_buffer( fs->oldState );
                                            yy_delete_buffer( oldBuf );
                                            g_yyLineNr=fs->lineNr;
                                            g_yyFileName=fs->fileName;
                                            g_includeStack.pop_back();
                                          }
                                        }

<Start>[a-z_A-Z0-9]+                    { config_warn("ignoring unknown tag '%s' at line %d, file %s\n",yytext,g_yyLineNr,qPrint(g_yyFileName)); }
   /*-------------- GetString ---------------*/

<GetString>\n                           { processString();
                                          g_yyLineNr++; // end of string
                                          BEGIN(Start);
                                        }
<GetString>\\[ \r\t]*\n                 { g_yyLineNr++; // line continuation
                                          *g_string+=' ';
                                        }
<GetString>"\\"                         { // escape character
                                          *g_string+=yytext;
                                        }
<GetString>[^\n\\]+                     { // string part without escape characters
                                          *g_string+=yytext;
                                        }

   /*-------------- GetStrList --------------*/

<GetStrList>\n                          { processList();
                                          g_yyLineNr++; // end of list
                                          BEGIN(Start);
                                        }
<GetStrList>\\[ \r\t]*\n                { g_yyLineNr++; // line continuation
                                          g_listStr+=' ';
                                        }
<GetStrList>"\\"                        { // escape character
                                          g_listStr+=yytext;
                                        }
<GetStrList>[^\n\\]+                    { // string part without escape characters
                                          g_listStr+=yytext;
                                        }

   /*-------------- SkipInvalid --------------*/

<SkipInvalid>\n                         { g_yyLineNr++; // end of list
                                          BEGIN(Start);
                                        }
<SkipInvalid>\\[ \r\t]*\n               { g_yyLineNr++; // line continuation
                                        }
<SkipInvalid>"\\"                       { // escape character
                                        }
<SkipInvalid>[^\n\\]+                   { // string part without escape characters
                                        }

   /*-------------- fall through -------------*/

<*>\\[ \r\t]*\n                         { g_yyLineNr++; }
<*>[ \t\r]
<*>\n                                   { g_yyLineNr++ ; }
<*>.                                    { config_warn("ignoring unknown character '%c' at line %d, file %s\n",yytext[0],g_yyLineNr,qPrint(g_yyFileName)); }

%%

/*@ ----------------------------------------------------------------------------
 */

void ConfigImpl::writeTemplate(TextStream &t,bool sl,bool upd)
{
  /* print first lines of user comment that were at the beginning of the file, might have special meaning for editors */
  if (!m_startComment.isEmpty())
  {
    t << takeStartComment() << "\n";
  }
  t << "# Doxyfile " << getDoxygenVersion() << "\n\n";
  if (!sl)
  {
    t << convertToComment(m_header,"");
  }
  for (const auto &option : m_options)
  {
    option->writeTemplate(t,sl,upd);
  }
  /* print last lines of user comment that were at the end of the file */
  if (!m_userComment.isEmpty())
  {
    t << "\n";
    t << takeUserComment();
  }
}

void ConfigImpl::compareDoxyfile(TextStream &t)
{
  t << "# Difference with default Doxyfile " << getFullVersion();
  t << "\n";
  for (const auto &option : m_options)
  {
    option->m_userComment = "";
    option->compareDoxyfile(t);
  }
}

void ConfigImpl::writeXMLDoxyfile(std::ostream &t)
{
  t << "<?xml version='1.0' encoding='UTF-8' standalone='no'?>\n";
  t << "<doxyfile xmlns:xsi=\"http://www.w3.org/2001/XMLSchema-instance\" xsi:noNamespaceSchemaLocation=\"doxyfile.xsd\" version=\"" << getDoxygenVersion() << "\" xml:lang=\"" <<  theTranslator->trISOLang() << "\">\n";
  for (const auto &option : m_options)
  {
    option->writeXMLDoxyfile(t);
  }
  t << "</doxyfile>\n";
}

void ConfigImpl::convertStrToVal()
{
  for (const auto &option : m_options)
  {
    option->convertStrToVal();
  }
}
void ConfigImpl::emptyValueToDefault()
{
  for (const auto &option : m_options)
  {
    option->emptyValueToDefault();
  }
}

static void substEnvVarsInString(QCString &str)
{
  if (str.isEmpty()) return;
  auto replace = [](const std::string &s, const reg::Ex &re) -> std::string
  {
    reg::Iterator it(s,re);
    reg::Iterator end;
    std::string result;
    size_t p = 0;
    for (; it!=end ; ++it)
    {
      const auto &match = *it;
      size_t i = match.position();
      size_t l = match.length();
      result+=s.substr(p,i-p);
      std::string matchContents = match[1].str();
      QCString env=Portable::getenv(matchContents.c_str()); // get content of $(..) match
      substEnvVarsInString(env); // recursively expand variables if needed.
      result+=env.str();
      p=i+l;
    }
    result+=s.substr(p);
    return result;
  };

  // match e.g. re1=$(HOME) but also re2=$(PROGRAMFILES(X86))
  static const reg::Ex re1(R"(\$\((\a[\w.-]*)\))");
  static const reg::Ex re2(R"(\$\((\a[\w.-]*\(\a[\w.-]*\))\))");
  str = QCString(replace(replace(str.str(),re1),re2)).stripWhiteSpace();
}

static void substEnvVarsInStrList(StringVector &sl)
{
  StringVector results;
  for (const auto &s : sl)
  {
    QCString result = s.c_str();
    bool wasQuoted = (result.find(' ')!=-1) || (result.find('\t')!=-1) || (result.find('"')!=-1);
    // here we strip the quote again
    substEnvVarsInString(result);

    //printf("Result %s was quoted=%d\n",qPrint(result),wasQuoted);

    if (!wasQuoted) /* as a result of the expansion, a single string
                       may have expanded into a list, which we'll
                       add to sl. If the original string already
                       contained multiple elements no further
                       splitting is done to allow quoted items with spaces! */
    {
      int l=result.length();
      int i,p=0;
      // skip spaces
      // search for a "word"
      for (i=0;i<l;i++)
      {
        char c=0;
        // skip until start of new word
        while (i<l && ((c=result.at(i))==' ' || c=='\t')) i++;
        p=i; // p marks the start index of the word
        // skip until end of a word
        while (i<l && ((c=result.at(i))!=' ' && c!='\t' && c!='"')) i++;
        if (i<l) // not at the end of the string
        {
          if (c=='"') // word within quotes
          {
            p=i+1;
            for (i++;i<l;i++)
            {
              c=result.at(i);
              if (c=='"') // end quote
              {
                results.push_back(result.mid(p,i-p).str());
                p=i+1;
                break;
              }
              else if (c=='\\') // skip escaped stuff
              {
                i++;
              }
            }
          }
          else if (c==' ' || c=='\t') // separator
          {
            if (i>p) results.push_back(result.mid(p,i-p).str());
            p=i+1;
          }
        }
      }
      if (p!=l) // add the leftover as a string
      {
        results.push_back(result.right(l-p).str());
      }
    }
    else // just goto the next element in the list
    {
      if (!result.isEmpty()) results.push_back(result.str());
    }
  }
  sl = results;
}

void ConfigString::substEnvVars()
{
  substEnvVarsInString(m_value);
}

void ConfigList::substEnvVars()
{
  substEnvVarsInStrList(m_value);
}

void ConfigBool::substEnvVars()
{
  substEnvVarsInString(m_valueString);
}

void ConfigInt::substEnvVars()
{
  substEnvVarsInString(m_valueString);
}

void ConfigEnum::substEnvVars()
{
  substEnvVarsInString(m_value);
}

//---------------------------------------------

void ConfigImpl::substituteEnvironmentVars()
{
  for (const auto &option : m_options)
  {
    option->substEnvVars();
  }
}

void ConfigImpl::init()
{
  for (const auto &option : m_options)
  {
    option->init();
  }

  // sanity check if all depends relations are valid
  for (const auto &option : m_options)
  {
    QCString depName = option->dependsOn();
    if (!depName.isEmpty())
    {
      ConfigOption * opt = ConfigImpl::instance()->get(depName);
      if (opt==0)
      {
        config_term("Config option '%s' has invalid depends relation on unknown option '%s'\n",
            qPrint(option->name()),qPrint(depName));
      }
    }
  }
}

void ConfigImpl::create()
{
  if (m_initialized) return;
  m_initialized = TRUE;
  addConfigOptions(this);
}

static QCString configFileToString(const QCString &name)
{
  if (name.isEmpty()) return QCString();

  auto stream2string = [](std::istream &in) -> std::string
  {
    std::string ret;
    char buffer[4096];
    while (in.read(buffer, sizeof(buffer))) ret.append(buffer, sizeof(buffer));
    ret.append(buffer, static_cast<uint>(in.gcount()));
    if (!ret.empty() && ret[ret.length()-1]!='\n') ret+='\n'; // to help the scanner
    return ret;
  };

  if (name=="-") // read from stdin
  {
    // read contents from stdin into contents string
    return stream2string(std::cin);
  }
  else // read from file
  {
    std::ifstream f(name.str(),std::istream::in);
    if (!f.is_open())
    {
      config_term("file '%s' not found or could not be opened\n",qPrint(name));
      return "";
    }
    return stream2string(f);
  }
}

bool ConfigImpl::parseString(const QCString &fn,const QCString &str,bool update)
{
  g_config = ConfigImpl::instance();
  g_inputString   = str.data();
  g_inputPosition = 0;
  g_yyFileName    = fn;
  g_yyLineNr      = 1;
  g_includeStack.clear();
  configimplYYrestart( configimplYYin );
  BEGIN( Start );
  g_configUpdate = update;
  configimplYYlex();
  g_configUpdate = FALSE;
  g_inputString = 0;
  return TRUE;
}

bool ConfigImpl::parse(const QCString &fn,bool update)
{
  int retval;
  g_encoding = "UTF-8";
  printlex(yy_flex_debug, TRUE, __FILE__, qPrint(fn));
  retval =  parseString(fn,configFileToString(fn), update);
  printlex(yy_flex_debug, FALSE, __FILE__, qPrint(fn));
  return retval;
}

//----------------------------------------------------------------------

static void cleanUpPaths(StringVector &str)
{
  for (size_t i=0;i<str.size();i++)
  {
    std::string path = str[i];
    std::replace(path.begin(),path.end(),'\\','/');
    if ((path[0]!='/' && (path.size()<=2 || path[1]!=':')) || path[path.size()-1]!='/')
    {
      FileInfo fi(path);
      if (fi.exists() && fi.isDir())
      {
        path = fi.absFilePath();
        if (path[path.size()-1]!='/') path+='/';
      }
    }
    str[i]=path;
  }
}

static bool checkFileName(const QCString &s,const char *optionName)
{
  QCString val = s.stripWhiteSpace().lower();
  if ((val=="yes" || val=="true"  || val=="1" || val=="all") ||
      (val=="no"  || val=="false" || val=="0" || val=="none"))
  {
    err("file name expected for option %s, got %s instead. Ignoring...\n",optionName,qPrint(s));
    return false;
  }
  return true;
}

#include "config.h"

void Config::init()
{
  ConfigImpl::instance()->init();
}

static void checkList(const StringVector &list,const char *name, bool equalRequired,bool valueRequired)
{
  for (const auto &s: list)
  {
    QCString item=s.c_str();
    item=item.stripWhiteSpace();
    int i=item.find('=');
    if (i==-1 && equalRequired)
    {
      err("Illegal format for option %s, no equal sign ('=') specified for item '%s'\n",name,qPrint(item));
    }
    if (i!=-1)
    {
      QCString myName=item.left(i).stripWhiteSpace();
      if (myName.isEmpty())
      {
        err("Illegal format for option %s, no name specified for item '%s'\n",name,qPrint(item));
      }
      else if (valueRequired)
      {
        QCString myValue=item.right(item.length()-i-1).stripWhiteSpace();
        if (myValue.isEmpty())
        {
          err("Illegal format for option %s, no value specified for item '%s'\n",name,qPrint(item));
        }
      }
    }
  }
}

void Config::checkAndCorrect()
{
  ConfigValues::instance().init();

  //------------------------
  // check WARN_FORMAT
  QCString warnFormat = Config_getString(WARN_FORMAT);
  if (warnFormat.stripWhiteSpace().isEmpty())
  {
    Config_updateString(WARN_FORMAT,"$file:$line $text");
  }
  else
  {
    if (warnFormat.find("$file")==-1)
    {
      warn_uncond("warning format does not contain a $file tag!\n");
    }
    if (warnFormat.find("$line")==-1)
    {
      warn_uncond("warning format does not contain a $line tag!\n");
    }
    if (warnFormat.find("$text")==-1)
    {
      warn_uncond("warning format foes not contain a $text tag!\n");
    }
  }

  //------------------------
  // set default man page extension if non is given by the user
  QCString manExtension = Config_getString(MAN_EXTENSION);
  if (manExtension.isEmpty())
  {
    Config_updateString(MAN_EXTENSION,".3");
  }

  //------------------------
  // check and correct PAPER_TYPE
  QCString paperType = Config_getEnum(PAPER_TYPE);
  paperType=paperType.lower().stripWhiteSpace();
  if (paperType.isEmpty() || paperType=="a4wide")
  {
    paperType = "a4";
  }
  if (paperType!="a4" && paperType!="letter" &&
      paperType!="legal" && paperType!="executive")
  {
    err("Unknown page type specified\n");
    paperType="a4";
  }
  Config_updateEnum(PAPER_TYPE,paperType);

  //------------------------
  // check & correct OUTPUT_LANGUAGE
  QCString outputLanguage=Config_getEnum(OUTPUT_LANGUAGE);
  outputLanguage=outputLanguage.stripWhiteSpace();
  if (outputLanguage.isEmpty())
  {
    outputLanguage = "English";
  }
  Config_updateEnum(OUTPUT_LANGUAGE,outputLanguage);

  //------------------------
  // check & correct HTML_FILE_EXTENSION
  QCString htmlFileExtension=Config_getString(HTML_FILE_EXTENSION);
  htmlFileExtension=htmlFileExtension.stripWhiteSpace();
  if (htmlFileExtension.isEmpty())
  {
    htmlFileExtension = ".html";
  }
  Config_updateString(HTML_FILE_EXTENSION,htmlFileExtension);

  //------------------------
  // check & correct STRIP_FROM_PATH
  StringVector stripFromPath = Config_getList(STRIP_FROM_PATH);
  if (stripFromPath.empty()) // by default use the current path
  {
    std::string p = Dir::currentDirPath()+"/";
    stripFromPath.push_back(p);
  }
  else
  {
    cleanUpPaths(stripFromPath);
  }
  Config_updateList(STRIP_FROM_PATH,stripFromPath);

  //------------------------
  // check & correct STRIP_FROM_INC_PATH
  StringVector stripFromIncPath = Config_getList(STRIP_FROM_INC_PATH);
  cleanUpPaths(stripFromIncPath);
  Config_updateList(STRIP_FROM_INC_PATH,stripFromIncPath);

  //------------------------
  // Test to see if HTML header is valid
  QCString headerFile = Config_getString(HTML_HEADER);
  if (!headerFile.isEmpty())
  {
    FileInfo fi(headerFile.str());
    if (!fi.exists())
    {
      config_term("tag HTML_HEADER: header file '%s' "
          "does not exist\n",qPrint(headerFile));
    }
  }

  //------------------------
  // Test to see if HTML footer is valid
  QCString footerFile = Config_getString(HTML_FOOTER);
  if (!footerFile.isEmpty())
  {
    FileInfo fi(footerFile.str());
    if (!fi.exists())
    {
      config_term("tag HTML_FOOTER: footer file '%s' "
          "does not exist\n",qPrint(footerFile));
    }
  }

  //------------------------
  // Test to see if MathJax code file is valid
  if (Config_getBool(USE_MATHJAX))
  {
    QCString mathJaxFormat = Config_getEnum(MATHJAX_FORMAT);
    QCString mathjaxVersion = Config_getEnum(MATHJAX_VERSION);
    if (!mathJaxFormat.isEmpty())
    {
      if (mathjaxVersion == "MathJax_2")
      {
        if (mathJaxFormat=="chtml") Config_updateEnum(MATHJAX_FORMAT,"HTML-CSS");
      }
      else
      {
        if (mathJaxFormat=="HTML-CSS" || mathJaxFormat=="NativeMML")
        {
          Config_updateEnum(MATHJAX_FORMAT,"chtml");
        }
      }
    }

    QCString mathJaxCodefile = Config_getString(MATHJAX_CODEFILE);
    if (!mathJaxCodefile.isEmpty())
    {
      FileInfo fi(mathJaxCodefile.str());
      if (!fi.exists())
      {
        config_term("tag MATHJAX_CODEFILE file '%s' "
            "does not exist\n",qPrint(mathJaxCodefile));
      }
    }
    QCString path = Config_getString(MATHJAX_RELPATH);
    if (path.isEmpty())
    {
      if (mathjaxVersion == "MathJax_2")
      {
        path = "https://cdn.jsdelivr.net/npm/mathjax@2";
      }
      else
      {
        path = "https://cdn.jsdelivr.net/npm/mathjax@3";
      }
    }

    if (path.at(path.length()-1)!='/')
    {
      path+="/";
    }
    Config_updateString(MATHJAX_RELPATH,path);
  }

  //------------------------
  // Test to see if LaTeX header is valid
  QCString latexHeaderFile = Config_getString(LATEX_HEADER);
  if (!latexHeaderFile.isEmpty())
  {
    FileInfo fi(latexHeaderFile.str());
    if (!fi.exists())
    {
      config_term("tag LATEX_HEADER: header file '%s' "
          "does not exist\n",qPrint(latexHeaderFile));
    }
  }

  //------------------------
  // Test to see if LaTeX footer is valid
  QCString latexFooterFile = Config_getString(LATEX_FOOTER);
  if (!latexFooterFile.isEmpty())
  {
    FileInfo fi(latexFooterFile.str());
    if (!fi.exists())
    {
      config_term("tag LATEX_FOOTER: footer file '%s' "
          "does not exist\n",qPrint(latexFooterFile));
    }
  }

  //------------------------
  // check include path
  const StringVector &includePath = Config_getList(INCLUDE_PATH);
  for (const auto &s : includePath)
  {
    FileInfo fi(s);
    if (!fi.exists()) warn_uncond("tag INCLUDE_PATH: include path '%s' "
                          "does not exist\n",s.c_str());
  }

  //------------------------
  // check PREDEFINED
  if (Config_getBool(ENABLE_PREPROCESSING))
  {
    const StringVector &predefList = Config_getList(PREDEFINED);
    for (const auto &s : predefList)
    {
      QCString predef=s.c_str();
      predef=predef.stripWhiteSpace();
      int i_equals=predef.find('=');
      int i_obrace=predef.find('(');
      if ((i_obrace==0) || (i_equals==0) || (i_equals==1 && predef.at(i_equals-1)==':'))
      {
        err("Illegal PREDEFINED format '%s', no define name specified\n",qPrint(predef));
      }
    }
  }

  //------------------------
  // check ALIASES
  const StringVector &aliasList = Config_getList(ALIASES);
  for (const auto &alias : aliasList)
  {
    // match aliases of the form re1='name=' and re2='name{2} ='
    static const reg::Ex re1(R"(^\a\w*\s*=)");
    static const reg::Ex re2(R"(^\a\w*{\d+}\s*=)");
    if (!reg::search(alias,re1) && !reg::search(alias,re2))
    {
      err("Illegal ALIASES format '%s'. Use \"name=value\" or \"name{n}=value\", where n is the number of arguments\n",
          alias.c_str());
    }
  }

  //------------------------
  // check EXTENSION_MAPPING
  checkList(Config_getList(EXTENSION_MAPPING),"EXTENSION_MAPPING",TRUE,TRUE);

  //------------------------
  // check FILTER_PATTERNS
  checkList(Config_getList(FILTER_PATTERNS),"FILTER_PATTERNS",TRUE,TRUE);

  //------------------------
  // check FILTER_SOURCE_PATTERNS
  checkList(Config_getList(FILTER_SOURCE_PATTERNS),"FILTER_SOURCE_PATTERNS",FALSE,FALSE);

  //------------------------
  // check TAGFILES
  checkList(Config_getList(TAGFILES),"TAGFILES",FALSE,TRUE);

  //------------------------
  // check EXTRA_SEARCH_MAPPINGS
  if (Config_getBool(SEARCHENGINE) && Config_getBool(GENERATE_HTML))
  {
    checkList(Config_getList(EXTRA_SEARCH_MAPPINGS),"EXTRA_SEARCH_MAPPING",TRUE,TRUE);
  }

  //------------------------
  // check if GENERATE_TREEVIEW and GENERATE_HTMLHELP are both enabled
  if (Config_getBool(GENERATE_TREEVIEW) && Config_getBool(GENERATE_HTMLHELP))
  {
    err("When enabling GENERATE_HTMLHELP the tree view (GENERATE_TREEVIEW) should be disabled. I'll do it for you.\n");
    Config_updateBool(GENERATE_TREEVIEW,FALSE);
  }

  //------------------------
  // check if GENERATE_HTMLHELP and HTML_FILE_EXTENSION is not .html
  if (Config_getString(HTML_FILE_EXTENSION)!=".html" && Config_getBool(GENERATE_HTMLHELP))
  {
    err("When enabling GENERATE_HTMLHELP the HTML_FILE_EXTENSION should be \".html\". I'll do it for you.\n");
    Config_updateString(HTML_FILE_EXTENSION,".html");
  }

  //------------------------
  // check if SEARCHENGINE and GENERATE_HTMLHELP are both enabled
  if (Config_getBool(SEARCHENGINE) && Config_getBool(GENERATE_HTMLHELP))
  {
    err("When enabling GENERATE_HTMLHELP the search engine (SEARCHENGINE) should be disabled. I'll do it for you.\n");
    Config_updateBool(SEARCHENGINE,FALSE);
  }

  //------------------------
  // check if SEPARATE_MEMBER_PAGES and INLINE_GROUPED_CLASSES are both enabled
  if (Config_getBool(SEPARATE_MEMBER_PAGES) && Config_getBool(INLINE_GROUPED_CLASSES))
  {
    err("When enabling INLINE_GROUPED_CLASSES the SEPARATE_MEMBER_PAGES option should be disabled. I'll do it for you.\n");
    Config_updateBool(SEPARATE_MEMBER_PAGES,FALSE);
  }

  //------------------------
  // check and correct DOT_IMAGE_FORMAT
  QCString dotImageFormat=Config_getEnum(DOT_IMAGE_FORMAT);
  dotImageFormat=dotImageFormat.stripWhiteSpace();
  if (dotImageFormat.isEmpty())
  {
    dotImageFormat = "png";
  }
  Config_updateEnum(DOT_IMAGE_FORMAT,dotImageFormat);

  //------------------------
  // correct DOT_FONTNAME if needed
  QCString dotFontName=Config_getString(DOT_FONTNAME);
  if (dotFontName=="FreeSans" || dotFontName=="FreeSans.ttf")
  {
    warn_uncond("doxygen no longer ships with the FreeSans font.\n"
               "You may want to clear or change DOT_FONTNAME.\n"
               "Otherwise you run the risk that the wrong font is being used for dot generated graphs.\n");
  }
  else if (dotFontName.isEmpty())
  {
    dotFontName = "Helvetica";
  }
  Config_updateString(DOT_FONTNAME,dotFontName);

  //------------------------
  // clip dotFontSize against the maximum bounds
  int dotFontSize = Config_getInt(DOT_FONTSIZE);
  if (dotFontSize<4)
  {
    dotFontSize=4;
  }
  else if (dotFontSize>24)
  {
    dotFontSize=24;
  }
  Config_updateInt(DOT_FONTSIZE,dotFontSize);

  //------------------------
  // clip number of threads
  int dotNumThreads = Config_getInt(DOT_NUM_THREADS);
  if (dotNumThreads>32)
  {
    dotNumThreads=32;
  }
  else if (dotNumThreads<=0)
  {
    dotNumThreads=std::max(2u,std::thread::hardware_concurrency()+1);
  }
  Config_updateInt(DOT_NUM_THREADS,dotNumThreads);

  //------------------------
  // check dot path
  QCString dotPath = Config_getString(DOT_PATH);
  if (!dotPath.isEmpty())
  {
    FileInfo fi(dotPath.str());
    if (fi.exists() && fi.isFile()) // user specified path + exec
    {
      dotPath=fi.dirPath(TRUE)+"/";
    }
    else
    {
      QCString dotExe = dotPath+"/dot"+Portable::commandExtension();
      FileInfo dp(dotExe.str());
      if (!dp.exists() || !dp.isFile())
      {
        warn_uncond("the dot tool could not be found at %s\n",qPrint(dotPath));
        dotPath="";
      }
      else
      {
        dotPath=dp.dirPath(TRUE)+"/";
      }
    }
#if defined(_WIN32) // convert slashes
    uint i=0,l=dotPath.length();
    for (i=0;i<l;i++) if (dotPath.at(i)=='/') dotPath.at(i)='\\';
#endif
  }
  else // make sure the string is empty but not null!
  {
    dotPath="";
  }
  Config_updateString(DOT_PATH,dotPath);

  //------------------------
  // check plantuml path
  QCString plantumlJarPath = Config_getString(PLANTUML_JAR_PATH);
  if (!plantumlJarPath.isEmpty())
  {
    FileInfo pu(plantumlJarPath.str());
    if (pu.exists() && pu.isDir()) // PLANTUML_JAR_PATH is directory
    {
      QCString plantumlJar = plantumlJarPath+Portable::pathSeparator()+"plantuml.jar";
      FileInfo jar(plantumlJar.str());
      if (jar.exists() && jar.isFile())
      {
        plantumlJarPath = jar.dirPath(TRUE)+Portable::pathSeparator();
      }
      else
      {
        err("Jar file plantuml.jar not found at location "
                   "specified via PLANTUML_JAR_PATH: '%s'\n",qPrint(plantumlJarPath));
        plantumlJarPath="";
      }
    }
    else if (pu.exists() && pu.isFile() && plantumlJarPath.right(4)==".jar") // PLANTUML_JAR_PATH is file
    {
      plantumlJarPath = pu.dirPath(TRUE)+Portable::pathSeparator();
    }
    else
    {
      err("path specified via PLANTUML_JAR_PATH does not exist or not a directory: %s\n",
                 qPrint(plantumlJarPath));
      plantumlJarPath="";
    }
  }
  Config_updateString(PLANTUML_JAR_PATH,plantumlJarPath);

  //------------------------
  // check dia path
  QCString diaPath = Config_getString(DIA_PATH);
  if (!diaPath.isEmpty())
  {
    QCString diaExe = diaPath+"/dia"+Portable::commandExtension();
    FileInfo dp(diaExe.str());
    if (!dp.exists() || !dp.isFile())
    {
      warn_uncond("dia could not be found at %s\n",qPrint(diaPath));
      diaPath="";
    }
    else
    {
      diaPath=dp.dirPath(TRUE)+"/";
#if defined(_WIN32) // convert slashes
      uint i=0,l=diaPath.length();
      for (i=0;i<l;i++) if (diaPath.at(i)=='/') diaPath.at(i)='\\';
#endif
    }
  }
  else // make sure the string is empty but not null!
  {
    diaPath="";
  }
  Config_updateString(DIA_PATH,diaPath);

  //------------------------
  // check INPUT
  StringVector inputSources=Config_getList(INPUT);
  if (inputSources.empty())
  {
    // use current dir as the default
    inputSources.push_back(Dir::currentDirPath());
  }
  else
  {
    for (const auto &s : inputSources)
    {
      FileInfo fi(s.c_str());
      if (!fi.exists())
      {
        warn_uncond("tag INPUT: input source '%s' does not exist\n",s.c_str());
      }
    }
  }
  Config_updateList(INPUT,inputSources);

  //------------------------
  // add default file patterns if needed
  StringVector filePatternList = Config_getList(FILE_PATTERNS);
  if (filePatternList.empty())
  {
    ConfigOption * opt = ConfigImpl::instance()->get("FILE_PATTERNS");
    if (opt->kind()==ConfigOption::O_List)
    {
      filePatternList = ((ConfigList*)opt)->getDefault();
    }
  }
  Config_updateList(FILE_PATTERNS,filePatternList);

  //------------------------
  // add default pattern if needed
  StringVector examplePatternList = Config_getList(EXAMPLE_PATTERNS);
  if (examplePatternList.empty())
  {
    examplePatternList.push_back("*");
    Config_updateList(EXAMPLE_PATTERNS,examplePatternList);
  }

  //------------------------
  // if no output format is enabled, warn the user
  if (!Config_getBool(GENERATE_HTML)    &&
      !Config_getBool(GENERATE_LATEX)   &&
      !Config_getBool(GENERATE_MAN)     &&
      !Config_getBool(GENERATE_RTF)     &&
      !Config_getBool(GENERATE_XML)     &&
      !Config_getBool(GENERATE_PERLMOD) &&
      !Config_getBool(GENERATE_RTF)     &&
      !Config_getBool(GENERATE_DOCBOOK) &&
      !Config_getBool(GENERATE_AUTOGEN_DEF) &&
      Config_getString(GENERATE_TAGFILE).isEmpty()
     )
  {
    warn_uncond("No output formats selected! Set at least one of the main GENERATE_* options to YES.\n");
  }

  //------------------------
  // check HTMLHELP creation requirements
  if (!Config_getBool(GENERATE_HTML) &&
      Config_getBool(GENERATE_HTMLHELP))
  {
    warn_uncond("GENERATE_HTMLHELP=YES requires GENERATE_HTML=YES.\n");
  }

  //------------------------
  // check QHP creation requirements
  if (Config_getBool(GENERATE_QHP))
  {
    if (Config_getString(QHP_NAMESPACE).isEmpty())
    {
      err("GENERATE_QHP=YES requires QHP_NAMESPACE to be set. Using 'org.doxygen.doc' as default!.\n");
      Config_updateString(QHP_NAMESPACE,"org.doxygen.doc");
    }

    if (Config_getString(QHP_VIRTUAL_FOLDER).isEmpty())
    {
      err("GENERATE_QHP=YES requires QHP_VIRTUAL_FOLDER to be set. Using 'doc' as default!\n");
      Config_updateString(QHP_VIRTUAL_FOLDER,"doc");
    }
  }

  //------------------------
  if (Config_getBool(OPTIMIZE_OUTPUT_JAVA) && Config_getBool(INLINE_INFO))
  {
    // don't show inline info for Java output, since Java has no inline
    // concept.
    Config_updateBool(INLINE_INFO,FALSE);
  }

  //------------------------
  int depth = Config_getInt(MAX_DOT_GRAPH_DEPTH);
  if (depth==0)
  {
    Config_updateInt(MAX_DOT_GRAPH_DEPTH,1000);
  }

  //------------------------
  int hue = Config_getInt(HTML_COLORSTYLE_HUE);
  if (hue<0)
  {
    hue=0;
  }
  else if (hue>=360)
  {
    hue=hue%360;
  }
  Config_updateInt(HTML_COLORSTYLE_HUE,hue);

  //------------------------
  int sat = Config_getInt(HTML_COLORSTYLE_SAT);
  if (sat<0)
  {
    sat=0;
  }
  else if (sat>255)
  {
    sat=255;
  }
  Config_updateInt(HTML_COLORSTYLE_SAT,sat);


  //------------------------
  int gamma = Config_getInt(HTML_COLORSTYLE_GAMMA);
  if (gamma<40)
  {
    gamma=40;
  }
  else if (gamma>240)
  {
    gamma=240;
  }
  Config_updateInt(HTML_COLORSTYLE_GAMMA,gamma);

  //------------------------
  // add default words if needed
  const StringVector &annotationFromBrief = Config_getList(ABBREVIATE_BRIEF);
  if (annotationFromBrief.empty())
  {
    Config_updateList(ABBREVIATE_BRIEF,
                      { "The $name class", "The $name widget",
                        "The $name file", "is", "provides", "specifies",
                        "contains", "represents", "a", "an", "the"
                      });
  }

  //------------------------
  // some default settings for vhdl
  if (Config_getBool(OPTIMIZE_OUTPUT_VHDL) &&
      (Config_getBool(INLINE_INHERITED_MEMB) ||
       Config_getBool(INHERIT_DOCS) ||
       !Config_getBool(HIDE_SCOPE_NAMES) ||
       !Config_getBool(EXTRACT_PRIVATE) ||
       !Config_getBool(EXTRACT_PACKAGE)
      )
     )
  {
    bool b1 = Config_getBool(INLINE_INHERITED_MEMB);
    bool b2 = Config_getBool(INHERIT_DOCS);
    bool b3 = Config_getBool(HIDE_SCOPE_NAMES);
    bool b4 = Config_getBool(EXTRACT_PRIVATE);
    bool b5 = Config_getBool(SKIP_FUNCTION_MACROS);
    bool b6 = Config_getBool(EXTRACT_PACKAGE);
    const char *s1,*s2,*s3,*s4,*s5,*s6;
    if (b1)  s1="  INLINE_INHERITED_MEMB  = NO (was YES)\n"; else s1="";
    if (b2)  s2="  INHERIT_DOCS           = NO (was YES)\n"; else s2="";
    if (!b3) s3="  HIDE_SCOPE_NAMES       = YES (was NO)\n"; else s3="";
    if (!b4) s4="  EXTRACT_PRIVATE        = YES (was NO)\n"; else s4="";
    if (b5)  s5="  ENABLE_PREPROCESSING   = NO (was YES)\n"; else s5="";
    if (!b6) s6="  EXTRACT_PACKAGE        = YES (was NO)\n"; else s6="";


    warn_uncond("enabling OPTIMIZE_OUTPUT_VHDL assumes the following settings:\n"
               "%s%s%s%s%s%s",s1,s2,s3,s4,s5,s6
              );

    Config_updateBool(INLINE_INHERITED_MEMB, FALSE);
    Config_updateBool(INHERIT_DOCS,          FALSE);
    Config_updateBool(HIDE_SCOPE_NAMES,      TRUE);
    Config_updateBool(EXTRACT_PRIVATE,       TRUE);
    Config_updateBool(ENABLE_PREPROCESSING,  FALSE);
    Config_updateBool(EXTRACT_PACKAGE,       TRUE);
  }

  if (!checkFileName(Config_getString(GENERATE_TAGFILE),"GENERATE_TAGFILE"))
  {
    Config_updateString(GENERATE_TAGFILE,"");
  }

#if 0 // TODO: this breaks test 25; SOURCEBROWSER = NO and SOURCE_TOOLTIPS = YES.
      // So this and other regressions should be analysed and fixed before this can be enabled
  // disable any boolean options that depend on disabled options
  for (const auto &option : m_options)
  {
    QCString depName = option->dependsOn(); // option has a dependency
    if (!depName.isEmpty())
    {
      ConfigOption * dep = Config::instance()->get(depName);
      if (dep->kind()==ConfigOption::O_Bool &&
          ConfigImpl_getBool("depName")==FALSE) // dependent option is disabled
      {
        if (option->kind()==ConfigOption::O_Bool)
        {
          printf("disabling option %s\n",qPrint(option->name()));
          ConfigImpl_getBool("option->name("))=FALSE; // also disable this option
        }
      }
    }
  }
#endif


}

void Config::writeTemplate(TextStream &t,bool shortList,bool update)
{
  ConfigImpl::instance()->writeTemplate(t,shortList,update);
}

void Config::compareDoxyfile(TextStream &t)
{
  postProcess(FALSE, TRUE);
  ConfigImpl::instance()->compareDoxyfile(t);
}

<<<<<<< HEAD
bool Config::parse(const QCString &fileName,bool update)
=======
void Config::writeXMLDoxyfile(std::ostream &t)
{
  ConfigImpl::instance()->writeXMLDoxyfile(t);
}

bool Config::parse(const char *fileName,bool update)
>>>>>>> 276a6d14
{
  bool parseRes = ConfigImpl::instance()->parse(fileName,update);
  if (!parseRes) return parseRes;

  // Internally we use the default format UTF-8 and
  // when updating etc. the output is in this format as well and not in the read format
  ConfigString *option = (ConfigString*)g_config->get("DOXYFILE_ENCODING");
  option->init();
  return parseRes;
}

void Config::postProcess(bool clearHeaderAndFooter, bool compare)
{
  ConfigImpl::instance()->substituteEnvironmentVars();
  if (!compare)ConfigImpl::instance()->emptyValueToDefault();
  ConfigImpl::instance()->convertStrToVal();

  // avoid bootstrapping issues when the g_config file already
  // refers to the files that we are supposed to parse.
  if (clearHeaderAndFooter)
  {
    Config_updateString(HTML_HEADER ,"");
    Config_updateString(HTML_FOOTER ,"");
    Config_updateString(LATEX_HEADER,"");
    Config_updateString(LATEX_FOOTER,"");
  }
}

void Config::deinit()
{
  ConfigImpl::instance()->deleteInstance();
}

#if USE_STATE2STRING
#include "configimpl.l.h"
#endif<|MERGE_RESOLUTION|>--- conflicted
+++ resolved
@@ -129,31 +129,19 @@
   return result;
 }
 
-<<<<<<< HEAD
-void ConfigOption::writeBoolValue(TextStream &t,bool v)
-=======
-void ConfigOption::writeBoolValue(std::ostream &t,bool v,bool initSpace)
->>>>>>> 276a6d14
+void ConfigOption::writeBoolValue(TextStream &t,bool v,bool initSpace)
 {
   if (initSpace) t << " ";
   if (v) t << "YES"; else t << "NO";
 }
 
-<<<<<<< HEAD
-void ConfigOption::writeIntValue(TextStream &t,int i)
-=======
-void ConfigOption::writeIntValue(std::ostream &t,int i,bool initSpace)
->>>>>>> 276a6d14
+void ConfigOption::writeIntValue(TextStream &t,int i,bool initSpace)
 {
   if (initSpace) t << " ";
   t << i;
 }
 
-<<<<<<< HEAD
-void ConfigOption::writeStringValue(TextStream &t,const QCString &s)
-=======
-void ConfigOption::writeStringValue(std::ostream &t,const QCString &s,bool initSpace)
->>>>>>> 276a6d14
+void ConfigOption::writeStringValue(TextStream &t,const QCString &s,bool initSpace)
 {
   char c;
   bool needsEscaping=FALSE;
@@ -365,11 +353,7 @@
   t << "\n";
 }
 
-<<<<<<< HEAD
-void ConfigList::compareDoxyfile(TextStream &t)
-=======
 bool ConfigList::isDefault()
->>>>>>> 276a6d14
 {
   auto get_stripped = [](std::string s)             { return QCString(s.c_str()).stripWhiteSpace(); };
   auto is_not_empty = [get_stripped](std::string s) { return !get_stripped(s).isEmpty();            };
@@ -401,12 +385,12 @@
   return true;
 }
 
-void ConfigList::compareDoxyfile(std::ostream &t)
+void ConfigList::compareDoxyfile(TextStream &t)
 {
   if (!isDefault()) writeTemplate(t,TRUE,TRUE);
 }
 
-void ConfigList::writeXMLDoxyfile(std::ostream &t)
+void ConfigList::writeXMLDoxyfile(TextStream &t)
 {
   t << "  <option  id='" << m_name << "'";
   t << " default='" << (isDefault() ? "yes" : "no") << "'";
@@ -447,7 +431,7 @@
   if (!isDefault()) writeTemplate(t,TRUE,TRUE);
 }
 
-void ConfigEnum::writeXMLDoxyfile(std::ostream &t)
+void ConfigEnum::writeXMLDoxyfile(TextStream &t)
 {
   t << "  <option  id='" << m_name << "'";
   t << " default='" << (isDefault() ? "yes" : "no") << "'";
@@ -481,7 +465,7 @@
   if (!isDefault()) writeTemplate(t,TRUE,TRUE);
 }
 
-void ConfigString::writeXMLDoxyfile(std::ostream &t)
+void ConfigString::writeXMLDoxyfile(TextStream &t)
 {
   t << "  <option  id='" << m_name << "'";
   t << " default='" << (isDefault() ? "yes" : "no") << "'";
@@ -524,7 +508,7 @@
   if (!isDefault()) writeTemplate(t,TRUE,TRUE);
 }
 
-void ConfigInt::writeXMLDoxyfile(std::ostream &t)
+void ConfigInt::writeXMLDoxyfile(TextStream &t)
 {
   t << "  <option  id='" << m_name << "'";
   t << " default='" << (isDefault() ? "yes" : "no") << "'";
@@ -536,12 +520,7 @@
   t << "</option>\n";
 }
 
-<<<<<<< HEAD
 void ConfigBool::writeTemplate(TextStream &t,bool sl,bool upd)
-=======
-
-void ConfigBool::writeTemplate(std::ostream &t,bool sl,bool upd)
->>>>>>> 276a6d14
 {
   if (!sl)
   {
@@ -571,11 +550,7 @@
   if (!isDefault()) writeTemplate(t,TRUE,TRUE);
 }
 
-<<<<<<< HEAD
-void ConfigObsolete::writeTemplate(TextStream &,bool,bool) {}
-void ConfigDisabled::writeTemplate(TextStream &,bool,bool) {}
-=======
-void ConfigBool::writeXMLDoxyfile(std::ostream &t)
+void ConfigBool::writeXMLDoxyfile(TextStream &t)
 {
   t << "  <option  id='" << m_name << "'";
   t << " default='" << (isDefault() ? "yes" : "no") << "'";
@@ -587,10 +562,8 @@
   t << "</option>\n";
 }
 
-
-void ConfigObsolete::writeTemplate(std::ostream &,bool,bool) {}
-void ConfigDisabled::writeTemplate(std::ostream &,bool,bool) {}
->>>>>>> 276a6d14
+void ConfigObsolete::writeTemplate(TextStream &,bool,bool) {}
+void ConfigDisabled::writeTemplate(TextStream &,bool,bool) {}
 
 /* -----------------------------------------------------------------
  *
@@ -1219,7 +1192,7 @@
   }
 }
 
-void ConfigImpl::writeXMLDoxyfile(std::ostream &t)
+void ConfigImpl::writeXMLDoxyfile(TextStream &t)
 {
   t << "<?xml version='1.0' encoding='UTF-8' standalone='no'?>\n";
   t << "<doxyfile xmlns:xsi=\"http://www.w3.org/2001/XMLSchema-instance\" xsi:noNamespaceSchemaLocation=\"doxyfile.xsd\" version=\"" << getDoxygenVersion() << "\" xml:lang=\"" <<  theTranslator->trISOLang() << "\">\n";
@@ -2206,16 +2179,12 @@
   ConfigImpl::instance()->compareDoxyfile(t);
 }
 
-<<<<<<< HEAD
+void Config::writeXMLDoxyfile(TextStream &t)
+{
+  ConfigImpl::instance()->writeXMLDoxyfile(t);
+}
+
 bool Config::parse(const QCString &fileName,bool update)
-=======
-void Config::writeXMLDoxyfile(std::ostream &t)
-{
-  ConfigImpl::instance()->writeXMLDoxyfile(t);
-}
-
-bool Config::parse(const char *fileName,bool update)
->>>>>>> 276a6d14
 {
   bool parseRes = ConfigImpl::instance()->parse(fileName,update);
   if (!parseRes) return parseRes;
