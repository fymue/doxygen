--- conflicted
+++ resolved
@@ -145,14 +145,10 @@
   }
   if (g_warnBehavior == WARN_AS_ERROR_t::YES)
   {
-<<<<<<< HEAD
-=======
     if (g_warnFile != stderr && !Config_getBool(QUIET))
     {
       msg("See '%s' for the reason of termination.\n",qPrint(g_warnlogFile));
     }
-    Doxygen::terminating=true;
->>>>>>> c97f00ec
     exit(1);
   }
   g_warnStat = true;
