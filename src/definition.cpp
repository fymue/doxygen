/******************************************************************************
 *
 * 
 *
 * Copyright (C) 1997-2015 by Dimitri van Heesch.
 *
 * Permission to use, copy, modify, and distribute this software and its
 * documentation under the terms of the GNU General Public License is hereby 
 * granted. No representations are made about the suitability of this software 
 * for any purpose. It is provided "as is" without express or implied warranty.
 * See the GNU General Public License for more details.
 *
 * Documents produced by Doxygen are derivative works derived from the
 * input used in their production; they are not affected by this license.
 *
 */

#include <algorithm>
#include <ctype.h>
#include <qregexp.h>
#include "md5.h"
#include <stdio.h>
#include <stdlib.h>
#include <assert.h>
#include "config.h"
#include "definitionimpl.h"
#include "doxygen.h"
#include "language.h"
#include "message.h"
#include "portable.h"
#include "outputlist.h"
#include "code.h"
#include "util.h"
#include "groupdef.h"
#include "pagedef.h"
#include "section.h"
#include "htags.h"
#include "parserintf.h"
#include "debug.h"
#include "vhdldocgen.h"
#include "memberlist.h"
#include "namespacedef.h"
#include "filedef.h"
#include "dirdef.h"
#include "pagedef.h"
#include "bufstr.h"
#include "reflist.h"

//-----------------------------------------------------------------------------------------

/** Private data associated with a Symbol DefinitionImpl object. */
class DefinitionImpl::IMPL
{
  public:
   ~IMPL();
    void init(const char *df, const char *n);
    void setDefFileName(const QCString &df);

    SectionRefs sectionRefs;

    MemberSDict *sourceRefByDict = 0;
    MemberSDict *sourceRefsDict = 0;
    std::vector<RefItem*> xrefListItems;
    GroupList *partOfGroups = 0;

    DocInfo   *details = 0;    // not exported
    DocInfo   *inbodyDocs = 0; // not exported
    BriefInfo *brief = 0;      // not exported
    BodyInfo  *body = 0;       // not exported
    QCString   briefSignatures;
    QCString   docSignatures;

    QCString localName;      // local (unqualified) name of the definition
                             // in the future m_name should become m_localName
    QCString qualifiedName;
    QCString ref;   // reference to external documentation

    bool hidden = FALSE;
    bool isArtificial = FALSE;
    bool isAnonymous = FALSE;

    Definition *outerScope = 0;  // not owner

    // where the item was defined
    QCString defFileName;
    QCString defFileExt;

    SrcLangExt lang = SrcLangExt_Unknown;

    QCString id; // clang unique id

    QCString name;
    bool isSymbol;
    QCString symbolName;
    int defLine;
    int defColumn;
    Cookie *cookie;
};


DefinitionImpl::IMPL::~IMPL()
{
  delete sourceRefByDict;
  delete sourceRefsDict;
  delete partOfGroups;
  delete brief;
  delete details;
  delete body;
  delete inbodyDocs;
}

void DefinitionImpl::IMPL::setDefFileName(const QCString &df)
{
  defFileName = df;
  int lastDot = defFileName.findRev('.');
  if (lastDot!=-1)
  {
    defFileExt = defFileName.mid(lastDot);
  }
}

void DefinitionImpl::IMPL::init(const char *df, const char *n)
{
  setDefFileName(df);
  QCString lname = n;
  if (lname!="<globalScope>")
  {
    //extractNamespaceName(m_name,m_localName,ns);
    localName=stripScope(n);
  }
  else
  {
    localName=n;
  }
  //printf("m_localName=%s\n",m_localName.data());

  brief           = 0;
  details         = 0;
  body            = 0;
  inbodyDocs      = 0;
  sourceRefByDict = 0;
  sourceRefsDict  = 0;
  outerScope      = Doxygen::globalScope;
  partOfGroups    = 0;
  hidden          = FALSE;
  isArtificial    = FALSE;
  lang            = SrcLangExt_Unknown;
  cookie          = 0;
}

void DefinitionImpl::setDefFile(const QCString &df,int defLine,int defCol)
{
  m_impl->setDefFileName(df);
  m_impl->defLine = defLine;
  m_impl->defColumn = defCol;
}

//-----------------------------------------------------------------------------------------

static bool matchExcludedSymbols(const char *name)
{
  static QStrList &exclSyms = Config_getList(EXCLUDE_SYMBOLS);
  if (exclSyms.count()==0) return FALSE; // nothing specified
  const char *pat = exclSyms.first();
  QCString symName = name;
  while (pat)
  {
    QCString pattern = pat;
    bool forceStart=FALSE;
    bool forceEnd=FALSE;
    if (pattern.at(0)=='^') 
      pattern=pattern.mid(1),forceStart=TRUE;
    if (pattern.at(pattern.length()-1)=='$') 
      pattern=pattern.left(pattern.length()-1),forceEnd=TRUE;
    if (pattern.find('*')!=-1) // wildcard mode
    {
      QRegExp re(substitute(pattern,"*",".*"),TRUE);
      int pl;
      int i = re.match(symName,0,&pl);
      //printf("  %d = re.match(%s) pattern=%s\n",i,symName.data(),pattern.data());
      if (i!=-1) // wildcard match
      {
        uint ui=(uint)i;
        uint sl=symName.length();
        // check if it is a whole word match
        if ((ui==0     || pattern.at(0)=='*'     || (!isId(symName.at(ui-1))  && !forceStart)) &&
            (ui+pl==sl || pattern.at(ui+pl)=='*' || (!isId(symName.at(ui+pl)) && !forceEnd))
           )
        {
          //printf("--> name=%s pattern=%s match at %d\n",symName.data(),pattern.data(),i);
          return TRUE;
        }
      }
    }
    else if (!pattern.isEmpty()) // match words
    {
      int i = symName.find(pattern);
      if (i!=-1) // we have a match!
      {
        uint ui=(uint)i;
        uint pl=pattern.length();
        uint sl=symName.length();
        // check if it is a whole word match
        if ((ui==0     || (!isId(symName.at(ui-1))  && !forceStart)) &&
            (ui+pl==sl || (!isId(symName.at(ui+pl)) && !forceEnd))
           )
        {
          //printf("--> name=%s pattern=%s match at %d\n",symName.data(),pattern.data(),i);
          return TRUE; 
        }
      }
    }
    pat = exclSyms.next();
  }
  //printf("--> name=%s: no match\n",name);
  return FALSE;
}

static void addToMap(const char *name,Definition *d)
{
  bool vhdlOpt = Config_getBool(OPTIMIZE_OUTPUT_VHDL);
  QCString symbolName = name;
  int index=computeQualifiedIndex(symbolName);
  if (!vhdlOpt && index!=-1) symbolName=symbolName.mid(index+2);
  if (!symbolName.isEmpty()) 
  {
    //printf("******* adding symbol '%s' (%p)\n",symbolName.data(),d);
    DefinitionIntf *di=Doxygen::symbolMap->find(symbolName);
    //printf("  addToMap(%p): looking for symbol %s: %p\n",d,symbolName.data(),di);
    if (di==0) // new Symbol
    {
      //printf("  new symbol!\n");
      Doxygen::symbolMap->insert(symbolName,d);
    }
    else // existing symbol
    {
      //printf("  existing symbol: ");
      if (di->definitionType()==DefinitionIntf::TypeSymbolList) // already multiple symbols
      {
        //printf("adding to exiting list\n");
        DefinitionList *dl = (DefinitionList*)di;
        dl->append(d);
      }
      else // going from one to two symbols
      {
        Doxygen::symbolMap->take(symbolName);
        DefinitionList *dl = new DefinitionList;
        //printf("replacing symbol by list %p with elements %p and %p\n",dl,di,d);
        dl->append((Definition*)di);
        dl->append(d);
        Doxygen::symbolMap->insert(symbolName,dl);
      }
    }

    // auto resize if needed
    static int sizeIndex=9;
    if (Doxygen::symbolMap->size()>SDict_primes[sizeIndex])
    {
      Doxygen::symbolMap->resize(SDict_primes[++sizeIndex]);
    }

    d->_setSymbolName(symbolName);
  }
}

static void removeFromMap(Definition *d)
{
  QCString symbolName = d->_symbolName();
  if (!symbolName.isEmpty()) 
  {
    //printf("******* removing symbol '%s' (%p)\n",symbolName.data(),d);
    DefinitionIntf *di=Doxygen::symbolMap->find(symbolName);
    if (di)
    {
      if (di!=d) // symbolName not unique
      {
        //printf("  removing from list: %p!\n",di);
        DefinitionList *dl = (DefinitionList*)di;
        bool b = dl->removeRef(d);
        ASSERT(b==TRUE);
        if (dl->isEmpty())
        {
          Doxygen::symbolMap->take(symbolName);
          delete dl;
        }
      }
      else // symbolName unique
      {
        //printf("  removing symbol %p\n",di);
        Doxygen::symbolMap->take(symbolName);
      }
    }
  }
}

DefinitionImpl::DefinitionImpl(const char *df,int dl,int dc,
                       const char *name,const char *b,
                       const char *d,bool isSymbol)
{
  m_impl = new DefinitionImpl::IMPL;
  setName(name);
  m_impl->defLine = dl;
  m_impl->defColumn = dc;
  m_impl->init(df,name);
  m_impl->isSymbol = isSymbol;
  if (isSymbol) addToMap(name,this);
  _setBriefDescription(b,df,dl);
  _setDocumentation(d,df,dl,TRUE,FALSE);
  if (matchExcludedSymbols(name)) 
  {
    m_impl->hidden = TRUE;
  }
}

DefinitionImpl::DefinitionImpl(const DefinitionImpl &d)
{
  m_impl = new DefinitionImpl::IMPL;
  *m_impl = *d.m_impl;
  m_impl->sourceRefByDict = 0;
  m_impl->sourceRefsDict = 0;
  m_impl->partOfGroups = 0;
  m_impl->brief = 0;
  m_impl->details = 0;
  m_impl->body = 0;
  m_impl->inbodyDocs = 0;
  if (d.m_impl->sourceRefByDict)
  {
    m_impl->sourceRefByDict = new MemberSDict;
    MemberSDict::IteratorDict it(*d.m_impl->sourceRefByDict);
    MemberDef *md;
    for (it.toFirst();(md=it.current());++it)
    {
      m_impl->sourceRefByDict->append(it.currentKey(),md);
    }
  }
  if (d.m_impl->sourceRefsDict)
  {
    m_impl->sourceRefsDict = new MemberSDict;
    MemberSDict::IteratorDict it(*d.m_impl->sourceRefsDict);
    MemberDef *md;
    for (it.toFirst();(md=it.current());++it)
    {
      m_impl->sourceRefsDict->append(it.currentKey(),md);
    }
  }
  if (d.m_impl->partOfGroups)
  {
    GroupListIterator it(*d.m_impl->partOfGroups);
    GroupDef *gd;
    for (it.toFirst();(gd=it.current());++it)
    {
      makePartOfGroup(gd);
    }
  }
  if (d.m_impl->brief)
  {
    m_impl->brief = new BriefInfo(*d.m_impl->brief);
  }
  if (d.m_impl->details)
  {
    m_impl->details = new DocInfo(*d.m_impl->details);
  }
  if (d.m_impl->body)
  {
    m_impl->body = new BodyInfo(*d.m_impl->body);
  }
  if (d.m_impl->inbodyDocs)
  {
    m_impl->inbodyDocs = new DocInfo(*d.m_impl->inbodyDocs);
  }

  if (m_impl->isSymbol) addToMap(m_impl->name,this);
}

DefinitionImpl::~DefinitionImpl()
{
  if (m_impl->isSymbol)
  {
    removeFromMap(this);
  }
  if (m_impl)
  {
    delete m_impl;
    m_impl=0;
  }
}

void DefinitionImpl::setName(const char *name)
{
  if (name==0) return;
  m_impl->name = name;
  m_impl->isAnonymous = m_impl->name.isEmpty() ||
                        m_impl->name.at(0)=='@' ||
                        m_impl->name.find("::@")!=-1;
}

void DefinitionImpl::setId(const char *id)
{
  if (id==0) return;
  m_impl->id = id;
  if (Doxygen::clangUsrMap) 
  {
    //printf("DefinitionImpl::setId '%s'->'%s'\n",id,m_impl->name.data());
    Doxygen::clangUsrMap->insert(id,this);
  }
}

QCString DefinitionImpl::id() const
{
  return m_impl->id;
}

void DefinitionImpl::addSectionsToDefinition(const std::vector<const SectionInfo*> &anchorList)
{
  //printf("%s: addSectionsToDefinition(%d)\n",name().data(),anchorList->count());
  for (const SectionInfo *si : anchorList)
  {
    //printf("Add section '%s' to definition '%s'\n",
    //    si->label().data(),name().data());
    SectionManager &sm = SectionManager::instance();
    SectionInfo *gsi=sm.find(si->label());
    //printf("===== label=%s gsi=%p\n",si->label.data(),gsi);
    if (gsi==0)
    {
      gsi = sm.add(*si);
    }
    if (m_impl->sectionRefs.find(gsi->label())==0)
    {
      m_impl->sectionRefs.add(gsi);
      gsi->setDefinition(this);
    }
  }
}

bool DefinitionImpl::hasSections() const
{
  //printf("DefinitionImpl::hasSections(%s) #sections=%d\n",name().data(),
  //    m_impl->sectionRefs.size());
  if (m_impl->sectionRefs.empty()) return FALSE;
  for (const SectionInfo *si : m_impl->sectionRefs)
  {
    if (isSection(si->type()))
    {
      return TRUE;
    }
  }
  return FALSE;
}

void DefinitionImpl::addSectionsToIndex()
{
  if (m_impl->sectionRefs.empty()) return;
  //printf("DefinitionImpl::addSectionsToIndex()\n");
  int level=1;
  for (auto it = m_impl->sectionRefs.begin(); it!=m_impl->sectionRefs.end(); ++it)
  {
    const SectionInfo *si = *it;
    SectionType type = si->type();
    if (isSection(type))
    {
      //printf("  level=%d title=%s\n",level,si->title.data());
      int nextLevel = (int)type;
      int i;
      if (nextLevel>level)
      {
        for (i=level;i<nextLevel;i++)
        {
          Doxygen::indexList->incContentsDepth();
        }
      }
      else if (nextLevel<level)
      {
        for (i=nextLevel;i<level;i++)
        {
          Doxygen::indexList->decContentsDepth();
        }
      }
      QCString title = si->title();
      if (title.isEmpty()) title = si->label();
      // determine if there is a next level inside this item
      auto it_next = std::next(it);
      bool isDir = (it_next!=m_impl->sectionRefs.end()) ?
                       ((int)((*it_next)->type()) > nextLevel) : FALSE;
      Doxygen::indexList->addContentsItem(isDir,title,
                                         getReference(),
                                         getOutputFileBase(),
                                         si->label(),
                                         FALSE,
                                         TRUE);
      level = nextLevel;
    }
  }
  while (level>1)
  {
    Doxygen::indexList->decContentsDepth();
    level--;
  }
}

void DefinitionImpl::writeDocAnchorsToTagFile(FTextStream &tagFile) const
{
  if (!m_impl->sectionRefs.empty())
  {
    //printf("%s: writeDocAnchorsToTagFile(%d)\n",name().data(),m_impl->sectionRef.size());
    for (const SectionInfo *si : m_impl->sectionRefs)
    {
      if (!si->generated() && si->ref().isEmpty() && !si->label().startsWith("autotoc_md"))
      {
        //printf("write an entry!\n");
        if (definitionType()==TypeMember) tagFile << "  ";
        tagFile << "    <docanchor file=\"" << addHtmlExtensionIfMissing(si->fileName()) << "\"";
        if (!si->title().isEmpty())
        {
          tagFile << " title=\"" << convertToXML(si->title()) << "\"";
        }
        tagFile << ">" << si->label() << "</docanchor>" << endl;
      }
    }
  }
}

bool DefinitionImpl::_docsAlreadyAdded(const QCString &doc,QCString &sigList)
{
  uchar md5_sig[16];
  QCString sigStr(33);
  // to avoid mismatches due to differences in indenting, we first remove
  // double whitespaces...
  QCString docStr = doc.simplifyWhiteSpace();
  MD5Buffer((const unsigned char *)docStr.data(),docStr.length(),md5_sig);
  MD5SigToString(md5_sig,sigStr.rawData(),33);
  //printf("%s:_docsAlreadyAdded doc='%s' sig='%s' docSigs='%s'\n",
  //    name().data(),doc.data(),sigStr.data(),sigList.data());
  if (sigList.find(sigStr)==-1) // new docs, add signature to prevent re-adding it
  {
    sigList+=":"+sigStr;
    return FALSE;
  }
  else
  {
    return TRUE;
  }
}

void DefinitionImpl::_setDocumentation(const char *d,const char *docFile,int docLine,
                                   bool stripWhiteSpace,bool atTop)
{
  //printf("%s::setDocumentation(%s,%s,%d,%d)\n",name().data(),d,docFile,docLine,stripWhiteSpace);
  if (d==0) return;
  QCString doc = d;
  if (stripWhiteSpace)
  {
    doc = stripLeadingAndTrailingEmptyLines(doc,docLine);
  }
  else // don't strip whitespace
  {
    doc=d;
  }
  if (!_docsAlreadyAdded(doc,m_impl->docSignatures))
  {
    //printf("setting docs for %s: '%s'\n",name().data(),m_doc.data());
    if (m_impl->details==0)
    {
      m_impl->details = new DocInfo;
    }
    if (m_impl->details->doc.isEmpty()) // fresh detailed description
    {
      m_impl->details->doc = doc;
    }
    else if (atTop) // another detailed description, append it to the start
    {
      m_impl->details->doc = doc+"\n\n"+m_impl->details->doc;
    }
    else // another detailed description, append it to the end
    {
      m_impl->details->doc += "\n\n"+doc;
    }
    if (docLine!=-1) // store location if valid
    {
      m_impl->details->file = docFile;
      m_impl->details->line = docLine;
    }
    else
    {
      m_impl->details->file = docFile;
      m_impl->details->line = 1;
    }
  }
}

void DefinitionImpl::setDocumentation(const char *d,const char *docFile,int docLine,bool stripWhiteSpace)
{
  if (d==0) return;
  _setDocumentation(d,docFile,docLine,stripWhiteSpace,FALSE);
}

#define uni_isupper(c) (QChar(c).category()==QChar::Letter_Uppercase)

// do a UTF-8 aware search for the last real character and return TRUE 
// if that is a multibyte one.
static bool lastCharIsMultibyte(const QCString &s)
{
  uint l = s.length();
  int p = 0;
  int pp = -1;
  while ((p=nextUtf8CharPosition(s,l,(uint)p))<(int)l) pp=p;
  if (pp==-1 || ((uchar)s[pp])<0x80) return FALSE;
  return TRUE;
}

void DefinitionImpl::_setBriefDescription(const char *b,const char *briefFile,int briefLine)
{
  static QCString outputLanguage = Config_getEnum(OUTPUT_LANGUAGE);
  static bool needsDot = outputLanguage!="Japanese" && 
                         outputLanguage!="Chinese" &&
                         outputLanguage!="Korean";
  QCString brief = b;
  brief = brief.stripWhiteSpace();
  if (brief.isEmpty()) return;
  uint bl = brief.length();
  if (bl>0 && needsDot) // add punctuation if needed
  {
    int c = brief.at(bl-1);
    switch(c)
    {
      case '.': case '!': case '?': case '>': case ':': case ')': break;
      default: 
        if (uni_isupper(brief.at(0)) && !lastCharIsMultibyte(brief)) brief+='.'; 
        break;
    }
  }

  if (!_docsAlreadyAdded(brief,m_impl->briefSignatures))
  {
    if (m_impl->brief && !m_impl->brief->doc.isEmpty())
    {
       //printf("adding to details\n");
       _setDocumentation(brief,briefFile,briefLine,FALSE,TRUE);
    }
    else
    {
      //fprintf(stderr,"DefinitionImpl::setBriefDescription(%s,%s,%d)\n",b,briefFile,briefLine);
      if (m_impl->brief==0)
      {
        m_impl->brief = new BriefInfo;
      }
      m_impl->brief->doc=brief;
      if (briefLine!=-1)
      {
        m_impl->brief->file = briefFile;
        m_impl->brief->line = briefLine;
      }
      else
      {
        m_impl->brief->file = briefFile;
        m_impl->brief->line = 1;
      }
    }
  }
  else
  {
    //printf("do nothing!\n");
  }
}

void DefinitionImpl::setBriefDescription(const char *b,const char *briefFile,int briefLine) 
{ 
  if (b==0) return;
  _setBriefDescription(b,briefFile,briefLine);
}

void DefinitionImpl::_setInbodyDocumentation(const char *doc,const char *inbodyFile,int inbodyLine)
{
  if (m_impl->inbodyDocs==0)
  {
    m_impl->inbodyDocs = new DocInfo;
  }
  if (m_impl->inbodyDocs->doc.isEmpty()) // fresh inbody docs
  {
    m_impl->inbodyDocs->doc  = doc;
    m_impl->inbodyDocs->file = inbodyFile;
    m_impl->inbodyDocs->line = inbodyLine;
  }
  else // another inbody documentation fragment, append this to the end
  {
    m_impl->inbodyDocs->doc += QCString("\n\n")+doc;
  }
}

void DefinitionImpl::setInbodyDocumentation(const char *d,const char *inbodyFile,int inbodyLine)
{
  if (d==0) return;
  _setInbodyDocumentation(d,inbodyFile,inbodyLine);
}

//---------------------------------------

struct FilterCacheItem
{
  portable_off_t filePos;
  size_t fileSize;
};

/*! Cache for storing the result of filtering a file */
class FilterCache
{
  public:
    FilterCache() : m_endPos(0) { m_cache.setAutoDelete(TRUE); }
    bool getFileContents(const QCString &fileName,BufStr &str)
    {
      static bool filterSourceFiles = Config_getBool(FILTER_SOURCE_FILES);
      QCString filter = getFileFilter(fileName,TRUE);
      bool usePipe = !filter.isEmpty() && filterSourceFiles;
      FILE *f=0;
      const int blockSize = 4096;
      char buf[blockSize];
      FilterCacheItem *item=0;
      if (usePipe && (item = m_cache.find(fileName))) // cache hit: reuse stored result
      {
        //printf("getFileContents(%s): cache hit\n",qPrint(fileName));
        // file already processed, get the results after filtering from the tmp file
        Debug::print(Debug::FilterOutput,0,"Reusing filter result for %s from %s at offset=%d size=%d\n",
               qPrint(fileName),qPrint(Doxygen::filterDBFileName),(int)item->filePos,(int)item->fileSize);
        f = Portable::fopen(Doxygen::filterDBFileName,"rb");
        if (f)
        {
          bool success=TRUE;
          str.resize(static_cast<uint>(item->fileSize+1));
          if (Portable::fseek(f,item->filePos,SEEK_SET)==-1)
          {
            err("Failed to seek to position %d in filter database file %s\n",(int)item->filePos,qPrint(Doxygen::filterDBFileName));
            success=FALSE;
          }
          if (success)
          {
            size_t numBytes = fread(str.data(),1,item->fileSize,f);
            if (numBytes!=item->fileSize)
            {
              err("Failed to read %d bytes from position %d in filter database file %s: got %d bytes\n",
                 (int)item->fileSize,(int)item->filePos,qPrint(Doxygen::filterDBFileName),numBytes);
              success=FALSE;
            }
          }
          str.addChar('\0');
          fclose(f);
          return success;
        }
        else
        {
          err("Failed to open filter database file %s\n",qPrint(Doxygen::filterDBFileName));
          return FALSE;
        }
      }
      else if (usePipe) // cache miss: filter active but file not previously processed
      {
        //printf("getFileContents(%s): cache miss\n",qPrint(fileName));
        // filter file
        QCString cmd=filter+" \""+fileName+"\"";
        Debug::print(Debug::ExtCmd,0,"Executing popen(`%s`)\n",qPrint(cmd));
        f = Portable::popen(cmd,"r");
        FILE *bf = Portable::fopen(Doxygen::filterDBFileName,"a+b");
        item = new FilterCacheItem;
        item->filePos = m_endPos;
        if (bf==0)
        {
          // handle error
          err("Error opening filter database file %s\n",qPrint(Doxygen::filterDBFileName));
          str.addChar('\0');
          delete item;
          Portable::pclose(f);
          return FALSE;
        }
        // append the filtered output to the database file
        size_t size=0;
        while (!feof(f))
        {
          size_t bytesRead = fread(buf,1,blockSize,f);
          size_t bytesWritten = fwrite(buf,1,bytesRead,bf);
          if (bytesRead!=bytesWritten)
          {
            // handle error
            err("Failed to write to filter database %s. Wrote %d out of %d bytes\n",
                qPrint(Doxygen::filterDBFileName),(int)bytesWritten,(int)bytesRead);
            str.addChar('\0');
            delete item;
            Portable::pclose(f);
            fclose(bf);
            return FALSE;
          }
          size+=bytesWritten;
<<<<<<< HEAD
          str.addArray(buf,static_cast<int>(bytesWritten));
=======
          str.addArray(buf,static_cast<uint>(bytesWritten));
>>>>>>> 4658413f
        }
        str.addChar('\0');
        item->fileSize = size;
        // add location entry to the dictionary
        m_cache.append(fileName,item);
        Debug::print(Debug::FilterOutput,0,"Storing new filter result for %s in %s at offset=%d size=%d\n",
               qPrint(fileName),qPrint(Doxygen::filterDBFileName),(int)item->filePos,(int)item->fileSize);
        // update end of file position
        m_endPos += size;
        Portable::pclose(f);
        fclose(bf);
      }
      else // no filtering
      {
        // normal file
        //printf("getFileContents(%s): no filter\n",qPrint(fileName));
        f = Portable::fopen(fileName,"r");
        while (!feof(f))
        {
          size_t bytesRead = fread(buf,1,blockSize,f);
<<<<<<< HEAD
          str.addArray(buf,static_cast<int>(bytesRead));
=======
          str.addArray(buf,static_cast<uint>(bytesRead));
>>>>>>> 4658413f
        }
        str.addChar('\0');
        fclose(f);
      }
      return TRUE;
    }
  private:
    SDict<FilterCacheItem> m_cache;
    portable_off_t m_endPos;
};

static FilterCache g_filterCache;

//-----------------------------------------


/*! Reads a fragment of code from file \a fileName starting at 
 * line \a startLine and ending at line \a endLine (inclusive). The fragment is
 * stored in \a result. If FALSE is returned the code fragment could not be
 * found.
 *
 * The file is scanned for a opening bracket ('{') from \a startLine onward
 * The line actually containing the bracket is returned via startLine.
 * The file is scanned for a closing bracket ('}') from \a endLine backward.
 * The line actually containing the bracket is returned via endLine.
 * Note that for VHDL code the bracket search is not done.
 */
bool readCodeFragment(const char *fileName,
                      int &startLine,int &endLine,QCString &result)
{
  //printf("readCodeFragment(%s,startLine=%d,endLine=%d)\n",fileName,startLine,endLine);
  static bool filterSourceFiles = Config_getBool(FILTER_SOURCE_FILES);
  QCString filter = getFileFilter(fileName,TRUE);
  bool usePipe = !filter.isEmpty() && filterSourceFiles;
  int tabSize = Config_getInt(TAB_SIZE);
  SrcLangExt lang = getLanguageFromFileName(fileName);
  const int blockSize = 4096;
  BufStr str(blockSize);
  g_filterCache.getFileContents(fileName,str);

  bool found = lang==SrcLangExt_VHDL   ||
               lang==SrcLangExt_Tcl    ||
               lang==SrcLangExt_Python ||
               lang==SrcLangExt_Fortran;
               // for VHDL, TCL, Python, and Fortran no bracket search is possible
  char *p=str.data();
  if (p)
  {
    char c=0;
    int col=0;
    int lineNr=1;
    // skip until the startLine has reached
    while (lineNr<startLine && *p)
    {
      while ((c=*p++)!='\n' && c!=0) /* skip */;
      lineNr++;
      if (found && c == '\n') c = '\0';
    }
    if (*p)
    {
      // skip until the opening bracket or lonely : is found
      char cn=0;
      while (lineNr<=endLine && *p && !found)
      {
        int pc=0;
        while ((c=*p++)!='{' && c!=':' && c!=0)
        {
          //printf("parsing char '%c'\n",c);
          if (c=='\n')
          {
            lineNr++,col=0;
          }
          else if (c=='\t')
          {
            col+=tabSize - (col%tabSize);
          }
          else if (pc=='/' && c=='/') // skip single line comment
          {
            while ((c=*p++)!='\n' && c!=0) pc=c;
            if (c=='\n') lineNr++,col=0;
          }
          else if (pc=='/' && c=='*') // skip C style comment
          {
            while (((c=*p++)!='/' || pc!='*') && c!=0)
            {
              if (c=='\n') lineNr++,col=0;
              pc=c;
            }
          }
          else
          {
            col++;
          }
          pc = c;
        }
        if (c==':')
        {
          cn=*p++;
          if (cn!=':') found=TRUE;
        }
        else if (c=='{')
        {
          found=TRUE;
        }
      }
      //printf(" -> readCodeFragment(%s,%d,%d) lineNr=%d\n",fileName,startLine,endLine,lineNr);
      if (found)
      {
        // For code with more than one line,
        // fill the line with spaces until we are at the right column
        // so that the opening brace lines up with the closing brace
        if (endLine!=startLine)
        {
          QCString spaces;
          spaces.fill(' ',col);
          result+=spaces;
        }
        // copy until end of line
        if (c) result+=c;
        startLine=lineNr;
        if (c==':')
        {
          result+=cn;
          if (cn=='\n') lineNr++;
        }
        char lineStr[blockSize];
        do
        {
          //printf("reading line %d in range %d-%d\n",lineNr,startLine,endLine);
          int size_read;
          do
          {
            // read up to maxLineLength-1 bytes, the last byte being zero
            int i=0;
            while ((c=*p++) && i<blockSize-1)
            {
              lineStr[i++]=c;
              if (c=='\n') break; // stop at end of the line
            }
            lineStr[i]=0;
            size_read=i;
            result+=lineStr; // append line to the output
          } while (size_read == (blockSize-1)); // append more if line does not fit in buffer
          lineNr++;
        } while (lineNr<=endLine && *p);

        // strip stuff after closing bracket
        int newLineIndex = result.findRev('\n');
        int braceIndex   = result.findRev('}');
        if (braceIndex > newLineIndex)
        {
          result.truncate((uint)braceIndex+1);
        }
        endLine=lineNr-1;
      }
    }
    if (usePipe)
    {
      Debug::print(Debug::FilterOutput, 0, "Filter output\n");
      Debug::print(Debug::FilterOutput,0,"-------------\n%s\n-------------\n",qPrint(result));
    }
  }
  result = transcodeCharacterStringToUTF8(result);
  if (!result.isEmpty() && result.at(result.length()-1)!='\n') result += "\n";
  //printf("readCodeFragment(%d-%d)=%s\n",startLine,endLine,result.data());
  return found;
}

QCString DefinitionImpl::getSourceFileBase() const
{ 
  ASSERT(definitionType()!=Definition::TypeFile); // file overloads this method
  QCString fn;
  static bool sourceBrowser = Config_getBool(SOURCE_BROWSER);
  if (sourceBrowser && 
      m_impl->body && m_impl->body->startLine!=-1 && m_impl->body->fileDef)
  {
    fn = m_impl->body->fileDef->getSourceFileBase();
  }
  return fn;
}

QCString DefinitionImpl::getSourceAnchor() const
{
  const int maxAnchorStrLen = 20;
  char anchorStr[maxAnchorStrLen];
  anchorStr[0]='\0';
  if (m_impl->body && m_impl->body->startLine!=-1)
  {
    if (Htags::useHtags)
    {
      qsnprintf(anchorStr,maxAnchorStrLen,"L%d",m_impl->body->startLine);
    }
    else
    {
      qsnprintf(anchorStr,maxAnchorStrLen,"l%05d",m_impl->body->startLine);
    }
  }
  return anchorStr;
}

/*! Write a reference to the source code defining this definition */
void DefinitionImpl::writeSourceDef(OutputList &ol,const char *) const
{
  static bool latexSourceCode = Config_getBool(LATEX_SOURCE_CODE);
  static bool rtfSourceCode = Config_getBool(RTF_SOURCE_CODE);
  static bool docbookSourceCode = Config_getBool(DOCBOOK_PROGRAMLISTING);
  ol.pushGeneratorState();
  //printf("DefinitionImpl::writeSourceRef %d %p\n",bodyLine,bodyDef);
  QCString fn = getSourceFileBase();
  if (!fn.isEmpty())
  {
    QCString refText = theTranslator->trDefinedAtLineInSourceFile();
    int lineMarkerPos = refText.find("@0");
    int fileMarkerPos = refText.find("@1");
    if (lineMarkerPos!=-1 && fileMarkerPos!=-1) // should always pass this.
    {
      QCString lineStr;
      lineStr.sprintf("%d",m_impl->body->startLine);
      QCString anchorStr = getSourceAnchor();
      ol.startParagraph("definition");
      if (lineMarkerPos<fileMarkerPos) // line marker before file marker
      {
        // write text left from linePos marker
        ol.parseText(refText.left(lineMarkerPos)); 
        ol.pushGeneratorState();
        ol.disable(OutputGenerator::Man); 
        if (!latexSourceCode)
        {
          ol.disable(OutputGenerator::Latex);
        }
        if (!docbookSourceCode)
        {
          ol.disable(OutputGenerator::Docbook);
        }
        if (!rtfSourceCode)
        {
          ol.disable(OutputGenerator::RTF);
        }
        // write line link (HTML and  optionally LaTeX, Docbook, RTF)
        ol.writeObjectLink(0,fn,anchorStr,lineStr);
        ol.enableAll();
        ol.disable(OutputGenerator::Html);
        if (latexSourceCode) 
        {
          ol.disable(OutputGenerator::Latex);
        }
        if (docbookSourceCode)
        {
          ol.disable(OutputGenerator::Docbook);
        }
        if (rtfSourceCode)
        {
          ol.disable(OutputGenerator::RTF);
        }
        // write normal text (Man, Latex optionally, RTF optionally)
        ol.docify(lineStr);
        ol.popGeneratorState();
        
        // write text between markers
        ol.parseText(refText.mid(lineMarkerPos+2,
              fileMarkerPos-lineMarkerPos-2));

        ol.pushGeneratorState();
        ol.disable(OutputGenerator::Man); 
        if (!latexSourceCode)
        {
          ol.disable(OutputGenerator::Latex);
        }
        if (!docbookSourceCode)
        {
          ol.disable(OutputGenerator::Docbook);
        }
        if (!rtfSourceCode)
        {
          ol.disable(OutputGenerator::RTF);
        }
        // write file link (HTML, LaTeX optionally, RTF optionally)
        ol.writeObjectLink(0,fn,0,m_impl->body->fileDef->name());
        ol.enableAll();
        ol.disable(OutputGenerator::Html);
        if (latexSourceCode) 
        {
          ol.disable(OutputGenerator::Latex);
        }
        if (docbookSourceCode)
        {
          ol.disable(OutputGenerator::Docbook);
        }
        if (rtfSourceCode)
        {
          ol.disable(OutputGenerator::RTF);
        }
        // write normal text (Man, Latex optionally, RTF optionally)
        ol.docify(m_impl->body->fileDef->name());
        ol.popGeneratorState();

        // write text right from file marker
        ol.parseText(refText.right(refText.length()-(uint)fileMarkerPos-2));
      }
      else // file marker before line marker
      {
        // write text left from file marker
        ol.parseText(refText.left(fileMarkerPos)); 
        ol.pushGeneratorState();
        ol.disable(OutputGenerator::Man); 
        if (!latexSourceCode)
        {
          ol.disable(OutputGenerator::Latex);
        }
        if (!docbookSourceCode)
        {
          ol.disable(OutputGenerator::Docbook);
        }
        if (!rtfSourceCode)
        {
          ol.disable(OutputGenerator::RTF);
        }
        // write file link (HTML only)
        ol.writeObjectLink(0,fn,0,m_impl->body->fileDef->name());
        ol.enableAll();
        ol.disable(OutputGenerator::Html);
        if (latexSourceCode) 
        {
          ol.disable(OutputGenerator::Latex);
        }
        if (docbookSourceCode)
        {
          ol.disable(OutputGenerator::Docbook);
        }
        if (rtfSourceCode)
        {
          ol.disable(OutputGenerator::RTF);
        }
        // write normal text (RTF/Latex/Man only)
        ol.docify(m_impl->body->fileDef->name());
        ol.popGeneratorState();
        
        // write text between markers
        ol.parseText(refText.mid(fileMarkerPos+2,
              lineMarkerPos-fileMarkerPos-2)); 

        ol.pushGeneratorState();
        ol.disable(OutputGenerator::Man); 
        ol.disableAllBut(OutputGenerator::Html); 
        if (latexSourceCode)
        {
          ol.enable(OutputGenerator::Latex);
        }
        if (docbookSourceCode)
        {
          ol.enable(OutputGenerator::Docbook);
        }
        if (rtfSourceCode)
        {
          ol.enable(OutputGenerator::RTF);
        }
        // write line link (HTML only)
        ol.writeObjectLink(0,fn,anchorStr,lineStr);
        ol.enableAll();
        ol.disable(OutputGenerator::Html);
        if (latexSourceCode) 
        {
          ol.disable(OutputGenerator::Latex);
        }
        if (docbookSourceCode)
        {
          ol.disable(OutputGenerator::Docbook);
        }
        if (rtfSourceCode)
        {
          ol.disable(OutputGenerator::RTF);
        }
        // write normal text (Latex/Man only)
        ol.docify(lineStr);
        ol.popGeneratorState();

        // write text right from linePos marker
        ol.parseText(refText.right(refText.length()-(uint)lineMarkerPos-2));
      }
      ol.endParagraph();
    }
    else
    {
      err("translation error: invalid markers in trDefinedAtLineInSourceFile()\n");
    }
  }
  ol.popGeneratorState();
}

void DefinitionImpl::setBodySegment(int bls,int ble) 
{
  //printf("setBodySegment(%d,%d) for %s\n",bls,ble,name().data());
  if (m_impl->body==0) m_impl->body = new BodyInfo;
  m_impl->body->startLine=bls; 
  m_impl->body->endLine=ble; 
}

void DefinitionImpl::setBodyDef(FileDef *fd)         
{
  if (m_impl->body==0) m_impl->body = new BodyInfo;
  m_impl->body->fileDef=fd; 
}

bool DefinitionImpl::hasSources() const
{
  return m_impl->body && m_impl->body->startLine!=-1 &&
         m_impl->body->endLine>=m_impl->body->startLine &&
         m_impl->body->fileDef;
}

/*! Write code of this definition into the documentation */
void DefinitionImpl::writeInlineCode(OutputList &ol,const char *scopeName) const
{
  static bool inlineSources = Config_getBool(INLINE_SOURCES);
  ol.pushGeneratorState();
  //printf("Source Fragment %s: %d-%d bodyDef=%p\n",name().data(),
  //        m_startBodyLine,m_endBodyLine,m_bodyDef);
  if (inlineSources && hasSources())
  {
    QCString codeFragment;
    int actualStart=m_impl->body->startLine,actualEnd=m_impl->body->endLine;
    if (readCodeFragment(m_impl->body->fileDef->absFilePath(),
          actualStart,actualEnd,codeFragment)
       )
    {
      //printf("Adding code fragment '%s' ext='%s'\n",
      //    codeFragment.data(),m_impl->defFileExt.data());
      CodeParserInterface &intf = Doxygen::parserManager->getCodeParser(m_impl->defFileExt);
      intf.resetCodeParserState();
      //printf("Read:\n'%s'\n\n",codeFragment.data());
      const MemberDef *thisMd = 0;
      if (definitionType()==TypeMember) thisMd = dynamic_cast <const MemberDef*>(this);

      ol.startCodeFragment();
      intf.parseCode(ol,               // codeOutIntf
                     scopeName,        // scope
                     codeFragment,     // input
                     m_impl->lang,     // lang
                     FALSE,            // isExample
                     0,                // exampleName
                     m_impl->body->fileDef,  // fileDef
                     actualStart,      // startLine
                     actualEnd,        // endLine
                     TRUE,             // inlineFragment
                     thisMd,           // memberDef
                     TRUE              // show line numbers
                    );
      ol.endCodeFragment();
    }
  }
  ol.popGeneratorState();
}

/*! Write a reference to the source code fragments in which this 
 *  definition is used.
 */
void DefinitionImpl::_writeSourceRefList(OutputList &ol,const char *scopeName,
    const QCString &text,MemberSDict *members,bool /*funcOnly*/) const
{
  static bool latexSourceCode = Config_getBool(LATEX_SOURCE_CODE); 
  static bool docbookSourceCode   = Config_getBool(DOCBOOK_PROGRAMLISTING);
  static bool rtfSourceCode   = Config_getBool(RTF_SOURCE_CODE);
  static bool sourceBrowser   = Config_getBool(SOURCE_BROWSER);
  static bool refLinkSource   = Config_getBool(REFERENCES_LINK_SOURCE);
  ol.pushGeneratorState();
  if (members)
  {
    members->sort();

    ol.startParagraph("reference");
    ol.parseText(text);
    ol.docify(" ");

    QCString ldefLine=theTranslator->trWriteList((int)members->count());

    QRegExp marker("@[0-9]+");
    uint index=0;
    int matchLen;
    int newIndex;
    // now replace all markers in inheritLine with links to the classes
    while ((newIndex=marker.match(ldefLine,index,&matchLen))!=-1)
    {
      bool ok;
      ol.parseText(ldefLine.mid(index,(uint)newIndex-index));
      uint entryIndex = ldefLine.mid(newIndex+1,matchLen-1).toUInt(&ok);
      MemberDef *md=members->at(entryIndex);
      if (ok && md)
      {
        QCString scope=md->getScopeString();
        QCString name=md->name();
        //printf("class=%p scope=%s scopeName=%s\n",md->getClassDef(),scope.data(),scopeName);
        if (!scope.isEmpty() && scope!=scopeName)
        {
          name.prepend(scope+getLanguageSpecificSeparator(m_impl->lang));
        }
        if (!md->isObjCMethod() &&
            (md->isFunction() || md->isSlot() || 
             md->isPrototype() || md->isSignal()
            )
           ) 
        {
          name+="()";
        }
        //DefinitionImpl *d = md->getOutputFileBase();
        //if (d==Doxygen::globalScope) d=md->getBodyDef();
        if (sourceBrowser &&
            !(md->isLinkable() && !refLinkSource) && 
            md->getStartBodyLine()!=-1 && 
            md->getBodyDef()
           )
        {
          //printf("md->getBodyDef()=%p global=%p\n",md->getBodyDef(),Doxygen::globalScope); 
          // for HTML write a real link
          ol.pushGeneratorState();
          //ol.disableAllBut(OutputGenerator::Html);

          ol.disable(OutputGenerator::Man); 
          if (!latexSourceCode)
          {
            ol.disable(OutputGenerator::Latex);
          }
          if (!docbookSourceCode)
          {
            ol.disable(OutputGenerator::Docbook);
          }
          if (!rtfSourceCode)
          {
            ol.disable(OutputGenerator::RTF);
          }
          const int maxLineNrStr = 10;
          char anchorStr[maxLineNrStr];
          qsnprintf(anchorStr,maxLineNrStr,"l%05d",md->getStartBodyLine());
          //printf("Write object link to %s\n",md->getBodyDef()->getSourceFileBase().data());
          ol.writeObjectLink(0,md->getBodyDef()->getSourceFileBase(),anchorStr,name);
          ol.popGeneratorState();

          // for the other output formats just mention the name
          ol.pushGeneratorState();
          ol.disable(OutputGenerator::Html);
          if (latexSourceCode)
          {
            ol.disable(OutputGenerator::Latex);
          }
          if (docbookSourceCode)
          {
            ol.disable(OutputGenerator::Docbook);
          }
          if (rtfSourceCode)
          {
            ol.disable(OutputGenerator::RTF);
          }
          ol.docify(name);
          ol.popGeneratorState();
        }
        else if (md->isLinkable() /*&& d && d->isLinkable()*/)
        {
          // for HTML write a real link
          ol.pushGeneratorState();
          //ol.disableAllBut(OutputGenerator::Html); 
          ol.disable(OutputGenerator::Man); 
          if (!latexSourceCode)
          {
            ol.disable(OutputGenerator::Latex);
          }
          if (!docbookSourceCode)
          {
            ol.disable(OutputGenerator::Docbook);
          }
          if (!rtfSourceCode)
          {
            ol.disable(OutputGenerator::RTF);
          }

          ol.writeObjectLink(md->getReference(),
              md->getOutputFileBase(),
              md->anchor(),name);
          ol.popGeneratorState();

          // for the other output formats just mention the name
          ol.pushGeneratorState();
          ol.disable(OutputGenerator::Html);
          if (latexSourceCode)
          {
            ol.disable(OutputGenerator::Latex);
          }
          if (docbookSourceCode)
          {
            ol.disable(OutputGenerator::Docbook);
          }
          if (rtfSourceCode)
          {
            ol.disable(OutputGenerator::RTF);
          }
          ol.docify(name);
          ol.popGeneratorState();
        }
        else
        {
          ol.docify(name);
        }
      }
      index=(uint)newIndex+matchLen;
    } 
    ol.parseText(ldefLine.right(ldefLine.length()-index));
    ol.writeString(".");
    ol.endParagraph();
  }
  ol.popGeneratorState();
}

void DefinitionImpl::writeSourceReffedBy(OutputList &ol,const char *scopeName) const
{
  _writeSourceRefList(ol,scopeName,theTranslator->trReferencedBy(),m_impl->sourceRefByDict,FALSE);
}

void DefinitionImpl::writeSourceRefs(OutputList &ol,const char *scopeName) const
{
  _writeSourceRefList(ol,scopeName,theTranslator->trReferences(),m_impl->sourceRefsDict,TRUE);
}

bool DefinitionImpl::hasDocumentation() const
{ 
  static bool extractAll    = Config_getBool(EXTRACT_ALL); 
  //static bool sourceBrowser = Config_getBool(SOURCE_BROWSER);
  bool hasDocs = 
         (m_impl->details    && !m_impl->details->doc.isEmpty())    || // has detailed docs
         (m_impl->brief      && !m_impl->brief->doc.isEmpty())      || // has brief description
         (m_impl->inbodyDocs && !m_impl->inbodyDocs->doc.isEmpty()) || // has inbody docs
         extractAll //||                   // extract everything
  //       (sourceBrowser && m_impl->body && 
  //        m_impl->body->startLine!=-1 && m_impl->body->fileDef)
         ; // link to definition
  return hasDocs;
}

bool DefinitionImpl::hasUserDocumentation() const
{
  bool hasDocs = 
         (m_impl->details    && !m_impl->details->doc.isEmpty()) ||
         (m_impl->brief      && !m_impl->brief->doc.isEmpty())   ||
         (m_impl->inbodyDocs && !m_impl->inbodyDocs->doc.isEmpty());
  return hasDocs;
}


void DefinitionImpl::addSourceReferencedBy(const MemberDef *md)
{
  if (md)
  {
    QCString name  = md->name();
    QCString scope = md->getScopeString();

    if (!scope.isEmpty())
    {
      name.prepend(scope+"::");
    }

    if (m_impl->sourceRefByDict==0)
    {
      m_impl->sourceRefByDict = new MemberSDict;
    }
    if (m_impl->sourceRefByDict->find(name)==0)
    {
      m_impl->sourceRefByDict->append(name,md);
    }
  }
}

void DefinitionImpl::addSourceReferences(const MemberDef *md)
{
  if (md)
  {
    QCString name  = md->name();
    QCString scope = md->getScopeString();

    if (!scope.isEmpty())
    {
      name.prepend(scope+"::");
    }

    if (m_impl->sourceRefsDict==0)
    {
      m_impl->sourceRefsDict = new MemberSDict;
    }
    if (m_impl->sourceRefsDict->find(name)==0)
    {
      m_impl->sourceRefsDict->append(name,md);
    }
  }
}

Definition *DefinitionImpl::findInnerCompound(const char *) const
{
  return 0;
}

void DefinitionImpl::addInnerCompound(const Definition *)
{
  err("DefinitionImpl::addInnerCompound() called\n");
}

QCString DefinitionImpl::qualifiedName() const
{
  //static int count=0;
  //count++;
  if (!m_impl->qualifiedName.isEmpty()) 
  {
    //count--;
    return m_impl->qualifiedName;
  }
  
  //printf("start %s::qualifiedName() localName=%s\n",name().data(),m_impl->localName.data());
  if (m_impl->outerScope==0) 
  {
    if (m_impl->localName=="<globalScope>") 
    {
      //count--;
      return "";
    }
    else 
    {
      //count--;
      return m_impl->localName; 
    }
  }

  if (m_impl->outerScope->name()=="<globalScope>")
  {
    m_impl->qualifiedName = m_impl->localName;
  }
  else
  {
    m_impl->qualifiedName = m_impl->outerScope->qualifiedName()+
           getLanguageSpecificSeparator(getLanguage())+
           m_impl->localName;
  }
  //printf("end %s::qualifiedName()=%s\n",name().data(),m_impl->qualifiedName.data());
  //count--;
  return m_impl->qualifiedName;
}

void DefinitionImpl::setOuterScope(Definition *d)
{
  //printf("%s::setOuterScope(%s)\n",name().data(),d?d->name().data():"<none>");
  Definition *p = m_impl->outerScope;
  bool found=false;
  // make sure that we are not creating a recursive scope relation.
  while (p && !found)
  {
    found = (p==d);
    p = p->getOuterScope();
  }
  if (!found)
  {
    m_impl->qualifiedName.resize(0); // flush cached scope name
    m_impl->outerScope = d;
  }
  m_impl->hidden = m_impl->hidden || d->isHidden();
}

QCString DefinitionImpl::localName() const
{
  return m_impl->localName;
}

void DefinitionImpl::makePartOfGroup(GroupDef *gd)
{
  if (m_impl->partOfGroups==0) m_impl->partOfGroups = new GroupList;
  m_impl->partOfGroups->append(gd);
}

void DefinitionImpl::setRefItems(const std::vector<RefItem*> &sli)
{
  m_impl->xrefListItems.insert(m_impl->xrefListItems.end(), sli.cbegin(), sli.cend());
}

void DefinitionImpl::mergeRefItems(Definition *d)
{
  auto otherXrefList = d->xrefListItems();

  // append vectors
  m_impl->xrefListItems.reserve(m_impl->xrefListItems.size()+otherXrefList.size());
  m_impl->xrefListItems.insert (m_impl->xrefListItems.end(),
                                otherXrefList.begin(),otherXrefList.end());

  // sort results on itemId
  std::sort(m_impl->xrefListItems.begin(),m_impl->xrefListItems.end(),
            [](RefItem *left,RefItem *right)
            { return  left->id() <right->id() ||
                     (left->id()==right->id() &&
                      qstrcmp(left->list()->listName(),right->list()->listName())<0);
            });

  // filter out duplicates
  auto last = std::unique(m_impl->xrefListItems.begin(),m_impl->xrefListItems.end(),
            [](const RefItem *left,const RefItem *right)
            { return left->id()==right->id() &&
                     left->list()->listName()==right->list()->listName();
            });
  m_impl->xrefListItems.erase(last, m_impl->xrefListItems.end());
}

int DefinitionImpl::_getXRefListId(const char *listName) const
{
  for (const RefItem *item : m_impl->xrefListItems)
  {
    if (item->list()->listName()==listName)
    {
      return item->id();
    }
  }
  return -1;
}

const std::vector<RefItem*> &DefinitionImpl::xrefListItems() const
{
  return m_impl->xrefListItems;
}

QCString DefinitionImpl::pathFragment() const
{
  QCString result;
  if (m_impl->outerScope && m_impl->outerScope!=Doxygen::globalScope)
  {
    result = m_impl->outerScope->pathFragment();
  }
  if (isLinkable())
  {
    if (!result.isEmpty()) result+="/";
    if (definitionType()==Definition::TypeGroup && (dynamic_cast <const GroupDef*>(this))->groupTitle())
    {
      result+=(dynamic_cast <const GroupDef*>(this))->groupTitle();
    }
    else if (definitionType()==Definition::TypePage && (dynamic_cast <const PageDef*>(this))->hasTitle())
    {
      result+=(dynamic_cast <const PageDef*>(this))->title();
    }
    else
    {
      result+=m_impl->localName;
    }
  }
  else
  {
    result+=m_impl->localName;
  }
  return result;
}

//----------------------------------------------------------------------------------------

// TODO: move to htmlgen
/*! Returns the string used in the footer for $navpath when 
 *  GENERATE_TREEVIEW is enabled
 */
QCString DefinitionImpl::navigationPathAsString() const
{
  QCString result;
  Definition *outerScope = getOuterScope();
  QCString locName = localName();
  if (outerScope && outerScope!=Doxygen::globalScope)
  {
    result+=outerScope->navigationPathAsString();
  }
  else if (definitionType()==Definition::TypeFile && (dynamic_cast<const FileDef*>(this))->getDirDef())
  {
    result+=(dynamic_cast<const FileDef*>(this))->getDirDef()->navigationPathAsString();
  }
  result+="<li class=\"navelem\">";
  if (isLinkable())
  {
    if (definitionType()==Definition::TypeGroup && (dynamic_cast<const GroupDef*>(this))->groupTitle())
    {
      result+="<a class=\"el\" href=\"$relpath^"+getOutputFileBase()+Doxygen::htmlFileExtension+"\">"+
              convertToHtml((dynamic_cast<const GroupDef*>(this))->groupTitle())+"</a>";
    }
    else if (definitionType()==Definition::TypePage && (dynamic_cast<const PageDef*>(this))->hasTitle())
    {
      result+="<a class=\"el\" href=\"$relpath^"+getOutputFileBase()+Doxygen::htmlFileExtension+"\">"+
            convertToHtml((dynamic_cast<const PageDef*>(this))->title())+"</a>";
    }
    else if (definitionType()==Definition::TypeClass)
    {
      QCString name = locName;
      if (name.right(2)=="-p" /*|| name.right(2)=="-g"*/)
      {
        name = name.left(name.length()-2);
      }
      result+="<a class=\"el\" href=\"$relpath^"+getOutputFileBase()+Doxygen::htmlFileExtension;
      if (!anchor().isEmpty()) result+="#"+anchor();
      result+="\">"+convertToHtml(name)+"</a>";
    }
    else
    {
      result+="<a class=\"el\" href=\"$relpath^"+getOutputFileBase()+Doxygen::htmlFileExtension+"\">"+
              convertToHtml(locName)+"</a>";
    }
  }
  else
  {
    result+="<b>"+convertToHtml(locName)+"</b>";
  }
  result+="</li>";
  return result;
}

// TODO: move to htmlgen
void DefinitionImpl::writeNavigationPath(OutputList &ol) const
{
  ol.pushGeneratorState();
  ol.disableAllBut(OutputGenerator::Html);

  QCString navPath;
  navPath += "<div id=\"nav-path\" class=\"navpath\">\n"
             "  <ul>\n";
  navPath += navigationPathAsString();
  navPath += "  </ul>\n"
             "</div>\n";
  ol.writeNavigationPath(navPath);

  ol.popGeneratorState();
}

// TODO: move to htmlgen
void DefinitionImpl::writeToc(OutputList &ol, const LocalToc &localToc) const
{
  if (m_impl->sectionRefs.empty()) return;
  if (localToc.isHtmlEnabled())
  {
    int maxLevel = localToc.htmlLevel();
    ol.pushGeneratorState();
    ol.disableAllBut(OutputGenerator::Html);
    ol.writeString("<div class=\"toc\">");
    ol.writeString("<h3>");
    ol.writeString(theTranslator->trRTFTableOfContents());
    ol.writeString("</h3>\n");
    ol.writeString("<ul>");
    int level=1,l;
    char cs[2];
    cs[1]='\0';
    std::vector<bool> inLi(maxLevel+1,false);
    for (const SectionInfo *si : m_impl->sectionRefs)
    {
      SectionType type = si->type();
      if (isSection(type))
      {
        //printf("  level=%d title=%s\n",level,si->title.data());
        int nextLevel = (int)type;
        if (nextLevel>level)
        {
          for (l=level;l<nextLevel;l++)
          {
            if (l < maxLevel) ol.writeString("<ul>");
          }
        }
        else if (nextLevel<level)
        {
          for (l=level;l>nextLevel;l--)
          {
            if (l <= maxLevel && inLi[l]) ol.writeString("</li>\n");
            inLi[l]=false;
            if (l <= maxLevel) ol.writeString("</ul>\n");
          }
        }
        cs[0]=(char)('0'+nextLevel);
        if (nextLevel <= maxLevel && inLi[nextLevel])
        {
          ol.writeString("</li>\n");
        }
        QCString titleDoc = convertToHtml(si->title());
        if (nextLevel <= maxLevel)
        {
          ol.writeString("<li class=\"level"+QCString(cs)+"\">"
                         "<a href=\"#"+si->label()+"\">"+
                         (si->title().isEmpty()?si->label():titleDoc)+"</a>");
        }
        inLi[nextLevel]=true;
        level = nextLevel;
      }
    }
    if (level > maxLevel) level = maxLevel;
    while (level>1 && level <= maxLevel)
    {
      if (inLi[level])
      {
        ol.writeString("</li>\n");
      }
      inLi[level]=FALSE;
      ol.writeString("</ul>\n");
      level--;
    }
    if (level <= maxLevel && inLi[level]) ol.writeString("</li>\n");
    inLi[level]=false;
    ol.writeString("</ul>\n");
    ol.writeString("</div>\n");
    ol.popGeneratorState();
  }

  if (localToc.isDocbookEnabled())
  {
    ol.pushGeneratorState();
    ol.disableAllBut(OutputGenerator::Docbook);
    ol.writeString("    <toc>\n");
    ol.writeString("    <title>" + theTranslator->trRTFTableOfContents() + "</title>\n");
    int level=1,l;
    int maxLevel = localToc.docbookLevel();
    std::vector<bool> inLi(maxLevel+1,false);
    for (const SectionInfo *si : m_impl->sectionRefs)
    {
      SectionType type = si->type();
      if (isSection(type))
      {
        //printf("  level=%d title=%s\n",level,si->title.data());
        int nextLevel = (int)type;
        if (nextLevel>level)
        {
          for (l=level;l<nextLevel;l++)
          {
            if (l < maxLevel) ol.writeString("    <tocdiv>\n");
          }
        }
        else if (nextLevel<level)
        {
          for (l=level;l>nextLevel;l--)
          {
            inLi[l]=FALSE;
            if (l <= maxLevel) ol.writeString("    </tocdiv>\n");
          }
        }
        if (nextLevel <= maxLevel)
        {
          QCString titleDoc = convertToDocBook(si->title());
          ol.writeString("      <tocentry>" +
              (si->title().isEmpty()?si->label():titleDoc) +
              "</tocentry>\n");
        }
        inLi[nextLevel]=TRUE;
        level = nextLevel;
      }
    }
    if (level > maxLevel) level = maxLevel;
    while (level>1 && level <= maxLevel)
    {
      inLi[level]=FALSE;
      ol.writeString("</tocdiv>\n");
      level--;
    }
    inLi[level]=FALSE;
    ol.writeString("    </toc>\n");
    ol.popGeneratorState();
  }

  if (localToc.isLatexEnabled())
  {
    ol.pushGeneratorState();
    ol.disableAllBut(OutputGenerator::Latex);
    int maxLevel = localToc.latexLevel();

    ol.writeString("\\etocsetnexttocdepth{"+QCString().setNum(maxLevel)+"}\n");

    ol.writeString("\\localtableofcontents\n");
    ol.popGeneratorState();
  }
}

//----------------------------------------------------------------------------------------

const SectionRefs &DefinitionImpl::getSectionRefs() const
{
  return m_impl->sectionRefs;
}

QCString DefinitionImpl::symbolName() const 
{ 
  return m_impl->symbolName; 
}

//----------------------

QCString DefinitionImpl::documentation() const 
{ 
  return m_impl->details ? m_impl->details->doc : QCString(""); 
}

int DefinitionImpl::docLine() const 
{ 
  return m_impl->details ? m_impl->details->line : 1; 
}

QCString DefinitionImpl::docFile() const 
{ 
  return m_impl->details ? m_impl->details->file : QCString("<"+m_impl->name+">"); 
}

//----------------------------------------------------------------------------
// strips w from s iff s starts with w
static bool stripWord(QCString &s,QCString w)
{
  bool success=FALSE;
  if (s.left(w.length())==w) 
  {
    success=TRUE;
    s=s.right(s.length()-w.length());
  }
  return success;
}

//----------------------------------------------------------------------------
// some quasi intelligent brief description abbreviator :^)
QCString abbreviate(const char *s,const char *name)
{
  QCString scopelessName=name;
  int i=scopelessName.findRev("::");
  if (i!=-1) scopelessName=scopelessName.mid(i+2);
  QCString result=s;
  result=result.stripWhiteSpace();
  // strip trailing .
  if (!result.isEmpty() && result.at(result.length()-1)=='.') 
    result=result.left(result.length()-1);

  // strip any predefined prefix
  QStrList &briefDescAbbrev = Config_getList(ABBREVIATE_BRIEF);
  const char *p = briefDescAbbrev.first();
  while (p)
  {
    QCString str = p;
    str.replace(QRegExp("\\$name"), scopelessName);  // replace $name with entity name
    str += " ";
    stripWord(result,str);
    p = briefDescAbbrev.next();
  }

  // capitalize first word
  if (!result.isEmpty())
  {
    char c=result[0];
    if (c>='a' && c<='z') c+='A'-'a';
    result[0]=c;
  }
  return result;
}


//----------------------

QCString DefinitionImpl::briefDescription(bool abbr) const 
{ 
  //printf("%s::briefDescription(%d)='%s'\n",name().data(),abbr,m_impl->brief?m_impl->brief->doc.data():"<none>");
  return m_impl->brief ? 
         (abbr ? abbreviate(m_impl->brief->doc,displayName()) : m_impl->brief->doc) :
         QCString(""); 
}

QCString DefinitionImpl::briefDescriptionAsTooltip() const
{
  if (m_impl->brief)
  {
    if (m_impl->brief->tooltip.isEmpty() && !m_impl->brief->doc.isEmpty())
    {
      static bool reentering=FALSE; 
      if (!reentering)
      {
        const MemberDef *md = definitionType()==TypeMember ? dynamic_cast<const MemberDef*>(this) : 0;
        const Definition *scope = definitionType()==TypeMember ? getOuterScope() : this;
        reentering=TRUE; // prevent requests for tooltips while parsing a tooltip
        m_impl->brief->tooltip = parseCommentAsText(
            scope,md,
            m_impl->brief->doc,
            m_impl->brief->file,
            m_impl->brief->line);
        reentering=FALSE;
      }
    }
    return m_impl->brief->tooltip;
  }
  return QCString("");
}

int DefinitionImpl::briefLine() const 
{ 
  return m_impl->brief ? m_impl->brief->line : 1; 
}

QCString DefinitionImpl::briefFile() const 
{ 
  return m_impl->brief ? m_impl->brief->file : QCString("<"+m_impl->name+">"); 
}

//----------------------

QCString DefinitionImpl::inbodyDocumentation() const
{
  return m_impl->inbodyDocs ? m_impl->inbodyDocs->doc : QCString(""); 
}

int DefinitionImpl::inbodyLine() const 
{ 
  return m_impl->inbodyDocs ? m_impl->inbodyDocs->line : 1; 
}

QCString DefinitionImpl::inbodyFile() const 
{ 
  return m_impl->inbodyDocs ? m_impl->inbodyDocs->file : QCString("<"+m_impl->name+">"); 
}


//----------------------

QCString DefinitionImpl::getDefFileName() const 
{ 
  return m_impl->defFileName; 
}

QCString DefinitionImpl::getDefFileExtension() const 
{ 
  return m_impl->defFileExt; 
}

bool DefinitionImpl::isHidden() const
{
  return m_impl->hidden;
}

bool DefinitionImpl::isVisibleInProject() const 
{ 
  return isLinkableInProject() && !m_impl->hidden; 
}

bool DefinitionImpl::isVisible() const
{ 
  return isLinkable() && !m_impl->hidden; 
}

bool DefinitionImpl::isArtificial() const
{
  return m_impl->isArtificial;
}

QCString DefinitionImpl::getReference() const 
{ 
  return m_impl->ref; 
}

bool DefinitionImpl::isReference() const 
{ 
  return !m_impl->ref.isEmpty(); 
}

int DefinitionImpl::getStartBodyLine() const         
{ 
  return m_impl->body ? m_impl->body->startLine : -1; 
}

int DefinitionImpl::getEndBodyLine() const           
{ 
  return m_impl->body ? m_impl->body->endLine : -1; 
}

FileDef *DefinitionImpl::getBodyDef() const
{ 
  return m_impl->body ? m_impl->body->fileDef : 0; 
}

GroupList *DefinitionImpl::partOfGroups() const 
{ 
  return m_impl->partOfGroups; 
}

bool DefinitionImpl::isLinkableViaGroup() const
{
  GroupList *gl = partOfGroups();
  if (gl)
  {
    GroupListIterator gli(*gl);
    GroupDef *gd;
    for (gli.toFirst();(gd=gli.current());++gli)
    {
      if (gd->isLinkable()) return TRUE;
    }
  }
  return FALSE;
}

Definition *DefinitionImpl::getOuterScope() const 
{ 
  return m_impl->outerScope; 
}

MemberSDict *DefinitionImpl::getReferencesMembers() const 
{ 
  return m_impl->sourceRefsDict; 
}

MemberSDict *DefinitionImpl::getReferencedByMembers() const 
{ 
  return m_impl->sourceRefByDict; 
}

void DefinitionImpl::setReference(const char *r) 
{ 
  m_impl->ref=r; 
}

SrcLangExt DefinitionImpl::getLanguage() const
{
  return m_impl->lang;
}

void DefinitionImpl::setHidden(bool b) 
{ 
  m_impl->hidden = m_impl->hidden || b; 
}

void DefinitionImpl::setArtificial(bool b)
{
  m_impl->isArtificial = b;
}

void DefinitionImpl::setLocalName(const QCString name) 
{ 
  m_impl->localName=name; 
}

void DefinitionImpl::setLanguage(SrcLangExt lang) 
{ 
  m_impl->lang=lang; 
}


void DefinitionImpl::_setSymbolName(const QCString &name) 
{ 
  m_impl->symbolName=name; 
}

QCString DefinitionImpl::_symbolName() const
{
  return m_impl->symbolName;
}

bool DefinitionImpl::hasBriefDescription() const
{
  static bool briefMemberDesc = Config_getBool(BRIEF_MEMBER_DESC);
  return !briefDescription().isEmpty() && briefMemberDesc;
}

QCString DefinitionImpl::externalReference(const QCString &relPath) const
{
  QCString ref = getReference();
  if (!ref.isEmpty())
  {
    QCString *dest = Doxygen::tagDestinationDict[ref];
    if (dest)
    {
      QCString result = *dest;
      uint l = result.length();
      if (!relPath.isEmpty() && l>0 && result.at(0)=='.')
      { // relative path -> prepend relPath.
        result.prepend(relPath);
        l+=relPath.length();
      }
      if (l>0 && result.at(l-1)!='/') result+='/';
      return result;
    }
  }
  return relPath;
}

QCString DefinitionImpl::name() const
{
  return m_impl->name;
}

bool DefinitionImpl::isAnonymous() const
{
  return m_impl->isAnonymous;
}

int DefinitionImpl::getDefLine() const
{
  return m_impl->defLine;
}

int DefinitionImpl::getDefColumn() const
{
  return m_impl->defColumn;
}

void DefinitionImpl::setCookie(Cookie *cookie) const
{
  delete m_impl->cookie;
  m_impl->cookie = cookie;
}

Definition::Cookie *DefinitionImpl::cookie() const
{
  return m_impl->cookie;
}

void DefinitionImpl::writeQuickMemberLinks(OutputList &,const MemberDef *) const
{
}

void DefinitionImpl::writeSummaryLinks(OutputList &) const
{
}

//---------------------------------------------------------------------------------

DefinitionAliasImpl::DefinitionAliasImpl(const Definition *scope,const Definition *alias)
      : m_scope(scope), m_def(alias), m_cookie(0) 
{
  //printf("%s::addToMap(%s)\n",qPrint(name()),qPrint(alias->name()));
  addToMap(alias->name(),this);
}

DefinitionAliasImpl::~DefinitionAliasImpl() 
{
  //printf("~DefinitionAliasImpl()\n");
  removeFromMap(this);
}
<|MERGE_RESOLUTION|>--- conflicted
+++ resolved
@@ -787,11 +787,7 @@
             return FALSE;
           }
           size+=bytesWritten;
-<<<<<<< HEAD
-          str.addArray(buf,static_cast<int>(bytesWritten));
-=======
           str.addArray(buf,static_cast<uint>(bytesWritten));
->>>>>>> 4658413f
         }
         str.addChar('\0');
         item->fileSize = size;
@@ -812,11 +808,7 @@
         while (!feof(f))
         {
           size_t bytesRead = fread(buf,1,blockSize,f);
-<<<<<<< HEAD
-          str.addArray(buf,static_cast<int>(bytesRead));
-=======
           str.addArray(buf,static_cast<uint>(bytesRead));
->>>>>>> 4658413f
         }
         str.addChar('\0');
         fclose(f);
