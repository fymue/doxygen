/******************************************************************************
 *
 * Copyright (C) 1997-2022 by Dimitri van Heesch.
 *
 * Permission to use, copy, modify, and distribute this software and its
 * documentation under the terms of the GNU General Public License is hereby
 * granted. No representations are made about the suitability of this software
 * for any purpose. It is provided "as is" without express or implied warranty.
 * See the GNU General Public License for more details.
 *
 * Documents produced by Doxygen are derivative works derived from the
 * input used in their production; they are not affected by this license.
 *
 */

#include "docnode.h"
#include "docparser_p.h"
#include "htmlentity.h"
#include "configimpl.h"
#include "configoptions.h"
#include "emoji.h"
#include "message.h"
#include "doxygen.h"
#include "cite.h"
#include "util.h"
#include "formula.h"
#include "markdown.h"
#include "pagedef.h"
#include "namespacedef.h"
#include "groupdef.h"
#include "cmdmapper.h"
#include "config.h"
#include "vhdldocgen.h"
#include "doctokenizer.h"
#include "plantuml.h"
#include "language.h"
#include "datetime.h"
#include "trace.h"
#include "anchor.h"
#include "aliases.h"

#if !ENABLE_DOCPARSER_TRACING
#undef  AUTO_TRACE
#undef  AUTO_TRACE_ADD
#undef  AUTO_TRACE_EXIT
#define AUTO_TRACE(...)      (void)0
#define AUTO_TRACE_ADD(...)  (void)0
#define AUTO_TRACE_EXIT(...) (void)0
#endif

#define INTERNAL_ASSERT(x) do {} while(0)
//#define INTERNAL_ASSERT(x) if (!(x)) TRACE("INTERNAL_ASSERT({}) failed retval={:#x}: file={} line={}",#x,retval,__FILE__,__LINE__)

//---------------------------------------------------------------------------

static const char *g_sectionLevelToName[] =
{
  "page",
  "section",
  "subsection",
  "subsubsection",
  "paragraph",
  "subparagraph"
};


//---------------------------------------------------------------------------

static const StringUnorderedSet g_plantumlEngine {
  "uml", "bpm", "wire", "dot", "ditaa",
  "salt", "math", "latex", "gantt", "mindmap",
  "wbs", "yaml", "creole", "json", "flow",
  "board", "git", "hcl", "regex", "ebnf",
  "files", "chen", "chronology"
};

//---------------------------------------------------------------------------

// replaces { with < and } with > and also
// replaces &gt; with < and &gt; with > within string s
static void unescapeCRef(QCString &s)
{
  QCString result;
  const char *p = s.data();
  if (p)
  {
    char c = 0;
    while ((c=*p++))
    {
      if (c=='{') c='<'; else if (c=='}') c='>';
      result+=c;
    }
  }

  result=substitute(result,"&lt;","<");
  result=substitute(result,"&gt;",">");
  s = result;
}

//---------------------------------------------------------------------------

/*! Strips known html and tex extensions from \a text. */
static QCString stripKnownExtensions(const QCString &text)
{
  QCString result=text;
  if (result.endsWith(".tex"))
  {
    result=result.left(result.length()-4);
  }
  else if (result.right(Doxygen::htmlFileExtension.length())==
         QCString(Doxygen::htmlFileExtension))
  {
    result=result.left(result.length()-Doxygen::htmlFileExtension.length());
  }
  return result;
}

static void setParent(DocNodeVariant *n,DocNodeVariant *newParent)
{
  std::visit([&](auto &&x)->decltype(auto) { return x.setParent(newParent); }, *n);
}

//----------- DocStyleChange

const char *DocStyleChange::styleString() const
{
  switch (m_style)
  {
    case DocStyleChange::Bold:         return "b";
    case DocStyleChange::Italic:       return "em";
    case DocStyleChange::Code:         return "code";
    case DocStyleChange::Center:       return "center";
    case DocStyleChange::Small:        return "small";
    case DocStyleChange::Cite:         return "cite";
    case DocStyleChange::Subscript:    return "subscript";
    case DocStyleChange::Superscript:  return "superscript";
    case DocStyleChange::Preformatted: return "pre";
    case DocStyleChange::Div:          return "div";
    case DocStyleChange::Span:         return "span";
    case DocStyleChange::Strike:       return "strike";
    case DocStyleChange::S:            return "s";
    case DocStyleChange::Del:          return "del";
    case DocStyleChange::Underline:    return "u";
    case DocStyleChange::Ins:          return "ins";
  }
  return "<invalid>";
}

//----------- DocSymbol

HtmlEntityMapper::SymType DocSymbol::decodeSymbol(const QCString &symName)
{
  return HtmlEntityMapper::instance().name2sym(symName);
}

//----------- DocEmoji

DocEmoji::DocEmoji(DocParser *parser,DocNodeVariant *parent,const QCString &symName) :
      DocNode(parser,parent), m_symName(symName), m_index(-1)
{
  QCString locSymName = symName;
  size_t len=locSymName.length();
  if (len>0)
  {
    if (locSymName.at(len-1)!=':') locSymName.append(":");
    if (locSymName.at(0)!=':')     locSymName.prepend(":");
  }
  m_symName = locSymName;
  m_index = EmojiEntityMapper::instance().symbol2index(m_symName.str());
  if (m_index==-1)
  {
    warn_doc_error(parser->context.fileName,parser->tokenizer.getLineNr(),"Found unsupported emoji symbol '%s'",qPrint(m_symName));
  }
}

//---------------------------------------------------------------------------

DocWord::DocWord(DocParser *parser,DocNodeVariant *parent,const QCString &word) :
      DocNode(parser,parent), m_word(word)
{
  //printf("new word %s url=%s\n",qPrint(word),qPrint(parser->context.searchUrl));
  if (Doxygen::searchIndex.enabled() && !parser->context.searchUrl.isEmpty())
  {
    Doxygen::searchIndex.addWord(word,false);
  }
}

//---------------------------------------------------------------------------

DocLinkedWord::DocLinkedWord(DocParser *parser,DocNodeVariant *parent,const QCString &word,
                  const QCString &ref,const QCString &file,
                  const QCString &anchor,const QCString &tooltip) :
      DocNode(parser,parent), m_word(word), m_ref(ref),
      m_file(file), m_relPath(parser->context.relPath), m_anchor(anchor),
      m_tooltip(tooltip)
{
  //printf("DocLinkedWord: new word %s url=%s tooltip='%s'\n",
  //    qPrint(word),qPrint(parser->context.searchUrl),qPrint(tooltip));
  if (Doxygen::searchIndex.enabled() && !parser->context.searchUrl.isEmpty())
  {
    Doxygen::searchIndex.addWord(word,false);
  }
}

//---------------------------------------------------------------------------

DocAnchor::DocAnchor(DocParser *parser,DocNodeVariant *parent,const QCString &id,bool newAnchor) : DocNode(parser,parent)
{
  if (id.isEmpty())
  {
    warn_doc_error(parser->context.fileName,parser->tokenizer.getLineNr(),"Empty anchor label");
    return;
  }

  const CitationManager &ct = CitationManager::instance();
  QCString anchorPrefix = ct.anchorPrefix();
  if (id.left(anchorPrefix.length()) == anchorPrefix)
  {
    const CiteInfo *cite = ct.find(id.mid(anchorPrefix.length()));
    if (cite)
    {
      m_file = convertNameToFile(ct.fileName(),FALSE,TRUE);
      m_anchor = id;
    }
    else
    {
      warn_doc_error(parser->context.fileName,parser->tokenizer.getLineNr(),"Invalid cite anchor id '%s'",qPrint(id));
      m_anchor = "invalid";
      m_file = "invalid";
    }
  }
  else if (newAnchor) // found <a name="label">
  {
    m_anchor = id;
  }
  else // found \anchor label
  {
    const SectionInfo *sec = SectionManager::instance().find(id);
    if (sec)
    {
      //printf("Found anchor %s\n",qPrint(id));
      m_file   = sec->fileName();
      m_anchor = sec->label();
    }
    else
    {
      warn_doc_error(parser->context.fileName,parser->tokenizer.getLineNr(),"Invalid anchor id '%s'",qPrint(id));
      m_anchor = "invalid";
      m_file = "invalid";
    }
  }
}

//---------------------------------------------------------------------------

DocVerbatim::DocVerbatim(DocParser *parser,DocNodeVariant *parent,const QCString &context,
    const QCString &text, Type t,bool isExample,
    const QCString &exampleFile,bool isBlock,const QCString &lang)
  : DocNode(parser,parent), p(std::make_unique<Private>(context, text, t, isExample, exampleFile, parser->context.relPath, lang, isBlock))
{
}


//---------------------------------------------------------------------------

void DocInclude::parse()
{
  AUTO_TRACE("file={} text={}",m_file,Trace::trunc(m_text));
  switch(m_type)
  {
    case DontIncWithLines:
      // fall through
    case IncWithLines:
      // fall through
    case Include:
      // fall through
    case DontInclude:
      parser()->readTextFileByName(m_file,m_text);
      parser()->context.includeFileName   = m_file;
      parser()->context.includeFileText   = m_text;
      parser()->context.includeFileOffset = 0;
      parser()->context.includeFileLength = m_text.length();
      parser()->context.includeFileLine   = 0;
      parser()->context.includeFileShowLineNo = (m_type == DontIncWithLines || m_type == IncWithLines);
      //printf("parser->context.includeFile=<<%s>>\n",qPrint(parser->context.includeFileText));
      break;
    case VerbInclude:
      // fall through
    case HtmlInclude:
    case LatexInclude:
    case DocInclude::RtfInclude:
    case DocInclude::ManInclude:
    case DocInclude::XmlInclude:
    case DocInclude::DocbookInclude:
      parser()->readTextFileByName(m_file,m_text);
      break;
    case Snippet:
    case SnippetTrimLeft:
    case SnippetWithLines:
      parser()->readTextFileByName(m_file,m_text);
      // check here for the existence of the blockId inside the file, so we
      // only generate the warning once.
      int count = 0;
      if (!m_blockId.isEmpty() && (count=m_text.contains(m_blockId.data()))!=2)
      {
        warn_doc_error(parser()->context.fileName,
                       parser()->tokenizer.getLineNr(),
                       "block marked with %s for \\snippet should appear twice in file %s, found it %d times",
                       qPrint(m_blockId),qPrint(m_file),count);
      }
      break;
  }
}

//---------------------------------------------------------------------------

void DocIncOperator::parse()
{
  if (parser()->context.includeFileName.isEmpty())
  {
    warn_doc_error(parser()->context.fileName,parser()->tokenizer.getLineNr(),
                   "No previous '\\include' or '\\dontinclude' command for '\\%s' present",
                   typeAsString());
  }
  bool found = false;

  m_includeFileName = parser()->context.includeFileName;
  const char *p = parser()->context.includeFileText.data();
  size_t l = parser()->context.includeFileLength;
  size_t o = parser()->context.includeFileOffset;
  int il = parser()->context.includeFileLine;
  AUTO_TRACE("text={} off={} len={}",Trace::trunc(p),o,l);
  size_t so = o, bo = 0;
  bool nonEmpty = FALSE;
  switch(type())
  {
    case Line:
      while (o<l)
      {
        char c = p[o];
        if (c=='\n')
        {
          parser()->context.includeFileLine++;
          if (nonEmpty) break; // we have a pattern to match
          so=o+1; // no pattern, skip empty line
        }
        else if (!isspace(static_cast<uint8_t>(c))) // no white space char
        {
          nonEmpty=TRUE;
        }
        o++;
      }
      if (parser()->context.includeFileText.mid(so,o-so).find(m_pattern)!=-1)
      {
        m_line  = il;
        m_text = parser()->context.includeFileText.mid(so,o-so);
        found = true;
        AUTO_TRACE_ADD("\\line {}",Trace::trunc(m_text));
      }
      parser()->context.includeFileOffset = std::min(l,o+1); // set pointer to start of new line
      m_showLineNo = parser()->context.includeFileShowLineNo;
      break;
    case SkipLine:
      while (o<l)
      {
        so=o;
        while (o<l)
        {
          char c = p[o];
          if (c=='\n')
          {
            parser()->context.includeFileLine++;
            if (nonEmpty) break; // we have a pattern to match
            so=o+1; // no pattern, skip empty line
          }
          else if (!isspace(static_cast<uint8_t>(c))) // no white space char
          {
            nonEmpty=TRUE;
          }
          o++;
        }
        if (parser()->context.includeFileText.mid(so,o-so).find(m_pattern)!=-1)
        {
          m_line  = il;
          m_text = parser()->context.includeFileText.mid(so,o-so);
          found = true;
          AUTO_TRACE_ADD("\\skipline {}",Trace::trunc(m_text));
          break;
        }
        o++; // skip new line
      }
      parser()->context.includeFileOffset = std::min(l,o+1); // set pointer to start of new line
      m_showLineNo = parser()->context.includeFileShowLineNo;
      break;
    case Skip:
      while (o<l)
      {
        so=o;
        while (o<l)
        {
          char c = p[o];
          if (c=='\n')
          {
            parser()->context.includeFileLine++;
            if (nonEmpty) break; // we have a pattern to match
            so=o+1; // no pattern, skip empty line
          }
          else if (!isspace(static_cast<uint8_t>(c))) // no white space char
          {
            nonEmpty=TRUE;
          }
          o++;
        }
        if (parser()->context.includeFileText.mid(so,o-so).find(m_pattern)!=-1)
        {
        found = true;
          break;
        }
        o++; // skip new line
      }
      parser()->context.includeFileOffset = so; // set pointer to start of new line
      m_showLineNo = parser()->context.includeFileShowLineNo;
      break;
    case Until:
      bo=o;
      while (o<l)
      {
        so=o;
        while (o<l)
        {
          char c = p[o];
          if (c=='\n')
          {
            parser()->context.includeFileLine++;
            if (nonEmpty) break; // we have a pattern to match
            so=o+1; // no pattern, skip empty line
          }
          else if (!isspace(static_cast<uint8_t>(c))) // no white space char
          {
            nonEmpty=TRUE;
          }
          o++;
        }
        if (parser()->context.includeFileText.mid(so,o-so).find(m_pattern)!=-1)
        {
          m_line  = il;
          m_text = parser()->context.includeFileText.mid(bo,o-bo);
          found = true;
          AUTO_TRACE_ADD("\\until {}",Trace::trunc(m_text));
          break;
        }
        o++; // skip new line
      }
      parser()->context.includeFileOffset = std::min(l,o+1); // set pointer to start of new line
      m_showLineNo = parser()->context.includeFileShowLineNo;
      break;
  }
  if (!found)
  {
    warn_doc_error(parser()->context.fileName,parser()->tokenizer.getLineNr(),
      "referenced pattern '%s' for command '\\%s' not found",qPrint(m_pattern),typeAsString());
  }
}

//---------------------------------------------------------------------------

DocXRefItem::DocXRefItem(DocParser *parser,DocNodeVariant *parent,int id,const QCString &key) :
   DocCompoundNode(parser,parent), m_id(id), m_key(key), m_relPath(parser->context.relPath)
{
}

bool DocXRefItem::parse()
{
  RefList *refList = RefListManager::instance().find(m_key);
  if (refList && refList->isEnabled())
  {
    RefItem *item = refList->find(m_id);
    ASSERT(item!=nullptr);
    if (item)
    {
      if (parser()->context.memberDef && parser()->context.memberDef->name().at(0)=='@')
      {
        m_file   = "@";  // can't cross reference anonymous enum
        m_anchor = "@";
      }
      else
      {
        m_file   = refList->fileName();
        m_anchor = item->anchor();
      }
      m_title  = refList->sectionTitle();
      //printf("DocXRefItem: file=%s anchor=%s title=%s\n",
      //    qPrint(m_file),qPrint(m_anchor),qPrint(m_title));

      if (!item->text().isEmpty())
      {
        parser()->pushContext();
        parser()->internalValidatingParseDoc(thisVariant(),children(),item->text());
        parser()->popContext();
      }
    }
    return TRUE;
  }
  return FALSE;
}

//---------------------------------------------------------------------------

DocFormula::DocFormula(DocParser *parser,DocNodeVariant *parent,int id) : DocNode(parser,parent),
      m_relPath(parser->context.relPath)
{
  const Formula *formula = FormulaManager::instance().findFormula(id);
  if (formula && !formula->text().isEmpty())
  {
    m_id = id;
    m_name.sprintf("form_%d",m_id);
    m_text = formula->text();
  }
  else // wrong \_form#<n> command
  {
    warn_doc_error(parser->context.fileName,parser->tokenizer.getLineNr(),"Wrong formula id %d",id);
    m_id = -1;
  }
}

//---------------------------------------------------------------------------

DocSecRefItem::DocSecRefItem(DocParser *parser,DocNodeVariant *parent,const QCString &target) :
      DocCompoundNode(parser,parent), m_target(target), m_relPath(parser->context.relPath)
{
}

void DocSecRefItem::parse()
{
  AUTO_TRACE();
  auto ns = AutoNodeStack(parser(),thisVariant());

  parser()->tokenizer.setStateTitle();
  Token tok = parser()->tokenizer.lex();
  while (!tok.is_any_of(TokenRetval::TK_NONE, TokenRetval::TK_EOF))
  {
    if (!parser()->defaultHandleToken(thisVariant(),tok,children()))
    {
      parser()->errorHandleDefaultToken(thisVariant(),tok,children(),"\\refitem");
    }
    tok = parser()->tokenizer.lex();
  }
  parser()->tokenizer.setStatePara();
  parser()->handlePendingStyleCommands(thisVariant(),children());

  if (!m_target.isEmpty())
  {
    const SectionInfo *sec = SectionManager::instance().find(m_target);
    if (sec==nullptr && parser()->context.lang==SrcLangExt::Markdown) // lookup as markdown file
    {
      sec = SectionManager::instance().find(markdownFileNameToId(m_target));
    }
    if (sec) // ref to section or anchor
    {
      // set defaults
      m_ref       = sec->ref();
      m_file      = stripKnownExtensions(sec->fileName());
      m_refType   = Section;
      m_anchor    = sec->label();
      m_isSubPage = false;
      // adjust if needed
      switch (sec->type().level())
      {
        case SectionType::Page:
          {
            PageDef *pd = Doxygen::pageLinkedMap->find(m_target);
            m_isSubPage = pd && pd->hasParentPage();
            if (!m_isSubPage)
            {
              m_anchor="";
            }
          }
          break;
        case SectionType::Anchor:
          m_refType = Anchor;
          break;
        case SectionType::Table:
          m_refType = Table;
          break;
        default:
          break;
      }
      //printf("m_ref=%s,m_file=%s,type=%d\n",
      //    qPrint(m_ref),qPrint(m_file),m_refType);
    }
    else
    {
      warn_doc_error(parser()->context.fileName,parser()->tokenizer.getLineNr(),"reference to unknown section %s",
          qPrint(m_target));
    }
  }
  else
  {
    warn_doc_error(parser()->context.fileName,parser()->tokenizer.getLineNr(),"reference to empty target");
  }
}

//---------------------------------------------------------------------------

void DocSecRefList::parse()
{
  AUTO_TRACE();
  auto ns = AutoNodeStack(parser(),thisVariant());

  Token tok=parser()->tokenizer.lex();
  // skip white space
  while (tok.is_any_of(TokenRetval::TK_WHITESPACE, TokenRetval::TK_NEWPARA)) tok=parser()->tokenizer.lex();
  // handle items
  while (!tok.is_any_of(TokenRetval::TK_NONE, TokenRetval::TK_EOF))
  {
    if (tok.is_any_of(TokenRetval::TK_COMMAND_AT, TokenRetval::TK_COMMAND_BS))
    {
      switch (Mappers::cmdMapper->map(parser()->context.token->name))
      {
        case CommandType::CMD_SECREFITEM:
          {
            tok=parser()->tokenizer.lex();
            if (!tok.is(TokenRetval::TK_WHITESPACE))
            {
              warn_doc_error(parser()->context.fileName,parser()->tokenizer.getLineNr(),"expected whitespace after \\refitem command");
              break;
            }
            tok=parser()->tokenizer.lex();
            if (!tok.is_any_of(TokenRetval::TK_WORD,TokenRetval::TK_LNKWORD))
            {
              warn_doc_error(parser()->context.fileName,parser()->tokenizer.getLineNr(),"unexpected token %s as the argument of \\refitem",
                  tok.to_string());
              break;
            }

            children().append<DocSecRefItem>(parser(),thisVariant(),parser()->context.token->name);
            children().get_last<DocSecRefItem>()->parse();
          }
          break;
        case CommandType::CMD_ENDSECREFLIST:
          return;
        default:
          warn_doc_error(parser()->context.fileName,parser()->tokenizer.getLineNr(),"Illegal command '%c%s' as part of a \\secreflist",
              tok.command_to_char(),qPrint(parser()->context.token->name));
          return;
      }
    }
    else if (tok.is(TokenRetval::TK_WHITESPACE))
    {
      // ignore whitespace
    }
    else
    {
      warn_doc_error(parser()->context.fileName,parser()->tokenizer.getLineNr(),"Unexpected token %s inside section reference list",
          tok.to_string());
      return;
    }
    tok=parser()->tokenizer.lex();
  }

}

//---------------------------------------------------------------------------

DocInternalRef::DocInternalRef(DocParser *parser,DocNodeVariant *parent,const QCString &ref)
  : DocCompoundNode(parser,parent), m_relPath(parser->context.relPath)
{
  int i=ref.find('#');
  if (i!=-1)
  {
    m_anchor = ref.right(static_cast<int>(ref.length())-i-1);
    m_file   = ref.left(i);
  }
  else
  {
    m_file = ref;
  }
}

void DocInternalRef::parse()
{
  AUTO_TRACE();
  auto ns = AutoNodeStack(parser(),thisVariant());

  Token tok = parser()->tokenizer.lex();
  while (!tok.is_any_of(TokenRetval::TK_NONE, TokenRetval::TK_EOF))
  {
    if (!parser()->defaultHandleToken(thisVariant(),tok,children()))
    {
      parser()->errorHandleDefaultToken(thisVariant(),tok,children(),"\\ref");
    }
    tok=parser()->tokenizer.lex();
  }

  parser()->handlePendingStyleCommands(thisVariant(),children());
}

//---------------------------------------------------------------------------

DocRef::DocRef(DocParser *parser,DocNodeVariant *parent,const QCString &target,const QCString &context) :
   DocCompoundNode(parser,parent), m_refType(Unknown), m_isSubPage(FALSE)
{
  const Definition  *compound = nullptr;
  QCString     anchor;
  //printf("DocRef::DocRef(target=%s,context=%s)\n",qPrint(target),qPrint(context));
  ASSERT(!target.isEmpty());
  m_relPath = parser->context.relPath;
  const SectionInfo *sec = SectionManager::instance().find(parser->context.prefix+target);
  if (sec==nullptr && getLanguageFromFileName(target)==SrcLangExt::Markdown) // lookup as markdown file
  {
    sec = SectionManager::instance().find(markdownFileNameToId(target));
  }
  if (sec) // ref to section or anchor
  {
    PageDef *pd = nullptr;
    int secLevel = sec->type().level();
    if (secLevel==SectionType::Page)
    {
      pd = Doxygen::pageLinkedMap->find(target);
    }
    m_text         = sec->title();
    if (m_text.isEmpty()) m_text = sec->label();

    m_ref          = sec->ref();
    m_file         = stripKnownExtensions(sec->fileName());
    if (secLevel==SectionType::Anchor)
    {
      m_refType = Anchor;
    }
    else if (secLevel==SectionType::Table)
    {
      m_refType = Table;
    }
    else
    {
      m_refType = Section;
    }
    m_isSubPage    = pd && pd->hasParentPage();
    if (secLevel!=SectionType::Page || m_isSubPage) m_anchor = sec->label();
    m_sectionType = sec->type();
    //printf("m_text=%s,m_ref=%s,m_file=%s,type=%d\n",
    //    qPrint(m_text),qPrint(m_ref),qPrint(m_file),m_refType);
    return;
  }
  else if (resolveLink(context,target,true,&compound,anchor,parser->context.prefix))
  {
    bool isFile = compound ?
                 (compound->definitionType()==Definition::TypeFile ||
                  compound->definitionType()==Definition::TypePage ? TRUE : FALSE) :
                 FALSE;
    m_text = linkToText(parser->context.lang,target,isFile);
    m_anchor = anchor;
    if (compound && compound->isLinkable()) // ref to compound
    {
      if (anchor.isEmpty() &&                                  /* compound link */
          compound->definitionType()==Definition::TypeGroup && /* is group */
          !toGroupDef(compound)->groupTitle().isEmpty()        /* with title */
         )
      {
        m_text=(toGroupDef(compound))->groupTitle(); // use group's title as link
      }
      else if (compound->definitionType()==Definition::TypeMember &&
          toMemberDef(compound)->isObjCMethod())
      {
        // Objective C Method
        const MemberDef *member = toMemberDef(compound);
        bool localLink = parser->context.memberDef ? member->getClassDef()==parser->context.memberDef->getClassDef() : FALSE;
        m_text = member->objCMethodName(localLink,parser->context.inSeeBlock);
      }

      m_file = compound->getOutputFileBase();
      m_ref  = compound->getReference();
      //printf("isFile=%d compound=%s (%d)\n",isFile,qPrint(compound->name()),
      //    compound->definitionType());
      return;
    }
    else if (compound && compound->definitionType()==Definition::TypeFile &&
             toFileDef(compound)->generateSourceFile()
            ) // undocumented file that has source code we can link to
    {
      m_file = compound->getSourceFileBase();
      m_ref  = compound->getReference();
      return;
    }
  }
  m_text = target;
  warn_doc_error(parser->context.fileName,parser->tokenizer.getLineNr(),"unable to resolve reference to '%s' for \\ref command",
           qPrint(target));
}

void DocNodeList::move_append(DocNodeList &elements)
{
  for (auto &&elem : elements)
  {
    emplace_back(std::move(elem));
  }
  elements.clear();
}

static void flattenParagraphs(DocNodeVariant *root,DocNodeList &children)
{
  DocNodeList newChildren;
  for (auto &dn : children)
  {
    DocPara *para = std::get_if<DocPara>(&dn);
    if (para)
    {
      //// move the children of the paragraph to the end of the newChildren list
      newChildren.move_append(para->children());
    }
  }

  // replace the children list by the newChildren list
  children.clear();
  children.move_append(newChildren);
  // reparent the children
  for (auto &cn : children)
  {
    setParent(&cn,root);
    // we also need to set the parent for each child of cn, as cn's address may have changed.
    auto opt_children = call_method_children(&cn);
    if (opt_children)
    {
      for (auto &ccn : *opt_children)
      {
        setParent(&ccn,&cn);
      }
    }
  }
}

void DocRef::parse()
{
  AUTO_TRACE();
  auto ns = AutoNodeStack(parser(),thisVariant());

  Token tok = parser()->tokenizer.lex();
  while (!tok.is_any_of(TokenRetval::TK_NONE, TokenRetval::TK_EOF))
  {
    if (!parser()->defaultHandleToken(thisVariant(),tok,children()))
    {
      switch (tok.value())
      {
        case TokenRetval::TK_HTMLTAG:
          break;
        default:
          parser()->errorHandleDefaultToken(thisVariant(),tok,children(),"\\ref");
          break;
      }
    }
    tok=parser()->tokenizer.lex();
  }

  if (children().empty() && !m_text.isEmpty())
  {
    QCString text = m_text;
    if (parser()->context.insideHtmlLink)
    {
      // we already in a link/title only output anchor
      text = m_anchor;
      warn_doc_error(parser()->context.fileName,parser()->tokenizer.getLineNr(),
          "Potential recursion while resolving \\ref command!");
    }
    parser()->context.insideHtmlLink=TRUE;
    parser()->pushContext();
    parser()->internalValidatingParseDoc(thisVariant(),children(),text);
    parser()->popContext();
    parser()->context.insideHtmlLink=FALSE;
    parser()->tokenizer.setStatePara();
    flattenParagraphs(thisVariant(),children());
  }

  parser()->handlePendingStyleCommands(thisVariant(),children());
}

//---------------------------------------------------------------------------

DocCite::DocCite(DocParser *parser,DocNodeVariant *parent,const QCString &target,const QCString &) : DocNode(parser,parent)
{
  size_t numBibFiles = Config_getList(CITE_BIB_FILES).size();
  //printf("DocCite::DocCite(target=%s)\n",qPrint(target));
  ASSERT(!target.isEmpty());
  m_relPath = parser->context.relPath;
  const CitationManager &ct = CitationManager::instance();
  const CiteInfo *cite = ct.find(target);
  //printf("cite=%p text='%s' numBibFiles=%d\n",cite,cite?qPrint(cite->text):"<null>",numBibFiles);
  if (numBibFiles>0 && cite && !cite->text().isEmpty()) // ref to citation
  {
    m_text         = cite->text();
    m_ref          = "";
    m_anchor       = ct.anchorPrefix()+cite->label();
    m_file         = convertNameToFile(ct.fileName(),FALSE,TRUE);
    //printf("CITE ==> m_text=%s,m_ref=%s,m_file=%s,m_anchor=%s\n",
    //    qPrint(m_text),qPrint(m_ref),qPrint(m_file),qPrint(m_anchor));
    return;
  }
  m_text = target;
  if (numBibFiles==0)
  {
    warn_doc_error(parser->context.fileName,parser->tokenizer.getLineNr(),"\\cite command found but no bib files specified via CITE_BIB_FILES!");
  }
  else if (cite==nullptr)
  {
    warn_doc_error(parser->context.fileName,parser->tokenizer.getLineNr(),"unable to resolve reference to '%s' for \\cite command",
             qPrint(target));
  }
  else
  {
    warn_doc_error(parser->context.fileName,parser->tokenizer.getLineNr(),"\\cite command to '%s' does not have an associated number",
             qPrint(target));
  }
}

//---------------------------------------------------------------------------

DocLink::DocLink(DocParser *parser,DocNodeVariant *parent,const QCString &target) : DocCompoundNode(parser,parent)
{
  const Definition *compound = nullptr;
  QCString anchor;
  m_refText = target;
  m_relPath = parser->context.relPath;
  if (!m_refText.isEmpty() && m_refText.at(0)=='#')
  {
    m_refText = m_refText.right(m_refText.length()-1);
  }
  if (resolveLink(parser->context.context,stripKnownExtensions(target),parser->context.inSeeBlock,&compound,anchor,parser->context.prefix))
  {
    m_anchor = anchor;
    if (compound && compound->isLinkable())
    {
      m_file = compound->getOutputFileBase();
      m_ref  = compound->getReference();
    }
    else if (compound && compound->definitionType()==Definition::TypeFile &&
             (toFileDef(compound))->generateSourceFile()
            ) // undocumented file that has source code we can link to
    {
      m_file = compound->getSourceFileBase();
      m_ref  = compound->getReference();
    }
    return;
  }

  // bogus link target
  warn_doc_error(parser->context.fileName,parser->tokenizer.getLineNr(),"unable to resolve link to '%s' for \\link command",
         qPrint(target));
}


QCString DocLink::parse(bool isJavaLink,bool isXmlLink)
{
  AUTO_TRACE();
  QCString result;
  auto ns = AutoNodeStack(parser(),thisVariant());

  Token tok = parser()->tokenizer.lex();
  while (!tok.is_any_of(TokenRetval::TK_NONE, TokenRetval::TK_EOF))
  {
    if (!parser()->defaultHandleToken(thisVariant(),tok,children(),FALSE))
    {
      switch (tok.value())
      {
        case TokenRetval::TK_COMMAND_AT:
        // fall through
        case TokenRetval::TK_COMMAND_BS:
          switch (Mappers::cmdMapper->map(parser()->context.token->name))
          {
            case CommandType::CMD_ENDLINK:
              if (isJavaLink)
              {
                warn_doc_error(parser()->context.fileName,parser()->tokenizer.getLineNr(),"'{@link...' ended with '%c%s' command",
                  tok.command_to_char(),qPrint(parser()->context.token->name));
              }
              goto endlink;
            default:
              warn_doc_error(parser()->context.fileName,parser()->tokenizer.getLineNr(),"Illegal command '%c%s' as part of a \\link",
                  tok.command_to_char(),qPrint(parser()->context.token->name));
              break;
          }
          break;
        case TokenRetval::TK_SYMBOL:
          warn_doc_error(parser()->context.fileName,parser()->tokenizer.getLineNr(),"Unsupported symbol '%s' found as part of a \\link",
              qPrint(parser()->context.token->name));
          break;
        case TokenRetval::TK_HTMLTAG:
          if (parser()->context.token->name!="see" || !isXmlLink)
          {
            warn_doc_error(parser()->context.fileName,parser()->tokenizer.getLineNr(),"Unexpected xml/html command %s found as part of a \\link",
                qPrint(parser()->context.token->name));
          }
          goto endlink;
        case TokenRetval::TK_LNKWORD:
        case TokenRetval::TK_WORD:
          if (isJavaLink) // special case to detect closing }
          {
            QCString w = parser()->context.token->name;
            int p = 0;
            if (w=="}")
            {
              goto endlink;
            }
            else if ((p=w.find('}'))!=-1)
            {
              int l = static_cast<int>(w.length());
              children().append<DocWord>(parser(),thisVariant(),w.left(p));
              if (p<l-1) // something left after the } (for instance a .)
              {
                result=w.right(l-p-1);
              }
              goto endlink;
            }
          }
          children().append<DocWord>(parser(),thisVariant(),parser()->context.token->name);
          break;
        default:
          warn_doc_error(parser()->context.fileName,parser()->tokenizer.getLineNr(),"Unexpected token %s",tok.to_string());
        break;
      }
    }
    tok = parser()->tokenizer.lex();
  }
  if (tok.is_any_of(TokenRetval::TK_NONE,TokenRetval::TK_EOF))
  {
    warn_doc_error(parser()->context.fileName,
                   parser()->tokenizer.getLineNr(),
                   "Unexpected end of comment while inside link command");
  }
endlink:

  if (children().empty()) // no link text
  {
    children().append<DocWord>(parser(),thisVariant(),m_refText);
  }

  parser()->handlePendingStyleCommands(thisVariant(),children());
  return result;
}


//---------------------------------------------------------------------------

DocDotFile::DocDotFile(DocParser *parser,DocNodeVariant *parent,const QCString &name,const QCString &context,
                       const QCString &srcFile,int srcLine) :
  DocDiagramFileBase(parser,parent,name,context,srcFile,srcLine)
{
  p->relPath = parser->context.relPath;
}

bool DocDotFile::parse()
{
  bool ok = false;
  parser()->defaultHandleTitleAndSize(CommandType::CMD_DOTFILE,thisVariant(),children(),p->width,p->height);

  bool ambig = false;
  FileDef *fd = findFileDef(Doxygen::dotFileNameLinkedMap,p->name,ambig);
  if (fd==nullptr && !p->name.endsWith(".dot")) // try with .dot extension as well
  {
    fd = findFileDef(Doxygen::dotFileNameLinkedMap,p->name+".dot",ambig);
  }
  if (fd)
  {
    p->file = fd->absFilePath();
    ok = true;
    if (ambig)
    {
      warn_doc_error(parser()->context.fileName,parser()->tokenizer.getLineNr(),"included dot file name '%s' is ambiguous.\n"
           "Possible candidates:\n%s",qPrint(p->name),
           qPrint(showFileDefMatches(Doxygen::dotFileNameLinkedMap,p->name))
          );
    }
  }
  else
  {
    warn_doc_error(parser()->context.fileName,parser()->tokenizer.getLineNr(),"included dot file '%s' is not found "
           "in any of the paths specified via DOTFILE_DIRS!",qPrint(p->name));
  }
  return ok;
}

DocMscFile::DocMscFile(DocParser *parser,DocNodeVariant *parent,const QCString &name,const QCString &context,
                       const QCString &srcFile, int srcLine) :
  DocDiagramFileBase(parser,parent,name,context,srcFile,srcLine)
{
  p->relPath = parser->context.relPath;
}

bool DocMscFile::parse()
{
  bool ok = false;
  parser()->defaultHandleTitleAndSize(CommandType::CMD_MSCFILE,thisVariant(),children(),p->width,p->height);

  bool ambig = false;
  FileDef *fd = findFileDef(Doxygen::mscFileNameLinkedMap,p->name,ambig);
  if (fd==nullptr && !p->name.endsWith(".msc")) // try with .msc extension as well
  {
    fd = findFileDef(Doxygen::mscFileNameLinkedMap,p->name+".msc",ambig);
  }
  if (fd)
  {
    p->file = fd->absFilePath();
    ok = true;
    if (ambig)
    {
      warn_doc_error(parser()->context.fileName,parser()->tokenizer.getLineNr(),"included msc file name '%s' is ambiguous.\n"
           "Possible candidates:\n%s",qPrint(p->name),
           qPrint(showFileDefMatches(Doxygen::mscFileNameLinkedMap,p->name))
          );
    }
  }
  else
  {
    warn_doc_error(parser()->context.fileName,parser()->tokenizer.getLineNr(),"included msc file '%s' is not found "
           "in any of the paths specified via MSCFILE_DIRS!",qPrint(p->name));
  }
  return ok;
}

//---------------------------------------------------------------------------

DocDiaFile::DocDiaFile(DocParser *parser,DocNodeVariant *parent,const QCString &name,const QCString &context,
                       const QCString &srcFile,int srcLine) :
  DocDiagramFileBase(parser,parent,name,context,srcFile,srcLine)
{
  p->relPath = parser->context.relPath;
}

bool DocDiaFile::parse()
{
  bool ok = false;
  parser()->defaultHandleTitleAndSize(CommandType::CMD_DIAFILE,thisVariant(),children(),p->width,p->height);

  bool ambig = false;
  FileDef *fd = findFileDef(Doxygen::diaFileNameLinkedMap,p->name,ambig);
  if (fd==nullptr && !p->name.endsWith(".dia")) // try with .dia extension as well
  {
    fd = findFileDef(Doxygen::diaFileNameLinkedMap,p->name+".dia",ambig);
  }
  if (fd)
  {
    p->file = fd->absFilePath();
    ok = true;
    if (ambig)
    {
      warn_doc_error(parser()->context.fileName,parser()->tokenizer.getLineNr(),"included dia file name '%s' is ambiguous.\n"
           "Possible candidates:\n%s",qPrint(p->name),
           qPrint(showFileDefMatches(Doxygen::diaFileNameLinkedMap,p->name))
          );
    }
  }
  else
  {
    warn_doc_error(parser()->context.fileName,parser()->tokenizer.getLineNr(),"included dia file '%s' is not found "
           "in any of the paths specified via DIAFILE_DIRS!",qPrint(p->name));
  }
  return ok;
}
//---------------------------------------------------------------------------

DocPlantUmlFile::DocPlantUmlFile(DocParser *parser,DocNodeVariant *parent,const QCString &name,const QCString &context,
                       const QCString &srcFile,int srcLine) :
  DocDiagramFileBase(parser,parent,name,context,srcFile,srcLine)
{
  p->relPath = parser->context.relPath;
}

bool DocPlantUmlFile::parse()
{
  bool ok = false;
  parser()->defaultHandleTitleAndSize(CMD_PLANTUMLFILE,thisVariant(),children(),p->width,p->height);

  bool ambig = false;
  FileDef *fd = findFileDef(Doxygen::plantUmlFileNameLinkedMap,p->name,ambig);
  if (fd==nullptr && !p->name.endsWith(".puml")) // try with .puml extension as well
  {
    fd = findFileDef(Doxygen::plantUmlFileNameLinkedMap,p->name+".puml",ambig);
    if (fd==nullptr && !p->name.endsWith(".pu")) // try with .pu extension as well
    {
      fd = findFileDef(Doxygen::plantUmlFileNameLinkedMap,p->name+".pu",ambig);
    }
  }
  if (fd)
  {
    p->file = fd->absFilePath();
    ok = true;
    if (ambig)
    {
      warn_doc_error(parser()->context.fileName,parser()->tokenizer.getLineNr(),"included uml file name '%s' is ambiguous.\n"
           "Possible candidates:\n%s",qPrint(p->name),
           qPrint(showFileDefMatches(Doxygen::plantUmlFileNameLinkedMap,p->name))
          );
    }
  }
  else
  {
    warn_doc_error(parser()->context.fileName,parser()->tokenizer.getLineNr(),"included uml file '%s' is not found "
           "in any of the paths specified via PLANTUMLFILE_DIRS!",qPrint(p->name));
  }
  return ok;
}

//---------------------------------------------------------------------------

DocVhdlFlow::DocVhdlFlow(DocParser *parser,DocNodeVariant *parent) : DocCompoundNode(parser,parent)
{
}

void DocVhdlFlow::parse()
{
  AUTO_TRACE();
  auto ns = AutoNodeStack(parser(),thisVariant());

  parser()->tokenizer.setStateTitle();
  Token tok = parser()->tokenizer.lex();
  while (!tok.is_any_of(TokenRetval::TK_NONE, TokenRetval::TK_EOF))
  {
    if (!parser()->defaultHandleToken(thisVariant(),tok,children()))
    {
      parser()->errorHandleDefaultToken(thisVariant(),tok,children(),"\\vhdlflow");
    }
    tok = parser()->tokenizer.lex();
  }
  parser()->tokenizer.lex();

  parser()->tokenizer.setStatePara();
  parser()->handlePendingStyleCommands(thisVariant(),children());

  VhdlDocGen::createFlowChart(parser()->context.memberDef);
}


//---------------------------------------------------------------------------

DocImage::DocImage(DocParser *parser,DocNodeVariant *parent,const HtmlAttribList &attribs,const QCString &name,
                   Type t,const QCString &url, bool inlineImage) :
      DocCompoundNode(parser,parent), p(std::make_unique<Private>(attribs, name, t, parser->context.relPath, url, inlineImage))
{
}

bool DocImage::isSVG() const
{
  QCString  locName = p->url.isEmpty() ? p->name : p->url;
  int len = static_cast<int>(locName.length());
  int fnd = locName.find('?'); // ignore part from ? until end
  if (fnd==-1) fnd=len;
  return fnd>=4 && locName.mid(fnd-4,4)==".svg";
}

void DocImage::parse()
{
  parser()->defaultHandleTitleAndSize(CommandType::CMD_IMAGE,thisVariant(),children(),p->width,p->height);
}


//---------------------------------------------------------------------------

Token DocHtmlHeader::parse()
{
  AUTO_TRACE();
  Token retval(TokenRetval::RetVal_OK);
  auto ns = AutoNodeStack(parser(),thisVariant());

  Token tok = parser()->tokenizer.lex();
  while (!tok.is_any_of(TokenRetval::TK_NONE, TokenRetval::TK_EOF))
  {
    if (!parser()->defaultHandleToken(thisVariant(),tok,children()))
    {
      switch (tok.value())
      {
        case TokenRetval::TK_HTMLTAG:
          {
            HtmlTagType tagId=Mappers::htmlTagMapper->map(parser()->context.token->name);
            if (tagId==HtmlTagType::HTML_H1 && parser()->context.token->endTag) // found </h1> tag
            {
              if (m_level!=1)
              {
                warn_doc_error(parser()->context.fileName,parser()->tokenizer.getLineNr(),"<h%d> ended with </h1>",
                    m_level);
              }
              goto endheader;
            }
            else if (tagId==HtmlTagType::HTML_H2 && parser()->context.token->endTag) // found </h2> tag
            {
              if (m_level!=2)
              {
                warn_doc_error(parser()->context.fileName,parser()->tokenizer.getLineNr(),"<h%d> ended with </h2>",
                    m_level);
              }
              goto endheader;
            }
            else if (tagId==HtmlTagType::HTML_H3 && parser()->context.token->endTag) // found </h3> tag
            {
              if (m_level!=3)
              {
                warn_doc_error(parser()->context.fileName,parser()->tokenizer.getLineNr(),"<h%d> ended with </h3>",
                    m_level);
              }
              goto endheader;
            }
            else if (tagId==HtmlTagType::HTML_H4 && parser()->context.token->endTag) // found </h4> tag
            {
              if (m_level!=4)
              {
                warn_doc_error(parser()->context.fileName,parser()->tokenizer.getLineNr(),"<h%d> ended with </h4>",
                    m_level);
              }
              goto endheader;
            }
            else if (tagId==HtmlTagType::HTML_H5 && parser()->context.token->endTag) // found </h5> tag
            {
              if (m_level!=5)
              {
                warn_doc_error(parser()->context.fileName,parser()->tokenizer.getLineNr(),"<h%d> ended with </h5>",
                    m_level);
              }
              goto endheader;
            }
            else if (tagId==HtmlTagType::HTML_H6 && parser()->context.token->endTag) // found </h6> tag
            {
              if (m_level!=6)
              {
                warn_doc_error(parser()->context.fileName,parser()->tokenizer.getLineNr(),"<h%d> ended with </h6>",
                    m_level);
              }
              goto endheader;
            }
            else if (tagId==HtmlTagType::HTML_A)
            {
              if (!parser()->context.token->endTag)
              {
                parser()->handleAHref(thisVariant(),children(),parser()->context.token->attribs);
              }
            }
            else if (tagId==HtmlTagType::HTML_BR)
            {
              children().append<DocLineBreak>(parser(),thisVariant(),parser()->context.token->attribs);
            }
            else
            {
              warn_doc_error(parser()->context.fileName,parser()->tokenizer.getLineNr(),"Unexpected html tag <%s%s> found within <h%d> context",
                  parser()->context.token->endTag?"/":"",qPrint(parser()->context.token->name),m_level);
            }
          }
          break;
        default:
	        char tmp[20];
	        qsnprintf(tmp,20,"<h%d>tag",m_level);
          parser()->errorHandleDefaultToken(thisVariant(),tok,children(),tmp);
      }
    }
    tok = parser()->tokenizer.lex();
  }
  if (tok.is_any_of(TokenRetval::TK_NONE,TokenRetval::TK_EOF))
  {
    warn_doc_error(parser()->context.fileName,parser()->tokenizer.getLineNr(),"Unexpected end of comment while inside"
           " <h%d> tag",m_level);
  }
endheader:
  parser()->handlePendingStyleCommands(thisVariant(),children());
  return retval;
}
//---------------------------------------------------------------------------

void DocHtmlSummary::parse()
{
  AUTO_TRACE();
  auto ns = AutoNodeStack(parser(),thisVariant());
  parser()->tokenizer.setStateTitle();
  Token tok = parser()->tokenizer.lex();
  while (!tok.is_any_of(TokenRetval::TK_NONE, TokenRetval::TK_EOF))
  {
    HtmlTagType tagId = HtmlTagType::UNKNOWN;
    // check of </summary>
    if (tok.value()==TokenRetval::TK_HTMLTAG &&
        (tagId=Mappers::htmlTagMapper->map(parser()->context.token->name))==HtmlTagType::XML_SUMMARY &&
        parser()->context.token->endTag
       )
    {
      break;
    }
    else if (!parser()->defaultHandleToken(thisVariant(),tok,children()))
    {
      parser()->errorHandleDefaultToken(thisVariant(),tok,children(),"summary section");
    }
    tok = parser()->tokenizer.lex();
  }
  parser()->tokenizer.setStatePara();
  if (tok.is_any_of(TokenRetval::TK_NONE,TokenRetval::TK_EOF))
  {
    warn_doc_error(parser()->context.fileName,parser()->tokenizer.getLineNr(),"Unexpected end of comment while inside"
           " <summary> tag");
  }
}

//---------------------------------------------------------------------------

Token DocHtmlDetails::parse()
{
  AUTO_TRACE();
  Token retval(TokenRetval::TK_NONE);
  auto ns = AutoNodeStack(parser(),thisVariant());

  // parse one or more paragraphs
  bool isFirst=TRUE;
  DocPara *par=nullptr;
  do
  {
    children().append<DocPara>(parser(),thisVariant());
    par = children().get_last<DocPara>();
    if (isFirst) { par->markFirst(); isFirst=FALSE; }
    retval=par->parse();
  }
  while (retval.is(TokenRetval::TK_NEWPARA));
  if (par) par->markLast();

  if (retval.is_any_of(TokenRetval::TK_NONE,TokenRetval::TK_EOF))
  {
    warn_doc_error(parser()->context.fileName,parser()->tokenizer.getLineNr(),"unexpected end of comment while inside <details> block");
  }

  if (!summary())
  {
    HtmlAttribList summaryAttribs;
    m_summary = createDocNode<DocHtmlSummary>(parser(),thisVariant(),summaryAttribs);
    DocHtmlSummary *summary = &std::get<DocHtmlSummary>(*m_summary);
    summary->children().append<DocWord>(parser(),thisVariant(),theTranslator->trDetails());
  }
  AUTO_TRACE_EXIT("retval={}",retval.to_string());
  return retval.is(TokenRetval::RetVal_EndHtmlDetails) ? Token::make_RetVal_OK() : retval;
}

void DocHtmlDetails::parseSummary(DocNodeVariant *parent,HtmlAttribList &attribs)
{
  AUTO_TRACE();
  m_summary = createDocNode<DocHtmlSummary>(parser(),parent,attribs);
  DocHtmlSummary *summary = &std::get<DocHtmlSummary>(*m_summary);
  summary->parse();
}

//---------------------------------------------------------------------------

Token DocHRef::parse()
{
  AUTO_TRACE();
  Token retval(TokenRetval::RetVal_OK);
  auto ns = AutoNodeStack(parser(),thisVariant());

  Token tok = parser()->tokenizer.lex();
  while (!tok.is_any_of(TokenRetval::TK_NONE, TokenRetval::TK_EOF))
  {
    if (!parser()->defaultHandleToken(thisVariant(),tok,children()))
    {
      switch (tok.value())
      {
        case TokenRetval::TK_HTMLTAG:
          {
            HtmlTagType tagId=Mappers::htmlTagMapper->map(parser()->context.token->name);
            if (tagId==HtmlTagType::HTML_A && parser()->context.token->endTag) // found </a> tag
            {
              goto endhref;
            }
            else if (tagId==HtmlTagType::HTML_BR)
            {
              children().append<DocLineBreak>(parser(),thisVariant(),parser()->context.token->attribs);
            }
            else
            {
              warn_doc_error(parser()->context.fileName,parser()->tokenizer.getLineNr(),"Unexpected html tag <%s%s> found within <a href=...> context",
                  parser()->context.token->endTag?"/":"",qPrint(parser()->context.token->name));
            }
          }
          break;
        default:
          parser()->errorHandleDefaultToken(thisVariant(),tok,children(),"<a>..</a> block");
          break;
      }
    }
    tok = parser()->tokenizer.lex();
  }
  if (tok.is_any_of(TokenRetval::TK_NONE,TokenRetval::TK_EOF))
  {
    warn_doc_error(parser()->context.fileName,parser()->tokenizer.getLineNr(),"Unexpected end of comment while inside"
           " <a href=...> tag");
  }
endhref:
  parser()->handlePendingStyleCommands(thisVariant(),children());
  return retval;
}

//---------------------------------------------------------------------------

Token DocInternal::parse(int level)
{
  AUTO_TRACE();
  Token retval(TokenRetval::RetVal_OK);
  auto ns = AutoNodeStack(parser(),thisVariant());

  // first parse any number of paragraphs
  bool isFirst=TRUE;
  DocPara *lastPar=nullptr;
  do
  {
    children().append<DocPara>(parser(),thisVariant());
    DocPara *par  = children().get_last<DocPara>();
    if (isFirst) { par->markFirst(); isFirst=FALSE; }
    retval=par->parse();
    if (!par->isEmpty())
    {
      if (lastPar) lastPar->markLast(FALSE);
      lastPar=par;
    }
    else
    {
      children().pop_back();
    }
    if (retval.is(TokenRetval::TK_LISTITEM))
    {
      warn_doc_error(parser()->context.fileName,parser()->tokenizer.getLineNr(),"Invalid list item found");
    }
  } while (!retval.is_any_of(TokenRetval::TK_NONE,          TokenRetval::TK_EOF,
                             TokenRetval::RetVal_Section,   TokenRetval::RetVal_Subsection,   TokenRetval::RetVal_Subsubsection,
                             TokenRetval::RetVal_Paragraph, TokenRetval::RetVal_SubParagraph, TokenRetval::RetVal_SubSubParagraph,
                             TokenRetval::RetVal_EndInternal));
  if (lastPar) lastPar->markLast();

  // then parse any number of level-n sections
  while ((level==1 && retval.is(TokenRetval::RetVal_Section)) ||
         (level==2 && retval.is(TokenRetval::RetVal_Subsection)) ||
         (level==3 && retval.is(TokenRetval::RetVal_Subsubsection)) ||
         (level==4 && retval.is(TokenRetval::RetVal_Paragraph)) ||
         (level==5 && retval.is(TokenRetval::RetVal_SubParagraph)) ||
         (level==6 && retval.is(TokenRetval::RetVal_SubSubParagraph))
        )
  {
    children().append<DocSection>(parser(),thisVariant(),
                                  level,
                                  parser()->context.token->sectionId);
    retval = children().get_last<DocSection>()->parse();
  }

  if (retval.is(TokenRetval::RetVal_Internal))
  {
    warn_doc_error(parser()->context.fileName,parser()->tokenizer.getLineNr(),"\\internal command found inside internal section");
  }

  AUTO_TRACE_EXIT("retval={}",retval.to_string());
  return retval;
}

//---------------------------------------------------------------------------

Token DocIndexEntry::parse()
{
  AUTO_TRACE();
  Token retval(TokenRetval::RetVal_OK);
  auto ns = AutoNodeStack(parser(),thisVariant());
  Token tok=parser()->tokenizer.lex();
  if (!tok.is(TokenRetval::TK_WHITESPACE))
  {
    warn_doc_error(parser()->context.fileName,parser()->tokenizer.getLineNr(),"expected whitespace after \\addindex command");
    goto endindexentry;
  }
  parser()->tokenizer.setStateTitle();
  m_entry="";
  tok = parser()->tokenizer.lex();
  while (!tok.is_any_of(TokenRetval::TK_NONE, TokenRetval::TK_EOF))
  {
    switch (tok.value())
    {
      case TokenRetval::TK_WHITESPACE:
        m_entry+=" ";
        break;
      case TokenRetval::TK_WORD:
      case TokenRetval::TK_LNKWORD:
        m_entry+=parser()->context.token->name;
        break;
      case TokenRetval::TK_SYMBOL:
        {
          HtmlEntityMapper::SymType s = DocSymbol::decodeSymbol(parser()->context.token->name);
          switch (s)
          {
            case HtmlEntityMapper::Sym_BSlash:  m_entry+='\\'; break;
            case HtmlEntityMapper::Sym_At:      m_entry+='@';  break;
            case HtmlEntityMapper::Sym_Less:    m_entry+='<';  break;
            case HtmlEntityMapper::Sym_Greater: m_entry+='>';  break;
            case HtmlEntityMapper::Sym_Amp:     m_entry+='&';  break;
            case HtmlEntityMapper::Sym_Dollar:  m_entry+='$';  break;
            case HtmlEntityMapper::Sym_Hash:    m_entry+='#';  break;
            case HtmlEntityMapper::Sym_Percent: m_entry+='%';  break;
            case HtmlEntityMapper::Sym_apos:    m_entry+='\''; break;
            case HtmlEntityMapper::Sym_Quot:    m_entry+='"';  break;
            case HtmlEntityMapper::Sym_lsquo:   m_entry+='`';  break;
            case HtmlEntityMapper::Sym_rsquo:   m_entry+='\'';  break;
            case HtmlEntityMapper::Sym_ldquo:   m_entry+="``";  break;
            case HtmlEntityMapper::Sym_rdquo:   m_entry+="''";  break;
            case HtmlEntityMapper::Sym_ndash:   m_entry+="--";  break;
            case HtmlEntityMapper::Sym_mdash:   m_entry+="---";  break;
            default:
              warn_doc_error(parser()->context.fileName,parser()->tokenizer.getLineNr(),"Unexpected symbol '%s' found as argument of \\addindex",qPrint(parser()->context.token->name));
              break;
          }
        }
        break;
      case TokenRetval::TK_COMMAND_AT:
        // fall through
      case TokenRetval::TK_COMMAND_BS:
        switch (Mappers::cmdMapper->map(parser()->context.token->name))
        {
          case CommandType::CMD_BSLASH:  m_entry+='\\';  break;
          case CommandType::CMD_AT:      m_entry+='@';   break;
          case CommandType::CMD_LESS:    m_entry+='<';   break;
          case CommandType::CMD_GREATER: m_entry+='>';   break;
          case CommandType::CMD_AMP:     m_entry+='&';   break;
          case CommandType::CMD_DOLLAR:  m_entry+='$';   break;
          case CommandType::CMD_HASH:    m_entry+='#';   break;
          case CommandType::CMD_DCOLON:  m_entry+="::";  break;
          case CommandType::CMD_PERCENT: m_entry+='%';   break;
          case CommandType::CMD_NDASH:   m_entry+="--";  break;
          case CommandType::CMD_MDASH:   m_entry+="---"; break;
          case CommandType::CMD_QUOTE:   m_entry+='"';   break;
          case CommandType::CMD_PUNT:    m_entry+='.';   break;
          case CommandType::CMD_PLUS:    m_entry+='+';   break;
          case CommandType::CMD_MINUS:   m_entry+='-';   break;
          case CommandType::CMD_EQUAL:   m_entry+='=';   break;
          default:
               warn_doc_error(parser()->context.fileName,parser()->tokenizer.getLineNr(),"Unexpected command %s found as argument of \\addindex",
                              qPrint(parser()->context.token->name));
               break;
        }
      break;
      default:
        warn_doc_error(parser()->context.fileName,parser()->tokenizer.getLineNr(),"Unexpected token %s",
            tok.to_string());
        break;
    }
    tok = parser()->tokenizer.lex();
  }
  parser()->tokenizer.setStatePara();
  m_entry = m_entry.stripWhiteSpace();
endindexentry:
  AUTO_TRACE_EXIT("retval={}",retval.to_string());
  return retval;
}

//---------------------------------------------------------------------------

DocHtmlCaption::DocHtmlCaption(DocParser *parser,DocNodeVariant *parent,const HtmlAttribList &attribs)
  : DocCompoundNode(parser,parent)
{
  m_hasCaptionId = FALSE;
  for (const auto &opt : attribs)
  {
    if (opt.name=="id" && !opt.value.isEmpty()) // interpret id attribute as an anchor
    {
      const SectionInfo *sec = SectionManager::instance().find(opt.value);
      if (sec)
      {
        //printf("Found anchor %s\n",qPrint(id));
        m_file   = sec->fileName();
        m_anchor = sec->label();
        m_hasCaptionId = TRUE;
      }
      else
      {
        warn_doc_error(parser->context.fileName,parser->tokenizer.getLineNr(),"Invalid caption id '%s'",qPrint(opt.value));
      }
    }
    else // copy attribute
    {
      m_attribs.push_back(opt);
    }
  }
}

Token DocHtmlCaption::parse()
{
  AUTO_TRACE();
  Token retval = Token::make_TK_NONE();
  auto ns = AutoNodeStack(parser(),thisVariant());
  Token tok = parser()->tokenizer.lex();
  while (!tok.is_any_of(TokenRetval::TK_NONE, TokenRetval::TK_EOF))
  {
    if (!parser()->defaultHandleToken(thisVariant(),tok,children()))
    {
      switch (tok.value())
      {
        case TokenRetval::TK_HTMLTAG:
          {
            HtmlTagType tagId=Mappers::htmlTagMapper->map(parser()->context.token->name);
            if (tagId==HtmlTagType::HTML_CAPTION && parser()->context.token->endTag) // found </caption> tag
            {
              retval = Token::make_RetVal_OK();
              goto endcaption;
            }
            else
            {
              warn_doc_error(parser()->context.fileName,parser()->tokenizer.getLineNr(),"Unexpected html tag <%s%s> found within <caption> context",
                  parser()->context.token->endTag?"/":"",qPrint(parser()->context.token->name));
            }
          }
          break;
        default:
          parser()->errorHandleDefaultToken(thisVariant(),tok,children(),"<caption> tag");
          break;
      }
    }
    tok = parser()->tokenizer.lex();
  }
  if (tok.is_any_of(TokenRetval::TK_NONE,TokenRetval::TK_EOF))
  {
    warn_doc_error(parser()->context.fileName,parser()->tokenizer.getLineNr(),"Unexpected end of comment while inside"
           " <caption> tag");
  }
endcaption:
  parser()->handlePendingStyleCommands(thisVariant(),children());
  return retval;
}

//---------------------------------------------------------------------------

Token DocHtmlCell::parse()
{
  AUTO_TRACE();
  Token retval = Token::make_RetVal_OK();
  auto ns = AutoNodeStack(parser(),thisVariant());

  // parse one or more paragraphs
  bool isFirst=TRUE;
  DocPara *par=nullptr;
  do
  {
    children().append<DocPara>(parser(),thisVariant());
    par = children().get_last<DocPara>();
    if (isFirst) { par->markFirst(); isFirst=FALSE; }
    retval=par->parse();
    if (retval.is(TokenRetval::TK_HTMLTAG))
    {
      HtmlTagType tagId=Mappers::htmlTagMapper->map(parser()->context.token->name);
      if (tagId==HtmlTagType::HTML_TD && parser()->context.token->endTag) // found </td> tag
      {
        retval = Token::make_TK_NEWPARA(); // ignore the tag
      }
      else if (tagId==HtmlTagType::HTML_TH && parser()->context.token->endTag) // found </th> tag
      {
        retval = Token::make_TK_NEWPARA(); // ignore the tag
      }
    }
  }
  while (retval.is_any_of(TokenRetval::TK_NEWPARA,TokenRetval::RetVal_EndParBlock));
  if (par) par->markLast();

  return retval;
}

Token DocHtmlCell::parseXml()
{
  AUTO_TRACE();
  Token retval = Token::make_RetVal_OK();
  auto ns = AutoNodeStack(parser(),thisVariant());

  // parse one or more paragraphs
  bool isFirst=TRUE;
  DocPara *par=nullptr;
  do
  {
    children().append<DocPara>(parser(),thisVariant());
    par = children().get_last<DocPara>();
    if (isFirst) { par->markFirst(); isFirst=FALSE; }
    retval=par->parse();
    if (retval.is(TokenRetval::TK_HTMLTAG))
    {
      HtmlTagType tagId=Mappers::htmlTagMapper->map(parser()->context.token->name);
      if (tagId==HtmlTagType::XML_ITEM && parser()->context.token->endTag) // found </item> tag
      {
        retval = Token::make_TK_NEWPARA(); // ignore the tag
      }
      else if (tagId==HtmlTagType::XML_DESCRIPTION && parser()->context.token->endTag) // found </description> tag
      {
        retval = Token::make_TK_NEWPARA(); // ignore the tag
      }
    }
  }
  while (retval.is(TokenRetval::TK_NEWPARA));
  if (par) par->markLast();

  return retval;
}

uint32_t DocHtmlCell::rowSpan() const
{
  for (const auto &attr : attribs())
  {
    if (attr.name.lower()=="rowspan")
    {
      return attr.value.toUInt();
    }
  }
  return 0;
}

uint32_t DocHtmlCell::colSpan() const
{
  for (const auto &attr : attribs())
  {
    if (attr.name.lower()=="colspan")
    {
      return std::max(1u,attr.value.toUInt());
    }
  }
  return 1;
}

DocHtmlCell::Alignment DocHtmlCell::alignment() const
{
  for (const auto &attr : attribs())
  {
    QCString attrName  = attr.name.lower();
    QCString attrValue = attr.value.lower();
    if (attrName=="align")
    {
      if (attrValue=="center")
        return Center;
      else if (attrValue=="right")
        return Right;
      else return Left;
    }
    else if (attrName=="class" && attrValue.startsWith("markdowntable"))
    {
      if (attrValue=="markdowntableheadcenter")
        return Center;
      else if (attrValue=="markdowntableheadright")
        return Right;
      else if (attrValue=="markdowntableheadleft")
        return Left;
      else if (attrValue=="markdowntableheadnone")
        return Center;
      else if (attrValue=="markdowntablebodycenter")
        return Center;
      else if (attrValue=="markdowntablebodyright")
        return Right;
      else if (attrValue=="markdowntablebodyleft")
        return Left;
      else if (attrValue=="markdowntablebodynone")
        return Left;
      else return Left;
    }
  }
  return Left;
}

DocHtmlCell::Valignment DocHtmlCell::valignment() const
{
  for (const auto &attr : attribs())
  {
    QCString attrName  = attr.name.lower();
    QCString attrValue = attr.value.lower();
    if (attrName=="valign")
    {
      if (attrValue=="top")
        return Top;
      else if (attrValue=="bottom")
        return Bottom;
      else if (attrValue=="middle")
        return Middle;
      else return Middle;
    }
  }
  return Middle;
}

//---------------------------------------------------------------------------

bool DocHtmlRow::isHeading() const
{ // a row is a table heading if all cells are marked as such
  bool heading=TRUE;
  for (const auto &n : children())
  {
    const DocHtmlCell *cell = std::get_if<DocHtmlCell>(&n);
    if (cell && !cell->isHeading())
    {
      heading = FALSE;
      break;
    }
  }
  return !children().empty() && heading;
}

Token DocHtmlRow::parse()
{
  AUTO_TRACE();
  Token retval = Token::make_RetVal_OK();
  auto ns = AutoNodeStack(parser(),thisVariant());

  bool isHeading=FALSE;
  bool isFirst=TRUE;
  DocHtmlCell *cell=nullptr;

  // get next token
  Token tok=parser()->tokenizer.lex();
  // skip whitespace
  while (tok.is_any_of(TokenRetval::TK_WHITESPACE,TokenRetval::TK_NEWPARA)) tok=parser()->tokenizer.lex();
  // should find a html tag now
  if (tok.is(TokenRetval::TK_HTMLTAG))
  {
    HtmlTagType tagId=Mappers::htmlTagMapper->map(parser()->context.token->name);
    if (tagId==HtmlTagType::HTML_TD && !parser()->context.token->endTag) // found <td> tag
    {
    }
    else if (tagId==HtmlTagType::HTML_TH && !parser()->context.token->endTag) // found <th> tag
    {
      isHeading=TRUE;
    }
    else // found some other tag
    {
      warn_doc_error(parser()->context.fileName,parser()->tokenizer.getLineNr(),"expected <td> or <th> tag but "
          "found <%s> instead!",qPrint(parser()->context.token->name));
      parser()->tokenizer.pushBackHtmlTag(parser()->context.token->name);
      goto endrow;
    }
  }
  else if (tok.is_any_of(TokenRetval::TK_NONE,TokenRetval::TK_EOF)) // premature end of comment
  {
    warn_doc_error(parser()->context.fileName,parser()->tokenizer.getLineNr(),"unexpected end of comment while looking"
        " for a html description title");
    goto endrow;
  }
  else // token other than html token
  {
    warn_doc_error(parser()->context.fileName,parser()->tokenizer.getLineNr(),"expected <td> or <th> tag but found %s token instead!",
        tok.to_string());
    goto endrow;
  }

  // parse one or more cells
  do
  {
    children().append<DocHtmlCell>(parser(),thisVariant(),
                                            parser()->context.token->attribs,
                                            isHeading);
    cell = children().get_last<DocHtmlCell>();
    cell->markFirst(isFirst);
    isFirst=FALSE;
    retval=cell->parse();
    isHeading = retval.is(TokenRetval::RetVal_TableHCell);
  }
  while (retval.is_any_of(TokenRetval::RetVal_TableCell,TokenRetval::RetVal_TableHCell));
  cell->markLast(TRUE);

endrow:
  return retval;
}

Token DocHtmlRow::parseXml(bool isHeading)
{
  AUTO_TRACE();
  Token retval = Token::make_RetVal_OK();
  auto ns = AutoNodeStack(parser(),thisVariant());

  bool isFirst=TRUE;
  DocHtmlCell *cell=nullptr;

  // get next token
  Token tok=parser()->tokenizer.lex();
  // skip whitespace
  while (tok.is_any_of(TokenRetval::TK_WHITESPACE,TokenRetval::TK_NEWPARA)) tok=parser()->tokenizer.lex();
  // should find a html tag now
  if (tok.is(TokenRetval::TK_HTMLTAG))
  {
    HtmlTagType tagId=Mappers::htmlTagMapper->map(parser()->context.token->name);
    if (tagId==HtmlTagType::XML_TERM && !parser()->context.token->endTag) // found <term> tag
    {
    }
    else if (tagId==HtmlTagType::XML_DESCRIPTION && !parser()->context.token->endTag) // found <description> tag
    {
    }
    else // found some other tag
    {
      warn_doc_error(parser()->context.fileName,parser()->tokenizer.getLineNr(),"expected <term> or <description> tag but "
          "found <%s> instead!",qPrint(parser()->context.token->name));
      parser()->tokenizer.pushBackHtmlTag(parser()->context.token->name);
      goto endrow;
    }
  }
  else if (tok.is_any_of(TokenRetval::TK_NONE,TokenRetval::TK_EOF)) // premature end of comment
  {
    warn_doc_error(parser()->context.fileName,parser()->tokenizer.getLineNr(),"unexpected end of comment while looking"
        " for a html description title");
    goto endrow;
  }
  else // token other than html token
  {
    warn_doc_error(parser()->context.fileName,parser()->tokenizer.getLineNr(),"expected <td> or <th> tag but found %s token instead!",
        tok.to_string());
    goto endrow;
  }

  do
  {
    children().append<DocHtmlCell>(parser(),thisVariant(),parser()->context.token->attribs,isHeading);
    cell = children().get_last<DocHtmlCell>();
    cell->markFirst(isFirst);
    isFirst=FALSE;
    retval=cell->parseXml();
  }
  while (retval.is_any_of(TokenRetval::RetVal_TableCell,TokenRetval::RetVal_TableHCell));
  cell->markLast(TRUE);

endrow:
  return retval;
}

//---------------------------------------------------------------------------

bool DocHtmlTable::hasCaption() const
{
  return m_caption!=nullptr;
}

const DocNodeVariant *DocHtmlTable::caption() const
{
  return m_caption.get();
}

const DocNodeVariant *DocHtmlTable::firstRow() const
{
  if (!children().empty() && std::holds_alternative<DocHtmlRow>(children().front()))
  {
    return &children().front();
  }
  return nullptr;
}

Token DocHtmlTable::parse()
{
  AUTO_TRACE();
  Token retval = Token::make_RetVal_OK();
  auto ns = AutoNodeStack(parser(),thisVariant());

getrow:
  // get next token
  Token tok=parser()->tokenizer.lex();
  // skip whitespace
  while (tok.is_any_of(TokenRetval::TK_WHITESPACE,TokenRetval::TK_NEWPARA)) tok=parser()->tokenizer.lex();
  // should find a html tag now
  if (tok.is(TokenRetval::TK_HTMLTAG))
  {
    HtmlTagType tagId=Mappers::htmlTagMapper->map(parser()->context.token->name);
    if (tagId==HtmlTagType::HTML_THEAD && !parser()->context.token->endTag) // found <thead> tag
    {
      goto getrow;
    }
    else if (tagId==HtmlTagType::HTML_TBODY && !parser()->context.token->endTag) // found <tbody> tag
    {
      goto getrow;
    }
    else if (tagId==HtmlTagType::HTML_TFOOT && !parser()->context.token->endTag) // found <tfoot> tag
    {
      goto getrow;
    }
    else if (tagId==HtmlTagType::HTML_TR && !parser()->context.token->endTag) // found <tr> tag
    {
      // no caption, just rows
      retval = Token::make_RetVal_TableRow();
    }
    else if (tagId==HtmlTagType::HTML_CAPTION && !parser()->context.token->endTag) // found <caption> tag
    {
      if (m_caption)
      {
        warn_doc_error(parser()->context.fileName,parser()->tokenizer.getLineNr(),"table already has a caption, found another one");
      }
      else
      {
        m_caption = createDocNode<DocHtmlCaption>(parser(),thisVariant(),parser()->context.token->attribs);
        retval=std::get<DocHtmlCaption>(*m_caption).parse();

        if (retval.is(TokenRetval::RetVal_OK)) // caption was parsed ok
        {
          goto getrow;
        }
      }
    }
    else // found wrong token
    {
      warn_doc_error(parser()->context.fileName,parser()->tokenizer.getLineNr(),"expected <tr> or <caption> tag but "
          "found <%s%s> instead!", parser()->context.token->endTag ? "/" : "", qPrint(parser()->context.token->name));
    }
  }
  else if (tok.is_any_of(TokenRetval::TK_NONE,TokenRetval::TK_EOF)) // premature end of comment
  {
      warn_doc_error(parser()->context.fileName,parser()->tokenizer.getLineNr(),"unexpected end of comment while looking"
          " for a <tr> or <caption> tag");
  }
  else // token other than html token
  {
    warn_doc_error(parser()->context.fileName,parser()->tokenizer.getLineNr(),"expected <tr> tag but found %s token instead!",
        tok.to_string());
  }

  // parse one or more rows
  while (retval.is(TokenRetval::RetVal_TableRow))
  {
    children().append<DocHtmlRow>(parser(),thisVariant(),parser()->context.token->attribs);
    retval = children().get_last<DocHtmlRow>()->parse();
  }

  computeTableGrid();

  return retval.is(TokenRetval::RetVal_EndTable) ? Token::make_RetVal_OK() : retval;
}

Token DocHtmlTable::parseXml()
{
  AUTO_TRACE();
  Token retval = Token::make_RetVal_OK();
  auto ns = AutoNodeStack(parser(),thisVariant());

  // get next token
  Token tok=parser()->tokenizer.lex();
  // skip whitespace
  while (tok.is_any_of(TokenRetval::TK_WHITESPACE,TokenRetval::TK_NEWPARA)) tok=parser()->tokenizer.lex();
  // should find a html tag now
  HtmlTagType tagId=HtmlTagType::UNKNOWN;
  bool isHeader=FALSE;
  if (tok.is(TokenRetval::TK_HTMLTAG))
  {
    tagId=Mappers::htmlTagMapper->map(parser()->context.token->name);
    if (tagId==HtmlTagType::XML_ITEM && !parser()->context.token->endTag) // found <item> tag
    {
      retval = Token::make_RetVal_TableRow();
    }
    if (tagId==HtmlTagType::XML_LISTHEADER && !parser()->context.token->endTag) // found <listheader> tag
    {
      retval = Token::make_RetVal_TableRow();
      isHeader=TRUE;
    }
  }

  // parse one or more rows
  while (retval.is(TokenRetval::RetVal_TableRow))
  {
    children().append<DocHtmlRow>(parser(),thisVariant(),parser()->context.token->attribs);
    DocHtmlRow *tr = children().get_last<DocHtmlRow>();
    retval=tr->parseXml(isHeader);
    isHeader=FALSE;
  }

  computeTableGrid();

  tagId=Mappers::htmlTagMapper->map(parser()->context.token->name);
  return tagId==HtmlTagType::XML_LIST && parser()->context.token->endTag ? Token::make_RetVal_OK() : retval;
}

/** Helper class to compute the grid for an HTML style table */
struct ActiveRowSpan
{
  ActiveRowSpan(uint32_t rows,uint32_t col) : rowsLeft(rows), column(col) {}
  uint32_t rowsLeft;
  uint32_t column;
};

/** List of ActiveRowSpan classes. */
typedef std::vector<ActiveRowSpan> RowSpanList;

/** determines the location of all cells in a grid, resolving row and
    column spans. For each the total number of visible cells is computed,
    and the total number of visible columns over all rows is stored.
 */
void DocHtmlTable::computeTableGrid()
{
  //printf("computeTableGrid()\n");
  RowSpanList rowSpans;
  uint32_t maxCols=0;
  uint32_t rowIdx=1;
  for (auto &rowNode : children())
  {
    uint32_t colIdx=1;
    uint32_t cells=0;
    DocHtmlRow *row = std::get_if<DocHtmlRow>(&rowNode);
    if (row)
    {
      for (auto &cellNode : row->children())
      {
        DocHtmlCell *cell = std::get_if<DocHtmlCell>(&cellNode);
        if (cell)
        {
          uint32_t rs = cell->rowSpan();
          uint32_t cs = cell->colSpan();

          for (size_t i=0;i<rowSpans.size();i++)
          {
            if (rowSpans[i].rowsLeft>0 &&
                rowSpans[i].column==colIdx)
            {
              colIdx=rowSpans[i].column+1;
              cells++;
            }
          }
          if (rs>0) rowSpans.emplace_back(rs,colIdx);
          //printf("found cell at (%d,%d)\n",rowIdx,colIdx);
          cell->setRowIndex(rowIdx);
          cell->setColumnIndex(colIdx);
          colIdx+=cs;
          cells++;
        }
      }
      for (size_t i=0;i<rowSpans.size();i++)
      {
        if (rowSpans[i].rowsLeft>0) rowSpans[i].rowsLeft--;
      }
      row->setVisibleCells(cells);
      row->setRowIndex(rowIdx);
      rowIdx++;
    }
    if (colIdx-1>maxCols) maxCols=colIdx-1;
  }
  m_numCols = maxCols;
}

//---------------------------------------------------------------------------

Token DocHtmlDescTitle::parse()
{
  AUTO_TRACE();
  Token retval = Token::make_TK_NONE();
  auto ns = AutoNodeStack(parser(),thisVariant());

  Token tok = parser()->tokenizer.lex();
  while (!tok.is_any_of(TokenRetval::TK_NONE, TokenRetval::TK_EOF))
  {
    if (!parser()->defaultHandleToken(thisVariant(),tok,children()))
    {
      switch (tok.value())
      {
        case TokenRetval::TK_COMMAND_AT:
        // fall through
        case TokenRetval::TK_COMMAND_BS:
          {
            QCString cmdName=parser()->context.token->name;
            bool isJavaLink=FALSE;
            switch (Mappers::cmdMapper->map(cmdName))
            {
              case CommandType::CMD_REF:
                {
                  tok=parser()->tokenizer.lex();
                  if (!tok.is(TokenRetval::TK_WHITESPACE))
                  {
                    warn_doc_error(parser()->context.fileName,parser()->tokenizer.getLineNr(),"expected whitespace after '%c%s' command",
                        tok.command_to_char(),qPrint(cmdName));
                  }
                  else
                  {
                    parser()->tokenizer.setStateRef();
                    tok=parser()->tokenizer.lex(); // get the reference id
                    if (!tok.is(TokenRetval::TK_WORD))
                    {
                      warn_doc_error(parser()->context.fileName,parser()->tokenizer.getLineNr(),"unexpected token %s as the argument of '%c%s' command",
                          tok.to_string(),tok.command_to_char(),qPrint(cmdName));
                    }
                    else
                    {
                      children().append<DocRef>(parser(),thisVariant(),parser()->context.token->name,parser()->context.context);
                      children().get_last<DocRef>()->parse();
                    }
                    parser()->tokenizer.setStatePara();
                  }
                }
                break;
              case CommandType::CMD_JAVALINK:
                isJavaLink=TRUE;
                // fall through
              case CommandType::CMD_LINK:
                {
                  tok=parser()->tokenizer.lex();
                  if (!tok.is(TokenRetval::TK_WHITESPACE))
                  {
                    warn_doc_error(parser()->context.fileName,parser()->tokenizer.getLineNr(),"expected whitespace after \\%s command",
                        qPrint(cmdName));
                  }
                  else
                  {
                    parser()->tokenizer.setStateLink();
                    tok=parser()->tokenizer.lex();
                    if (!tok.is(TokenRetval::TK_WORD))
                    {
                      warn_doc_error(parser()->context.fileName,parser()->tokenizer.getLineNr(),"unexpected token %s as the argument of \\%s command",
                          tok.to_string(),qPrint(cmdName));
                    }
                    else
                    {
                      parser()->tokenizer.setStatePara();
                      children().append<DocLink>(parser(),thisVariant(),parser()->context.token->name);
                      DocLink *lnk  = children().get_last<DocLink>();
                      QCString leftOver = lnk->parse(isJavaLink);
                      if (!leftOver.isEmpty())
                      {
                        children().append<DocWord>(parser(),thisVariant(),leftOver);
                      }
                    }
                  }
                }

                break;
              default:
                warn_doc_error(parser()->context.fileName,parser()->tokenizer.getLineNr(),"Illegal command '%c%s' found as part of a <dt> tag",
                  tok.command_to_char(),qPrint(cmdName));
            }
          }
          break;
        case TokenRetval::TK_SYMBOL:
          warn_doc_error(parser()->context.fileName,parser()->tokenizer.getLineNr(),"Unsupported symbol '%s' found as part of a <dt> tag",
              qPrint(parser()->context.token->name));
          break;
        case TokenRetval::TK_HTMLTAG:
          {
            HtmlTagType tagId=Mappers::htmlTagMapper->map(parser()->context.token->name);
            if (tagId==HtmlTagType::HTML_DD && !parser()->context.token->endTag) // found <dd> tag
            {
              retval = Token::make_RetVal_DescData();
              goto endtitle;
            }
            else if (tagId==HtmlTagType::HTML_DT && parser()->context.token->endTag)
            {
              // ignore </dt> tag.
            }
            else if (tagId==HtmlTagType::HTML_DT)
            {
              // missing <dt> tag.
              retval = Token::make_RetVal_DescTitle();
              goto endtitle;
            }
            else if (tagId==HtmlTagType::HTML_DL && parser()->context.token->endTag)
            {
              retval = Token::make_RetVal_EndDesc();
              goto endtitle;
            }
            else if (tagId==HtmlTagType::HTML_A)
            {
              if (!parser()->context.token->endTag)
              {
                parser()->handleAHref(thisVariant(),children(),parser()->context.token->attribs);
              }
            }
            else
            {
              warn_doc_error(parser()->context.fileName,parser()->tokenizer.getLineNr(),"Unexpected html tag <%s%s> found within <dt> context",
                  parser()->context.token->endTag?"/":"",qPrint(parser()->context.token->name));
            }
          }
          break;
        default:
          warn_doc_error(parser()->context.fileName,parser()->tokenizer.getLineNr(),"Unexpected token %s found as part of a <dt> tag",
              tok.to_string());
          break;
      }
    }
    tok = parser()->tokenizer.lex();
  }
  if (tok.is_any_of(TokenRetval::TK_NONE,TokenRetval::TK_EOF))
  {
    warn_doc_error(parser()->context.fileName,parser()->tokenizer.getLineNr(),"Unexpected end of comment while inside"
        " <dt> tag");
  }
endtitle:
  parser()->handlePendingStyleCommands(thisVariant(),children());
  return retval;
}

//---------------------------------------------------------------------------

Token DocHtmlDescData::parse()
{
  AUTO_TRACE();
  m_attribs = parser()->context.token->attribs;
  Token retval = Token::make_TK_NONE();
  auto ns = AutoNodeStack(parser(),thisVariant());

  bool isFirst=TRUE;
  DocPara *par=nullptr;
  do
  {
    children().append<DocPara>(parser(),thisVariant());
    par = children().get_last<DocPara>();
    if (isFirst) { par->markFirst(); isFirst=FALSE; }
    retval=par->parse();
  }
  while (retval.is(TokenRetval::TK_NEWPARA));
  if (par) par->markLast();

  return retval;
}

//---------------------------------------------------------------------------

Token DocHtmlDescList::parse()
{
  AUTO_TRACE();
  Token retval = Token::make_RetVal_OK();
  auto ns = AutoNodeStack(parser(),thisVariant());

  // get next token
  Token tok=parser()->tokenizer.lex();
  // skip whitespace
  while (tok.is_any_of(TokenRetval::TK_WHITESPACE,TokenRetval::TK_NEWPARA)) tok=parser()->tokenizer.lex();
  // should find a html tag now
  if (tok.is(TokenRetval::TK_HTMLTAG))
  {
    HtmlTagType tagId=Mappers::htmlTagMapper->map(parser()->context.token->name);
    if (tagId==HtmlTagType::HTML_DT && !parser()->context.token->endTag) // found <dt> tag
    {
      // continue
    }
    else // found some other tag
    {
      warn_doc_error(parser()->context.fileName,parser()->tokenizer.getLineNr(),"expected <dt> tag but "
          "found <%s> instead!",qPrint(parser()->context.token->name));
      parser()->tokenizer.pushBackHtmlTag(parser()->context.token->name);
      goto enddesclist;
    }
  }
  else if (tok.is_any_of(TokenRetval::TK_NONE,TokenRetval::TK_EOF)) // premature end of comment
  {
    warn_doc_error(parser()->context.fileName,parser()->tokenizer.getLineNr(),"unexpected end of comment while looking"
        " for a html description title");
    goto enddesclist;
  }
  else // token other than html token
  {
    warn_doc_error(parser()->context.fileName,parser()->tokenizer.getLineNr(),"expected <dt> tag but found %s token instead!",
        tok.to_string());
    goto enddesclist;
  }

  do
  {
    children().append<DocHtmlDescTitle>(parser(),thisVariant(),parser()->context.token->attribs);
    DocHtmlDescTitle *dt   = children().get_last<DocHtmlDescTitle>();
    children().append<DocHtmlDescData>(parser(),thisVariant());
    DocHtmlDescData *dd    = children().get_last<DocHtmlDescData>();
    retval=dt->parse();
    if (retval.is(TokenRetval::RetVal_DescData))
    {
      retval=dd->parse();
      while (retval.is(TokenRetval::RetVal_DescData))
      {
        children().append<DocHtmlDescData>(parser(),thisVariant());
        dd    = children().get_last<DocHtmlDescData>();
        retval=dd->parse();
      }
    }
    else if (!retval.is(TokenRetval::RetVal_DescTitle))
    {
      // error
      break;
    }
  } while (retval.is(TokenRetval::RetVal_DescTitle));

  if (retval.is_any_of(TokenRetval::TK_NONE,TokenRetval::TK_EOF))
  {
    warn_doc_error(parser()->context.fileName,parser()->tokenizer.getLineNr(),"unexpected end of comment while inside <dl> block");
  }

enddesclist:

  return retval.is(TokenRetval::RetVal_EndDesc) ? Token::make_RetVal_OK() : retval;
}

//---------------------------------------------------------------------------

Token DocHtmlListItem::parse()
{
  AUTO_TRACE();
  Token retval = Token::make_TK_NONE();
  auto ns = AutoNodeStack(parser(),thisVariant());

  // parse one or more paragraphs
  bool isFirst=TRUE;
  DocPara *par=nullptr;
  do
  {
    children().append<DocPara>(parser(),thisVariant());
    par = children().get_last<DocPara>();
    if (isFirst) { par->markFirst(); isFirst=FALSE; }
    retval=par->parse();
  }
  while (retval.is(TokenRetval::TK_NEWPARA));
  if (par) par->markLast();

  AUTO_TRACE_EXIT("retval={}",retval.to_string());
  return retval;
}

Token DocHtmlListItem::parseXml()
{
  AUTO_TRACE();
  Token retval = Token::make_TK_NONE();
  auto ns = AutoNodeStack(parser(),thisVariant());

  // parse one or more paragraphs
  bool isFirst=TRUE;
  DocPara *par=nullptr;
  do
  {
    children().append<DocPara>(parser(),thisVariant());
    par = children().get_last<DocPara>();
    if (isFirst) { par->markFirst(); isFirst=FALSE; }
    retval=par->parse();
    if (retval.is_any_of(TokenRetval::TK_NONE,TokenRetval::TK_EOF)) break;

    //printf("new item: retval=%x parser()->context.token->name=%s parser()->context.token->endTag=%d\n",
    //    retval,qPrint(parser()->context.token->name),parser()->context.token->endTag);
    if (retval.is(TokenRetval::RetVal_ListItem))
    {
      break;
    }
  }
  while (!retval.is(TokenRetval::RetVal_CloseXml));

  if (par) par->markLast();

  AUTO_TRACE_EXIT("retval={}",retval.to_string());
  return retval;
}

//---------------------------------------------------------------------------

Token DocHtmlList::parse()
{
  AUTO_TRACE();
  Token retval = Token::make_RetVal_OK();
  int num=1;
  auto ns = AutoNodeStack(parser(),thisVariant());

  // get next token
  Token tok=parser()->tokenizer.lex();
  // skip whitespace and paragraph breaks
  while (tok.is_any_of(TokenRetval::TK_WHITESPACE,TokenRetval::TK_NEWPARA)) tok=parser()->tokenizer.lex();
  // should find a html tag now
  if (tok.is(TokenRetval::TK_HTMLTAG))
  {
    HtmlTagType tagId=Mappers::htmlTagMapper->map(parser()->context.token->name);
    if (tagId==HtmlTagType::HTML_LI && !parser()->context.token->endTag) // found <li> tag
    {
      // ok, we can go on.
    }
    else if (((m_type==Unordered && tagId==HtmlTagType::HTML_UL) ||
              (m_type==Ordered   && tagId==HtmlTagType::HTML_OL)
             ) && parser()->context.token->endTag
            ) // found empty list
    {
      // add dummy item to obtain valid HTML
      children().append<DocHtmlListItem>(parser(),thisVariant(),HtmlAttribList(),1);
      warn_doc_error(parser()->context.fileName,parser()->tokenizer.getLineNr(),"empty list!");
      retval = Token::make_RetVal_EndList();
      goto endlist;
    }
    else // found some other tag
    {
      // add dummy item to obtain valid HTML
      children().append<DocHtmlListItem>(parser(),thisVariant(),HtmlAttribList(),1);
      warn_doc_error(parser()->context.fileName,parser()->tokenizer.getLineNr(),"expected <li> tag but "
          "found <%s%s> instead!",parser()->context.token->endTag?"/":"",qPrint(parser()->context.token->name));
      parser()->tokenizer.pushBackHtmlTag(parser()->context.token->name);
      goto endlist;
    }
  }
  else if (tok.is_any_of(TokenRetval::TK_NONE,TokenRetval::TK_EOF)) // premature end of comment
  {
    // add dummy item to obtain valid HTML
    children().append<DocHtmlListItem>(parser(),thisVariant(),HtmlAttribList(),1);
    warn_doc_error(parser()->context.fileName,parser()->tokenizer.getLineNr(),"unexpected end of comment while looking"
        " for a html list item");
    goto endlist;
  }
  else // token other than html token
  {
    // add dummy item to obtain valid HTML
    children().append<DocHtmlListItem>(parser(),thisVariant(),HtmlAttribList(),1);
    warn_doc_error(parser()->context.fileName,parser()->tokenizer.getLineNr(),"expected <li> tag but found %s token instead!",
        tok.to_string());
    goto endlist;
  }

  do
  {
    children().append<DocHtmlListItem>(parser(),thisVariant(),parser()->context.token->attribs,num++);
    DocHtmlListItem *li = children().get_last<DocHtmlListItem>();
    retval=li->parse();
  } while (retval.is(TokenRetval::RetVal_ListItem));

  if (retval.is_any_of(TokenRetval::TK_NONE,TokenRetval::TK_EOF))
  {
    warn_doc_error(parser()->context.fileName,parser()->tokenizer.getLineNr(),"unexpected end of comment while inside <%cl> block",
        m_type==Unordered ? 'u' : 'o');
  }

endlist:
  AUTO_TRACE_EXIT("retval={}",retval.to_string());
  return retval.is(TokenRetval::RetVal_EndList) ? Token::make_RetVal_OK() : retval;
}

Token DocHtmlList::parseXml()
{
  AUTO_TRACE();
  Token retval = Token::make_RetVal_OK();
  int num=1;
  auto ns = AutoNodeStack(parser(),thisVariant());

  // get next token
  Token tok=parser()->tokenizer.lex();
  // skip whitespace and paragraph breaks
  while (tok.is_any_of(TokenRetval::TK_WHITESPACE,TokenRetval::TK_NEWPARA)) tok=parser()->tokenizer.lex();
  // should find a html tag now
  if (tok.is(TokenRetval::TK_HTMLTAG))
  {
    HtmlTagType tagId=Mappers::htmlTagMapper->map(parser()->context.token->name);
    //printf("parser()->context.token->name=%s parser()->context.token->endTag=%d\n",qPrint(parser()->context.token->name),parser()->context.token->endTag);
    if (tagId==HtmlTagType::XML_ITEM && !parser()->context.token->endTag) // found <item> tag
    {
      // ok, we can go on.
    }
    else // found some other tag
    {
      warn_doc_error(parser()->context.fileName,parser()->tokenizer.getLineNr(),"expected <item> tag but "
          "found <%s> instead!",qPrint(parser()->context.token->name));
      parser()->tokenizer.pushBackHtmlTag(parser()->context.token->name);
      goto endlist;
    }
  }
  else if (tok.is_any_of(TokenRetval::TK_NONE,TokenRetval::TK_EOF)) // premature end of comment
  {
    warn_doc_error(parser()->context.fileName,parser()->tokenizer.getLineNr(),"unexpected end of comment while looking"
        " for a html list item");
    goto endlist;
  }
  else // token other than html token
  {
    warn_doc_error(parser()->context.fileName,parser()->tokenizer.getLineNr(),"expected <item> tag but found %s token instead!",
        tok.to_string());
    goto endlist;
  }

  do
  {
    children().append<DocHtmlListItem>(parser(),thisVariant(),parser()->context.token->attribs,num++);
    DocHtmlListItem *li   = children().get_last<DocHtmlListItem>();
    retval=li->parseXml();
    if (retval.is_any_of(TokenRetval::TK_NONE,TokenRetval::TK_EOF)) break;
    //printf("retval=%x parser()->context.token->name=%s\n",retval,qPrint(parser()->context.token->name));
  } while (retval.is(TokenRetval::RetVal_ListItem));

  if (retval.is_any_of(TokenRetval::TK_NONE,TokenRetval::TK_EOF))
  {
    warn_doc_error(parser()->context.fileName,parser()->tokenizer.getLineNr(),"unexpected end of comment while inside <list type=\"%s\"> block",
        m_type==Unordered ? "bullet" : "number");
  }

endlist:
  AUTO_TRACE_EXIT("retval={}",retval.to_string());
  return (retval.is_any_of(TokenRetval::RetVal_EndList,TokenRetval::RetVal_CloseXml) || parser()->context.token->name=="list") ?
         Token::make_RetVal_OK() : retval;
}

//--------------------------------------------------------------------------

Token DocHtmlBlockQuote::parse()
{
  AUTO_TRACE();
  Token retval = Token::make_TK_NONE();
  auto ns = AutoNodeStack(parser(),thisVariant());

  // parse one or more paragraphs
  bool isFirst=TRUE;
  DocPara *par=nullptr;
  do
  {
    children().append<DocPara>(parser(),thisVariant());
    par = children().get_last<DocPara>();
    if (isFirst) { par->markFirst(); isFirst=FALSE; }
    retval=par->parse();
  }
  while (retval.is(TokenRetval::TK_NEWPARA));
  if (par) par->markLast();

  if (retval.is_any_of(TokenRetval::TK_NONE,TokenRetval::TK_EOF))
  {
    warn_doc_error(parser()->context.fileName,parser()->tokenizer.getLineNr(),"unexpected end of comment while inside <blockquote> block");
  }

  AUTO_TRACE_EXIT("retval={}",retval.to_string());
  return retval.is(TokenRetval::RetVal_EndBlockQuote) ? Token::make_RetVal_OK() : retval;
}

//---------------------------------------------------------------------------

Token DocParBlock::parse()
{
  AUTO_TRACE();
  Token retval = Token::make_TK_NONE();
  auto ns = AutoNodeStack(parser(),thisVariant());

  // parse one or more paragraphs
  bool isFirst=TRUE;
  DocPara *par=nullptr;
  do
  {
    children().append<DocPara>(parser(),thisVariant());
    par = children().get_last<DocPara>();
    if (isFirst) { par->markFirst(); isFirst=FALSE; }
    retval=par->parse();
  }
  while (retval.is(TokenRetval::TK_NEWPARA));
  if (par) par->markLast();

  AUTO_TRACE_EXIT("retval={}",retval.to_string());
  return retval.is(TokenRetval::RetVal_EndBlockQuote) ? Token::make_RetVal_OK() : retval;
}

//---------------------------------------------------------------------------

DocSimpleListItem::DocSimpleListItem(DocParser *parser,DocNodeVariant *parent)
      : DocNode(parser,parent)
{
}


Token DocSimpleListItem::parse()
{
  auto ns = AutoNodeStack(parser(),thisVariant());
  m_paragraph = createDocNode<DocPara>(parser(),thisVariant());
  DocPara *par = &std::get<DocPara>(*m_paragraph);
  Token rv=par->parse();
  par->markFirst();
  par->markLast();
  return rv;
}

//--------------------------------------------------------------------------

Token DocSimpleList::parse()
{
  auto ns = AutoNodeStack(parser(),thisVariant());
  Token rv = Token::make_TK_NONE();
  do
  {
    children().append<DocSimpleListItem>(parser(),thisVariant());
    DocSimpleListItem *li   = children().get_last<DocSimpleListItem>();
    rv=li->parse();
  } while (rv.is(TokenRetval::RetVal_ListItem));
  return (!rv.is(TokenRetval::TK_NEWPARA)) ? rv : Token::make_RetVal_OK();
}

//--------------------------------------------------------------------------

DocAutoListItem::DocAutoListItem(DocParser *parser,DocNodeVariant *parent,int indent,int num)
      : DocCompoundNode(parser,parent), m_indent(indent), m_itemNum(num)
{
}

Token DocAutoListItem::parse()
{
  AUTO_TRACE();
  Token retval = Token::make_RetVal_OK();
  auto ns = AutoNodeStack(parser(),thisVariant());

  // first parse any number of paragraphs
  bool isFirst=TRUE;
  DocPara *lastPar=nullptr;
  do
  {
    children().append<DocPara>(parser(),thisVariant());
    DocPara *par = children().get_last<DocPara>();
    if (isFirst) { par->markFirst(); isFirst=FALSE; }
    retval=par->parse();
    if (!par->isEmpty())
    {
      if (lastPar) lastPar->markLast(FALSE);
      lastPar=par;
    }
    else
    {
      children().pop_back();
    }
    // next paragraph should be more indented than the - marker to belong
    // to this item
  } while (retval.is(TokenRetval::TK_NEWPARA) && parser()->context.token->indent>m_indent);
  if (lastPar) lastPar->markLast();

  AUTO_TRACE_EXIT("retval={}",retval.to_string());
  return retval;
}

//--------------------------------------------------------------------------

DocAutoList::DocAutoList(DocParser *parser,DocNodeVariant *parent,int indent,bool isEnumList,
                         int depth, bool isCheckedList):
      DocCompoundNode(parser,parent), m_indent(indent), m_isEnumList(isEnumList),
      m_isCheckedList(isCheckedList), m_depth(depth)
{
}

Token DocAutoList::parse()
{
  AUTO_TRACE();
  Token retval = Token::make_RetVal_OK();
  int num=1;
  auto ns = AutoNodeStack(parser(),thisVariant());
  parser()->tokenizer.startAutoList();
	  // first item or sub list => create new list
  do
  {
    switch (parser()->context.token->id)
    {
      case -1:
        break;
      case DocAutoList::Unchecked: // unchecked
      case DocAutoList::Checked_x: // checked with x
      case DocAutoList::Checked_X: // checked with X
        num = parser()->context.token->id;
        break;
      default: // explicitly numbered list
        num=parser()->context.token->id;  // override num with real number given
        break;
    }

    children().append<DocAutoListItem>(parser(),thisVariant(),m_indent,num++);
    retval = children().get_last<DocAutoListItem>()->parse();
    //printf("DocAutoList::parse(): retval=0x%x parser()->context.token->indent=%d m_indent=%d "
    //       "m_isEnumList=%d parser()->context.token->isEnumList=%d parser()->context.token->name=%s\n",
    //       retval,parser()->context.token->indent,m_indent,m_isEnumList,parser()->context.token->isEnumList,
    //       qPrint(parser()->context.token->name));
    //printf("num=%d parser()->context.token->id=%d\n",num,parser()->context.token->id);
  }
  while (retval.is(TokenRetval::TK_LISTITEM) &&                // new list item
         m_indent==parser()->context.token->indent &&          // at same indent level
	 m_isEnumList==parser()->context.token->isEnumList &&  // of the same kind
         m_isCheckedList==parser()->context.token->isCheckedList &&  // of the same kind
         (parser()->context.token->id==-1 || parser()->context.token->id>=num)  // increasing number (or no number or checked list)
        );

  parser()->tokenizer.endAutoList();
  AUTO_TRACE_EXIT("retval={}",retval.to_string());
  return retval;
}

//--------------------------------------------------------------------------

void DocTitle::parse()
{
  AUTO_TRACE();
  auto ns = AutoNodeStack(parser(),thisVariant());
  parser()->tokenizer.setStateTitle();
  Token tok = parser()->tokenizer.lex();
  while (!tok.is_any_of(TokenRetval::TK_NONE, TokenRetval::TK_EOF))
  {
    if (!parser()->defaultHandleToken(thisVariant(),tok,children()))
    {
      parser()->errorHandleDefaultToken(thisVariant(),tok,children(),"title section");
    }
    tok = parser()->tokenizer.lex();
  }
  parser()->tokenizer.setStatePara();
  parser()->handlePendingStyleCommands(thisVariant(),children());
}

void DocTitle::parseFromString(DocNodeVariant *parent,const QCString &text)
{
  parser()->context.insideHtmlLink=TRUE;
  parser()->pushContext(); // this will create a new parser->context.token
  parser()->internalValidatingParseDoc(thisVariant(),children(),text);
  parser()->popContext(); // this will restore the old parser->context.token
  parser()->context.insideHtmlLink=FALSE;
  parser()->tokenizer.setStatePara();
  flattenParagraphs(thisVariant(),children());
}

//--------------------------------------------------------------------------

DocSimpleSect::DocSimpleSect(DocParser *parser,DocNodeVariant *parent,Type t) :
     DocCompoundNode(parser,parent), m_type(t)
{
}

bool DocSimpleSect::hasTitle() const
{
  return m_title && std::get<DocTitle>(*m_title).hasTitle();
}

Token DocSimpleSect::parse(bool userTitle,bool needsSeparator)
{
  AUTO_TRACE();
  auto ns = AutoNodeStack(parser(),thisVariant());

  // handle case for user defined title
  if (userTitle)
  {
    m_title = createDocNode<DocTitle>(parser(),thisVariant());
    std::get_if<DocTitle>(m_title.get())->parse();
  }

  // add new paragraph as child
  if (!children().empty() && std::holds_alternative<DocPara>(children().back()))
  {
    std::get<DocPara>(children().back()).markLast(FALSE);
  }
  bool markFirst = children().empty();
  if (needsSeparator)
  {
    children().append<DocSimpleSectSep>(parser(),thisVariant());
  }
  children().append<DocPara>(parser(),thisVariant());
  DocPara *par  = children().get_last<DocPara>();
  if (markFirst)
  {
    par->markFirst();
  }
  par->markLast();

  // parse the contents of the paragraph
  Token retval = par->parse();

  AUTO_TRACE_EXIT("retval={}",retval.to_string());
  return retval; // 0==EOF, TokenRetval::TK_NEWPARA, TokenRetval::TK_LISTITEM, TokenRetval::TK_ENDLIST, TokenRetval::RetVal_SimpleSec
}

Token DocSimpleSect::parseRcs()
{
  AUTO_TRACE();
  auto ns = AutoNodeStack(parser(),thisVariant());

  m_title = createDocNode<DocTitle>(parser(),thisVariant());
  DocTitle *title = &std::get<DocTitle>(*m_title);
  title->parseFromString(thisVariant(),parser()->context.token->name);

  QCString text = parser()->context.token->text;
  parser()->pushContext(); // this will create a new parser->context.token
  parser()->internalValidatingParseDoc(thisVariant(),children(),text);
  parser()->popContext(); // this will restore the old parser->context.token

  return Token::make_RetVal_OK();
}

Token DocSimpleSect::parseXml()
{
  AUTO_TRACE();
  auto ns = AutoNodeStack(parser(),thisVariant());

  Token retval = Token::make_RetVal_OK();
  for (;;)
  {
    // add new paragraph as child
    if (!children().empty() && std::holds_alternative<DocPara>(children().back()))
    {
      std::get<DocPara>(children().back()).markLast(false);
    }
    bool markFirst = children().empty();
    children().append<DocPara>(parser(),thisVariant());
    DocPara *par  = children().get_last<DocPara>();
    if (markFirst)
    {
      par->markFirst();
    }
    par->markLast();

    // parse the contents of the paragraph
    retval = par->parse();
    if (retval.is_any_of(TokenRetval::TK_NONE,TokenRetval::TK_EOF)) break;
    if (retval.is(TokenRetval::RetVal_CloseXml))
    {
      retval = Token::make_RetVal_OK();
      break;
    }
  }

  AUTO_TRACE_EXIT("retval={}",retval.to_string());
  return retval;
}

void DocSimpleSect::appendLinkWord(const QCString &word)
{
  DocPara *p=nullptr;
  if (children().empty() || (p=std::get_if<DocPara>(&children().back()))==nullptr)
  {
    children().append<DocPara>(parser(),thisVariant());
    p = children().get_last<DocPara>();
  }
  else
  {
    // Comma-separate <seealso> links.
    p->injectToken(Token::make_TK_WORD(),",");
    p->injectToken(Token::make_TK_WHITESPACE()," ");
  }

  parser()->context.inSeeBlock=TRUE;
  p->injectToken(Token::make_TK_LNKWORD(),word);
  parser()->context.inSeeBlock=FALSE;
}

QCString DocSimpleSect::typeString() const
{
  switch (m_type)
  {
    case Unknown:    break;
    case See:        return "see";
    case Return:     return "return";
    case Author:     // fall through
    case Authors:    return "author";
    case Version:    return "version";
    case Since:      return "since";
    case Date:       return "date";
    case Note:       return "note";
    case Warning:    return "warning";
    case Pre:        return "pre";
    case Post:       return "post";
    case Copyright:  return "copyright";
    case Invar:      return "invariant";
    case Remark:     return "remark";
    case Attention:  return "attention";
    case Important:  return "important";
    case User:       return "user";
    case Rcs:        return "rcs";
  }
  return "unknown";
}

//--------------------------------------------------------------------------

Token DocParamList::parse(const QCString &cmdName)
{
  AUTO_TRACE();
  Token retval = Token::make_RetVal_OK();
  auto ns = AutoNodeStack(parser(),thisVariant());
  DocPara *par=nullptr;
  QCString saveCmdName = cmdName;

  Token tok=parser()->tokenizer.lex();
  if (!tok.is(TokenRetval::TK_WHITESPACE))
  {
    warn_doc_error(parser()->context.fileName,parser()->tokenizer.getLineNr(),"expected whitespace after \\%s command",
        qPrint(saveCmdName));
    retval = Token::make_RetVal_EndParBlock();
    goto endparamlist;
  }
  parser()->tokenizer.setStateParam();
  tok=parser()->tokenizer.lex();
  while (tok.is(TokenRetval::TK_WORD)) /* there is a parameter name */
  {
    if (m_type==DocParamSect::Param)
    {
      int typeSeparator = parser()->context.token->name.find('#'); // explicit type position
      if (typeSeparator!=-1)
      {
        parser()->handleParameterType(thisVariant(),m_paramTypes,parser()->context.token->name.left(typeSeparator));
        parser()->context.token->name = parser()->context.token->name.mid(typeSeparator+1);
        parser()->context.hasParamCommand=TRUE;
        parser()->checkArgumentName();
        if (parent() && std::holds_alternative<DocParamSect>(*parent()))
        {
          std::get<DocParamSect>(*parent()).m_hasTypeSpecifier=true;
        }
      }
      else
      {
        parser()->context.hasParamCommand=TRUE;
        parser()->checkArgumentName();
      }
    }
    else if (m_type==DocParamSect::RetVal)
    {
      parser()->context.hasReturnCommand=TRUE;
      parser()->checkRetvalName();
    }
    //m_params.append(parser()->context.token->name);
    parser()->handleLinkedWord(thisVariant(),m_params);
    tok=parser()->tokenizer.lex();
  }
  parser()->tokenizer.setStatePara();
  if (tok.is_any_of(TokenRetval::TK_NONE,TokenRetval::TK_EOF)) // premature end of comment
  {
    warn_doc_error(parser()->context.fileName,parser()->tokenizer.getLineNr(),"unexpected end of comment block while parsing the "
        "argument of command %s",qPrint(saveCmdName));
    retval = Token::make_RetVal_EndParBlock();
    goto endparamlist;
  }
  if (!tok.is(TokenRetval::TK_WHITESPACE)) /* premature end of comment block */
  {
    if (!tok.is(TokenRetval::TK_NEWPARA)) /* empty param description */
    {
      warn_doc_error(parser()->context.fileName,parser()->tokenizer.getLineNr(),"unexpected token %s in comment block while parsing the "
          "argument of command %s",tok.to_string(),qPrint(saveCmdName));
    }
    retval = Token::make_RetVal_EndParBlock();
    goto endparamlist;
  }

  m_paragraphs.append<DocPara>(parser(),thisVariant());
  par = m_paragraphs.get_last<DocPara>();
  retval = par->parse();
  par->markFirst();
  par->markLast();

endparamlist:
  AUTO_TRACE_EXIT("retval={}",retval.to_string());
  return retval;
}

Token DocParamList::parseXml(const QCString &paramName)
{
  AUTO_TRACE();
  Token retval = Token::make_RetVal_OK();
  auto ns = AutoNodeStack(parser(),thisVariant());

  parser()->context.token->name = paramName;
  if (m_type==DocParamSect::Param)
  {
    parser()->context.hasParamCommand=TRUE;
    parser()->checkArgumentName();
  }
  else if (m_type==DocParamSect::RetVal)
  {
    parser()->context.hasReturnCommand=TRUE;
    parser()->checkRetvalName();
  }

  parser()->handleLinkedWord(thisVariant(),m_params);

  do
  {
    m_paragraphs.append<DocPara>(parser(),thisVariant());
    DocPara *par =  m_paragraphs.get_last<DocPara>();
    retval = par->parse();
    if (par->isEmpty()) // avoid adding an empty paragraph for the whitespace
                        // after </para> and before </param>
    {
      m_paragraphs.pop_back();
      break;
    }
    else // append the paragraph to the list
    {
      if (!m_paragraphs.empty())
      {
        m_paragraphs.get_last<DocPara>()->markLast(FALSE);
      }
      bool markFirst = m_paragraphs.empty();
      par = &std::get<DocPara>(m_paragraphs.back());
      if (markFirst)
      {
        par->markFirst();
      }
      par->markLast();
    }

    if (retval.is_any_of(TokenRetval::TK_NONE,TokenRetval::TK_EOF)) break;

  } while (retval.is(TokenRetval::RetVal_CloseXml) &&
           Mappers::htmlTagMapper->map(parser()->context.token->name)!=HtmlTagType::XML_PARAM &&
           Mappers::htmlTagMapper->map(parser()->context.token->name)!=HtmlTagType::XML_TYPEPARAM &&
           Mappers::htmlTagMapper->map(parser()->context.token->name)!=HtmlTagType::XML_EXCEPTION);

  if (retval.is_any_of(TokenRetval::TK_NONE,TokenRetval::TK_EOF)) /* premature end of comment block */
  {
    warn_doc_error(parser()->context.fileName,parser()->tokenizer.getLineNr(),"unterminated param or exception tag");
  }
  else
  {
    retval = Token::make_RetVal_OK();
  }

  AUTO_TRACE_EXIT("retval={}",retval.to_string());
  return retval;
}

//--------------------------------------------------------------------------

Token DocParamSect::parse(const QCString &cmdName,bool xmlContext, Direction d)
{
  AUTO_TRACE();
  Token retval = Token::make_RetVal_OK();
  auto ns = AutoNodeStack(parser(),thisVariant());

  if (d!=Unspecified)
  {
    m_hasInOutSpecifier=TRUE;
  }

  if (!children().empty() && std::holds_alternative<DocParamList>(children().back()))
  {
    DocParamList &lastPl = std::get<DocParamList>(children().back());
    lastPl.markLast(false);
  }
  bool markFirst = children().empty();
  children().append<DocParamList>(parser(),thisVariant(),m_type,d);
  DocParamList *pl = children().get_last<DocParamList>();
  if (markFirst)
  {
    pl->markFirst();
  }
  pl->markLast();
  if (xmlContext)
  {
    retval = pl->parseXml(cmdName);
  }
  else
  {
    retval = pl->parse(cmdName);
  }
  if (retval.is(TokenRetval::RetVal_EndParBlock))
  {
    retval = Token::make_RetVal_OK();
  }

  AUTO_TRACE_EXIT("retval={}",retval.to_string());
  return retval;
}

//--------------------------------------------------------------------------

DocPara::DocPara(DocParser *parser,DocNodeVariant *parent) :
        DocCompoundNode(parser,parent),
        m_isFirst(FALSE), m_isLast(FALSE)
{
}

Token DocPara::handleSimpleSection(DocSimpleSect::Type t, bool xmlContext)
{
  AUTO_TRACE();
  DocSimpleSect *ss=nullptr;
  bool needsSeparator = FALSE;
  if (!children().empty() &&                                         // has previous element
      (ss=children().get_last<DocSimpleSect>()) &&                   // was a simple sect
      ss->type()==t &&                                               // of same type
      t!=DocSimpleSect::User)                                        // but not user defined
  {
    // append to previous section
    needsSeparator = TRUE;
  }
  else // start new section
  {
    children().append<DocSimpleSect>(parser(),thisVariant(),t);
    ss = children().get_last<DocSimpleSect>();
  }
  Token rv = Token::make_RetVal_OK();
  if (xmlContext)
  {
    return ss->parseXml();
  }
  else
  {
    rv = ss->parse(t==DocSimpleSect::User,needsSeparator);
  }
  return (!rv.is(TokenRetval::TK_NEWPARA)) ? rv : Token::make_RetVal_OK();
}

Token DocPara::handleParamSection(const QCString &cmdName,
                                DocParamSect::Type t,
                                bool xmlContext=FALSE,
                                int direction=DocParamSect::Unspecified)
{
  AUTO_TRACE();
  DocParamSect   *ps = nullptr;
  if (!children().empty() &&                                       // previous element
      (ps=children().get_last<DocParamSect>()) &&                  // was a param sect
      ps->type()==t)                                               // of same type
  { // append to previous section ps
  }
  else // start new section
  {
    children().append<DocParamSect>(parser(),thisVariant(),t);
    ps = children().get_last<DocParamSect>();
  }
  Token rv=ps->parse(cmdName,xmlContext,
                   static_cast<DocParamSect::Direction>(direction));
  AUTO_TRACE_EXIT("retval={}",rv.to_string());
  return (!rv.is(TokenRetval::TK_NEWPARA)) ? rv : Token::make_RetVal_OK();
}

void DocPara::handleCite(char cmdChar,const QCString &cmdName)
{
  AUTO_TRACE();
  // get the argument of the cite command.
  Token tok=parser()->tokenizer.lex();
  if (!tok.is(TokenRetval::TK_WHITESPACE))
  {
    warn_doc_error(parser()->context.fileName,parser()->tokenizer.getLineNr(),"expected whitespace after '%c%s' command",
      cmdChar,qPrint(cmdName));
    return;
  }
  parser()->tokenizer.setStateCite();
  tok=parser()->tokenizer.lex();
  if (tok.is_any_of(TokenRetval::TK_NONE,TokenRetval::TK_EOF))
  {
    warn_doc_error(parser()->context.fileName,parser()->tokenizer.getLineNr(),"unexpected end of comment block while parsing the "
        "argument of command '%c%s'",cmdChar,qPrint(cmdName));
    return;
  }
  else if (!tok.is_any_of(TokenRetval::TK_WORD,TokenRetval::TK_LNKWORD))
  {
    warn_doc_error(parser()->context.fileName,parser()->tokenizer.getLineNr(),"unexpected token %s as the argument of '%c%s'",
        tok.to_string(),cmdChar,qPrint(cmdName));
    return;
  }
  parser()->context.token->sectionId = parser()->context.token->name;
  children().append<DocCite>(
        parser(),thisVariant(),parser()->context.token->name,parser()->context.context);

  parser()->tokenizer.setStatePara();
}

void DocPara::handleEmoji(char cmdChar,const QCString &cmdName)
{
  AUTO_TRACE();
  // get the argument of the emoji command.
  Token tok=parser()->tokenizer.lex();
  if (!tok.is(TokenRetval::TK_WHITESPACE))
  {
    warn_doc_error(parser()->context.fileName,parser()->tokenizer.getLineNr(),"expected whitespace after '%c%s' command",
      cmdChar,qPrint(cmdName));
    return;
  }
  parser()->tokenizer.setStateEmoji();
  tok=parser()->tokenizer.lex();
  if (tok.is_any_of(TokenRetval::TK_NONE,TokenRetval::TK_EOF))
  {
    warn_doc_error(parser()->context.fileName,parser()->tokenizer.getLineNr(),"no emoji name given or unexpected end of comment block while parsing the "
        "argument of command '%c%s'",cmdChar,qPrint(cmdName));
    parser()->tokenizer.setStatePara();
    return;
  }
  else if (!tok.is(TokenRetval::TK_WORD))
  {
    warn_doc_error(parser()->context.fileName,parser()->tokenizer.getLineNr(),"unexpected token %s as the argument of '%c%s'",
        tok.to_string(),cmdChar,qPrint(cmdName));
    parser()->tokenizer.setStatePara();
    return;
  }
  children().append<DocEmoji>(parser(),thisVariant(),parser()->context.token->name);
  parser()->tokenizer.setStatePara();
}

void DocPara::handleDoxyConfig(char cmdChar,const QCString &cmdName)
{
  // get the argument of the cite command.
  Token tok=parser()->tokenizer.lex();
  if (!tok.is(TokenRetval::TK_WHITESPACE))
  {
    warn_doc_error(parser()->context.fileName,parser()->tokenizer.getLineNr(),"expected whitespace after '%c%s' command",
      cmdChar,qPrint(cmdName));
    return;
  }
  parser()->tokenizer.setStateDoxyConfig();
  tok=parser()->tokenizer.lex();
  if (tok.is_any_of(TokenRetval::TK_NONE,TokenRetval::TK_EOF))
  {
    warn_doc_error(parser()->context.fileName,parser()->tokenizer.getLineNr(),"unexpected end of comment block while parsing the "
        "argument of command '%c%s'",cmdChar,qPrint(cmdName));
    return;
  }
  else if (!tok.is_any_of(TokenRetval::TK_WORD,TokenRetval::TK_LNKWORD))
  {
    warn_doc_error(parser()->context.fileName,parser()->tokenizer.getLineNr(),"unexpected token %s as the argument of '%c%s'",
        tok.to_string(),cmdChar,qPrint(cmdName));
    return;
  }
  ConfigOption * opt = ConfigImpl::instance()->get(parser()->context.token->name);
  if (opt)
  {
    QCString optionValue;
    switch (opt->kind())
    {
      case ConfigOption::O_Bool:
        optionValue = *(static_cast<ConfigBool*>(opt)->valueStringRef());
        break;
      case ConfigOption::O_String:
        optionValue = *(static_cast<ConfigString*>(opt)->valueRef());
        break;
      case ConfigOption::O_Enum:
        optionValue = *(static_cast<ConfigEnum*>(opt)->valueRef());
        break;
      case ConfigOption::O_Int:
        optionValue = *(static_cast<ConfigInt*>(opt)->valueStringRef());
        break;
      case ConfigOption::O_List:
        {
          StringVector *lst = static_cast<ConfigList*>(opt)->valueRef();
          optionValue="";
          if (!lst->empty())
          {
            std::string lstFormat = theTranslator->trWriteList(static_cast<int>(lst->size())).str();
            static const reg::Ex marker(R"(@(\d+))");
            reg::Iterator it(lstFormat,marker);
            reg::Iterator end;
            size_t index=0;
            // now replace all markers with the real text
            for ( ; it!=end ; ++it)
            {
              const auto &match = *it;
              size_t newIndex = match.position();
              size_t matchLen = match.length();
              optionValue += lstFormat.substr(index,newIndex-index);
              unsigned long entryIndex = std::stoul(match[1].str());
              if (entryIndex<(unsigned long)lst->size())
              {
                optionValue += lst->at(entryIndex);
              }
              index=newIndex+matchLen;
            }
            optionValue+=lstFormat.substr(index);
          }
        }
        break;
      case ConfigOption::O_Obsolete:
        warn(parser()->context.fileName,parser()->tokenizer.getLineNr(), "Obsolete setting for '%c%s': '%s'",
              cmdChar,qPrint(cmdName),qPrint(parser()->context.token->name));
        break;
      case ConfigOption::O_Disabled:
        warn(parser()->context.fileName,parser()->tokenizer.getLineNr(),
              "Disabled setting (i.e. not supported in this doxygen executable) for '%c%s': '%s'",
              cmdChar,qPrint(cmdName),qPrint(parser()->context.token->name));
        break;
      case ConfigOption::O_Info:
        // nothing to show here
        break;
    }
    if (!optionValue.isEmpty())
    {
      children().append<DocWord>(parser(),thisVariant(),optionValue);
    }
  }
  else
  {
    warn(parser()->context.fileName,parser()->tokenizer.getLineNr(), "Unknown option for '%c%s': '%s'",
         cmdChar,qPrint(cmdName),qPrint(parser()->context.token->name));
    children().append<DocWord>(parser(),thisVariant(),parser()->context.token->name);
  }
  parser()->tokenizer.setStatePara();
}

Token DocPara::handleXRefItem()
{
  AUTO_TRACE();
  Token retval=parser()->tokenizer.lex();
  ASSERT(retval.is(TokenRetval::TK_WHITESPACE));
  parser()->tokenizer.setStateXRefItem();
  retval=parser()->tokenizer.lex();
  if (retval.is(TokenRetval::RetVal_OK))
  {
    children().append<DocXRefItem>(parser(),thisVariant(),
                                   parser()->context.token->id,parser()->context.token->name);
    DocXRefItem *ref =  children().get_last<DocXRefItem>();
    if (!ref->parse())
    {
      children().pop_back();
    }
  }
  parser()->tokenizer.setStatePara();
  return retval;
}

void DocPara::handleShowDate(char cmdChar,const QCString &cmdName)
{
  AUTO_TRACE();
  QCString fmt;
  QCString date;
  Token tok=parser()->tokenizer.lex();
  if (!tok.is(TokenRetval::TK_WHITESPACE))
  {
    warn_doc_error(parser()->context.fileName,parser()->tokenizer.getLineNr(),"expected whitespace after '%c%s' command",
      cmdChar,qPrint(cmdName));
    return;
  }
  parser()->tokenizer.setStateQuotedString();
  tok = parser()->tokenizer.lex();
  if (!tok.is(TokenRetval::TK_WORD))
  {
    warn_doc_error(parser()->context.fileName,parser()->tokenizer.getLineNr(),"invalid <format> argument for command '%c%s'",
      cmdChar,qPrint(cmdName));
    parser()->tokenizer.setStatePara();
    return;
  }
  fmt = parser()->context.token->name;

  parser()->tokenizer.setStateShowDate();
  tok = parser()->tokenizer.lex();

  QCString specDateRaw = tok.is(TokenRetval::TK_WORD) ? parser()->context.token->name : QCString();
  QCString specDate    = specDateRaw.stripWhiteSpace();
  bool specDateOnlyWS  = !specDateRaw.isEmpty() && specDate.isEmpty();
  if (!specDate.isEmpty() && !tok.is_any_of(TokenRetval::TK_WORD,TokenRetval::TK_NONE,TokenRetval::TK_EOF))
  {
    warn_doc_error(parser()->context.fileName,parser()->tokenizer.getLineNr(),"invalid <date_time> argument for command '%c%s'",
      cmdChar,qPrint(cmdName));
    parser()->tokenizer.setStatePara();
    return;
  }

  std::tm dat{};
  int specFormat=0;
  QCString err = dateTimeFromString(specDate,dat,specFormat);
  if (!err.isEmpty())
  {
    warn_doc_error(parser()->context.fileName,parser()->tokenizer.getLineNr(),"invalid <date_time> argument for command '%c%s': %s",
      cmdChar,qPrint(cmdName),qPrint(err));
    parser()->tokenizer.setStatePara();
    return;
  }

  int usedFormat=0;
  QCString dateTimeStr = formatDateTime(fmt,dat,usedFormat);

  // warn the user if the format contains markers that are not explicitly filled in
  for (int i=0;i<SF_NumBits;i++)
  {
    int bitMask = 1<<i;
    if ((usedFormat&bitMask) && !(specFormat&bitMask)) // a part was used in the format string but its value was not specified.
    {
      warn_doc_error(parser()->context.fileName,parser()->tokenizer.getLineNr(),"'%c%s' <format> parameter '%s' has %s related markers which are not specified in the <date_time> parameter '%s'. Filling in the current value for %s instead.",
          cmdChar,qPrint(cmdName),
          qPrint(fmt),SF_bit2str(i),qPrint(specDate),SF_bit2str(i));
    }
  }

  children().append<DocWord>(parser(),thisVariant(),dateTimeStr);
  if (specDateOnlyWS) // specDate is only whitespace
  {
    children().append<DocWhiteSpace>(parser(),thisVariant()," ");
  }
  parser()->tokenizer.setStatePara();
}

void DocPara::handleILine(char cmdChar,const QCString &cmdName)
{
  AUTO_TRACE();
  parser()->tokenizer.setStateILine();
  Token tok = parser()->tokenizer.lex();
  if (!tok.is(TokenRetval::TK_WORD))
  {
    warn_doc_error(parser()->context.fileName,parser()->tokenizer.getLineNr(),"invalid argument for command '%c%s'",
      cmdChar,qPrint(cmdName));
    return;
  }
  parser()->tokenizer.setStatePara();
}

void DocPara::handleIFile(char cmdChar,const QCString &cmdName)
{
  AUTO_TRACE();
  Token tok=parser()->tokenizer.lex();
  if (!tok.is(TokenRetval::TK_WHITESPACE))
  {
    warn_doc_error(parser()->context.fileName,parser()->tokenizer.getLineNr(),"expected whitespace after '%c%s' command",
      cmdChar,qPrint(cmdName));
    return;
  }
  parser()->tokenizer.setStateFile();
  tok=parser()->tokenizer.lex();
  parser()->tokenizer.setStatePara();
  if (!tok.is(TokenRetval::TK_WORD))
  {
    warn_doc_error(parser()->context.fileName,parser()->tokenizer.getLineNr(),"unexpected token %s as the argument of '%c%s'",
      tok.to_string(),cmdChar,qPrint(cmdName));
    return;
  }
  parser()->context.fileName = parser()->context.token->name;
  parser()->tokenizer.setStatePara();
}


void DocPara::handleIncludeOperator(const QCString &cmdName,DocIncOperator::Type t)
{
  AUTO_TRACE("cmdName={}",cmdName);
  QCString saveCmdName = cmdName;
  Token tok=parser()->tokenizer.lex();
  if (!tok.is(TokenRetval::TK_WHITESPACE))
  {
    warn_doc_error(parser()->context.fileName,parser()->tokenizer.getLineNr(),"expected whitespace after \\%s command",
        qPrint(saveCmdName));
    return;
  }
  parser()->tokenizer.setStatePattern();
  tok=parser()->tokenizer.lex();
  parser()->tokenizer.setStatePara();
  if (tok.is_any_of(TokenRetval::TK_NONE,TokenRetval::TK_EOF))
  {
    warn_doc_error(parser()->context.fileName,parser()->tokenizer.getLineNr(),"unexpected end of comment block while parsing the "
        "argument of command %s", qPrint(saveCmdName));
    return;
  }
  else if (!tok.is(TokenRetval::TK_WORD))
  {
    warn_doc_error(parser()->context.fileName,parser()->tokenizer.getLineNr(),"unexpected token %s as the argument of %s",
        tok.to_string(),qPrint(saveCmdName));
    return;
  }
  auto it1 = children().size()>=1 ? std::prev(children().end()) : children().end();
  auto it2 = children().size()>=2 ? std::prev(it1)              : children().end();
  DocNodeVariant *n1 = it1!=children().end() ? &(*it1) : nullptr;
  DocNodeVariant *n2 = it2!=children().end() ? &(*it2) : nullptr;
  children().append<DocIncOperator>(parser(),thisVariant(),t,
                                    parser()->context.token->name,
                                    parser()->context.context,
                                    parser()->context.isExample,
                                    parser()->context.exampleName);
  DocIncOperator *op = children().get_last<DocIncOperator>();
  DocIncOperator *n1_docIncOp = std::get_if<DocIncOperator>(n1);
  DocWhiteSpace  *n1_docWs    = std::get_if<DocWhiteSpace >(n1);
  DocIncOperator *n2_docIncOp = std::get_if<DocIncOperator>(n2);
  bool isFirst = !n1 ||                            // no last node
                 (!n1_docIncOp && !n1_docWs) ||    // last node is not operator or whitespace
                 (n1_docWs && n2 && !n2_docIncOp); // last node is not operator
  op->markFirst(isFirst);
  op->markLast(true);
  if (n1_docIncOp)
  {
    n1_docIncOp->markLast(false);
  }
  else if (n1_docWs && n2_docIncOp)
  {
    n2_docIncOp->markLast(false);
  }
  op->parse();
}

template<class T>
void DocPara::handleFile(const QCString &cmdName)
{
  AUTO_TRACE("cmdName={}",cmdName);
  QCString saveCmdName = cmdName;
  Token tok=parser()->tokenizer.lex();
  if (!tok.is(TokenRetval::TK_WHITESPACE))
  {
    warn_doc_error(parser()->context.fileName,parser()->tokenizer.getLineNr(),"expected whitespace after \\%s command",
        qPrint(saveCmdName));
    return;
  }
  parser()->tokenizer.setStateFile();
  tok=parser()->tokenizer.lex();
  parser()->tokenizer.setStatePara();
  if (!tok.is(TokenRetval::TK_WORD))
  {
    warn_doc_error(parser()->context.fileName,parser()->tokenizer.getLineNr(),"unexpected token %s as the argument of %s",
        tok.to_string(),qPrint(saveCmdName));
    return;
  }
  QCString name = parser()->context.token->name;
  children().append<T>(parser(),thisVariant(),name,
                       parser()->context.context,
                       parser()->context.fileName,
                       parser()->tokenizer.getLineNr());
  auto df = children().get_last<T>();
  if (!df->parse())
  {
    children().pop_back();
  }
}

void DocPara::handleVhdlFlow()
{
  AUTO_TRACE();
  children().append<DocVhdlFlow>(parser(),thisVariant());
  children().get_last<DocVhdlFlow>()->parse();
}

void DocPara::handleLink(const QCString &cmdName,bool isJavaLink)
{
  AUTO_TRACE("cmdName={} isJavaLink={}",cmdName,isJavaLink);
  QCString saveCmdName = cmdName;
  Token tok=parser()->tokenizer.lex();
  if (!tok.is(TokenRetval::TK_WHITESPACE))
  {
    warn_doc_error(parser()->context.fileName,parser()->tokenizer.getLineNr(),"expected whitespace after \\%s command",
        qPrint(saveCmdName));
    return;
  }
  parser()->tokenizer.setStateLink();
  tok=parser()->tokenizer.lex();
  if (!tok.is(TokenRetval::TK_WORD))
  {
    warn_doc_error(parser()->context.fileName,parser()->tokenizer.getLineNr(),"%s as the argument of %s",
        tok.to_string(),qPrint(saveCmdName));
    return;
  }
  if (saveCmdName == "javalink")
  {
    children().append<DocStyleChange>(parser(),thisVariant(),
                                           parser()->context.nodeStack.size(),
                                           DocStyleChange::Code,cmdName,TRUE);
  }
  parser()->tokenizer.setStatePara();
  children().append<DocLink>(parser(),thisVariant(),parser()->context.token->name);
  DocLink *lnk =  children().get_last<DocLink>();
  if (saveCmdName == "javalink")
  {
    children().append<DocStyleChange>(parser(),thisVariant(),
                                           parser()->context.nodeStack.size(),
                                           DocStyleChange::Code,cmdName,FALSE);
  }
  QCString leftOver = lnk->parse(isJavaLink);
  if (!leftOver.isEmpty())
  {
    children().append<DocWord>(parser(),thisVariant(),leftOver);
  }
}

void DocPara::handleRef(char cmdChar,const QCString &cmdName)
{
  AUTO_TRACE("cmdName={}",cmdName);
  QCString saveCmdName = cmdName;
  Token tok=parser()->tokenizer.lex();
  if (!tok.is(TokenRetval::TK_WHITESPACE))
  {
    warn_doc_error(parser()->context.fileName,parser()->tokenizer.getLineNr(),"expected whitespace after '%c%s' command",
      cmdChar,qPrint(saveCmdName));
    return;
  }
  parser()->tokenizer.setStateRef();
  tok=parser()->tokenizer.lex(); // get the reference id
  if (!tok.is(TokenRetval::TK_WORD))
  {
    warn_doc_error(parser()->context.fileName,parser()->tokenizer.getLineNr(),"unexpected token %s as the argument of '%c%s'",
        tok.to_string(),cmdChar,qPrint(saveCmdName));
    goto endref;
  }
  children().append<DocRef>(parser(),thisVariant(),
                            parser()->context.token->name,
                            parser()->context.context);
  children().get_last<DocRef>()->parse();
endref:
  parser()->tokenizer.setStatePara();
}

void DocPara::handleInclude(const QCString &cmdName,DocInclude::Type t)
{
  AUTO_TRACE("cmdName={}",cmdName);
  QCString saveCmdName = cmdName;
  Token tok=parser()->tokenizer.lex();
  bool isBlock = false;
  bool localScope = false;
  if (tok.is(TokenRetval::TK_WORD) && parser()->context.token->name=="{")
  {
    parser()->tokenizer.setStateOptions();
    parser()->tokenizer.lex();
    parser()->tokenizer.setStatePara();
    StringVector optList=split(parser()->context.token->name.str(),",");
    auto contains = [&optList](const char *kw)
    {
      return std::find(optList.begin(),optList.end(),kw)!=optList.end();
    };
    localScope = contains("local");
    if (t==DocInclude::Include && contains("lineno"))
    {
      t = DocInclude::IncWithLines;
    }
    else if (t==DocInclude::Snippet && contains("lineno"))
    {
      t = DocInclude::SnippetWithLines;
    }
    else if (t==DocInclude::DontInclude && contains("lineno"))
    {
      t = DocInclude::DontIncWithLines;
    }
    else if (t==DocInclude::Snippet && contains("trimleft"))
    {
      t = DocInclude::SnippetTrimLeft;
    }
    tok=parser()->tokenizer.lex();
    if (!tok.is(TokenRetval::TK_WHITESPACE))
    {
      warn_doc_error(parser()->context.fileName,parser()->tokenizer.getLineNr(),"expected whitespace after \\%s command",
          qPrint(saveCmdName));
      return;
    }
  }
  else if (tok.is(TokenRetval::TK_WORD) && parser()->context.token->name=="[")
  {
    parser()->tokenizer.setStateBlock();
    parser()->tokenizer.lex();
    isBlock = (parser()->context.token->name.stripWhiteSpace() == "block");
    parser()->tokenizer.setStatePara();
    parser()->tokenizer.lex();
  }
  else if (!tok.is(TokenRetval::TK_WHITESPACE))
  {
    warn_doc_error(parser()->context.fileName,parser()->tokenizer.getLineNr(),"expected whitespace after \\%s command",
        qPrint(saveCmdName));
    return;
  }
  parser()->tokenizer.setStateFile();
  tok=parser()->tokenizer.lex();
  parser()->tokenizer.setStatePara();
  if (tok.is_any_of(TokenRetval::TK_NONE,TokenRetval::TK_EOF))
  {
    warn_doc_error(parser()->context.fileName,parser()->tokenizer.getLineNr(),"unexpected end of comment block while parsing the "
        "argument of command %s",qPrint(saveCmdName));
    return;
  }
  else if (!tok.is(TokenRetval::TK_WORD))
  {
    warn_doc_error(parser()->context.fileName,parser()->tokenizer.getLineNr(),"unexpected token %s as the argument of %s",
        tok.to_string(),qPrint(saveCmdName));
    return;
  }
  QCString fileName = parser()->context.token->name;
  QCString blockId;
  if (t==DocInclude::Snippet || t==DocInclude::SnippetWithLines || t == DocInclude::SnippetTrimLeft)
  {
    if (fileName == "this") fileName=parser()->context.fileName;
    parser()->tokenizer.setStateSnippet();
    tok=parser()->tokenizer.lex();
    parser()->tokenizer.setStatePara();
    if (!tok.is(TokenRetval::TK_WORD))
    {
      warn_doc_error(parser()->context.fileName,parser()->tokenizer.getLineNr(),"expected block identifier, but found token %s instead while parsing the %s command",
          tok.to_string(),qPrint(saveCmdName));
      return;
    }
    blockId = "["+parser()->context.token->name+"]";
  }

  children().append<DocInclude>(parser(),
                                thisVariant(),
                                fileName,
                                localScope ? parser()->context.context : "",
                                t,
                                parser()->context.isExample,
                                parser()->context.exampleName,
                                blockId,isBlock);
  children().get_last<DocInclude>()->parse();
}

void DocPara::handleSection(char cmdChar,const QCString &cmdName)
{
  AUTO_TRACE("cmdName={}",cmdName);
  QCString saveCmdName = cmdName;
  // get the argument of the section command.
  Token tok=parser()->tokenizer.lex();
  if (!tok.is(TokenRetval::TK_WHITESPACE))
  {
    warn_doc_error(parser()->context.fileName,parser()->tokenizer.getLineNr(),"expected whitespace after '%c%s' command",
        cmdChar,qPrint(saveCmdName));
    return;
  }
  tok=parser()->tokenizer.lex();
  if (tok.is_any_of(TokenRetval::TK_NONE,TokenRetval::TK_EOF))
  {
    warn_doc_error(parser()->context.fileName,parser()->tokenizer.getLineNr(),"unexpected end of comment block while parsing the "
        "argument of command '%c%s'", cmdChar,qPrint(saveCmdName));
    return;
  }
  else if (!tok.is_any_of(TokenRetval::TK_WORD,TokenRetval::TK_LNKWORD))
  {
    warn_doc_error(parser()->context.fileName,parser()->tokenizer.getLineNr(),"unexpected token %s as the argument of '%c%s'",
        tok.to_string(),cmdChar,qPrint(saveCmdName));
    return;
  }
  parser()->context.token->sectionId = parser()->context.token->name;
  parser()->tokenizer.setStateSkipTitle();
  parser()->tokenizer.lex();
  parser()->tokenizer.setStatePara();
}

Token DocPara::handleHtmlHeader(const HtmlAttribList &tagHtmlAttribs,int level)
{
  AUTO_TRACE();
  children().append<DocHtmlHeader>(parser(),thisVariant(),tagHtmlAttribs,level);
  Token retval = children().get_last<DocHtmlHeader>()->parse();
  return retval.is(TokenRetval::RetVal_OK) ? Token::make_TK_NEWPARA() : retval;
}

// For XML tags whose content is stored in attributes rather than
// contained within the element, we need a way to inject the attribute
// text into the current paragraph.
bool DocPara::injectToken(Token tok,const QCString &tokText)
{
  AUTO_TRACE();
  parser()->context.token->name = tokText;
  return parser()->defaultHandleToken(thisVariant(),tok,children());
}

Token DocPara::handleStartCode()
{
  AUTO_TRACE();
  Token retval = parser()->tokenizer.lex();
  QCString lang = parser()->context.token->name;
  if (!lang.isEmpty() && lang.at(0)!='.')
  {
    lang="."+lang;
  }
  if (parser()->context.xmlComment)
  {
    parser()->context.token->verb = substitute(substitute(parser()->context.token->verb,"&lt;","<"),"&gt;",">");
  }
  // search for the first non-whitespace line, index is stored in li
  size_t i=0,li=0,l=parser()->context.token->verb.length();
  while (i<l && (parser()->context.token->verb.at(i)==' ' || parser()->context.token->verb.at(i)=='\n'))
  {
    if (parser()->context.token->verb.at(i)=='\n') li=i+1;
    i++;
  }
  children().append<DocVerbatim>(parser(),thisVariant(),
                                 parser()->context.context,
                                 stripIndentation(parser()->context.token->verb.mid(li)),
                                 DocVerbatim::Code,
                                 parser()->context.isExample,
                                 parser()->context.exampleName,
                                 FALSE,lang);
  if (retval.is_any_of(TokenRetval::TK_NONE,TokenRetval::TK_EOF))
  {
    warn_doc_error(parser()->context.fileName,parser()->tokenizer.getLineNr(),"code section ended without end marker");
  }
  parser()->tokenizer.setStatePara();
  AUTO_TRACE_EXIT("retval={}",retval.to_string());
  return retval;
}

void DocPara::handleInheritDoc()
{
  if (parser()->context.memberDef) // inheriting docs from a member
  {
    const MemberDef *reMd = parser()->context.memberDef->reimplements();
    if (reMd) // member from which was inherited.
    {
      const MemberDef *thisMd = parser()->context.memberDef;
      //printf("{InheritDocs:%s=>%s}\n",qPrint(parser()->context.memberDef->qualifiedName()),qPrint(reMd->qualifiedName()));
      parser()->pushContext();
      parser()->context.scope=reMd->getOuterScope();
      if (parser()->context.scope!=Doxygen::globalScope)
      {
        parser()->context.context=parser()->context.scope->name();
      }
      parser()->context.memberDef=reMd;
      while (!parser()->context.styleStack.empty()) parser()->context.styleStack.pop();
      while (!parser()->context.nodeStack.empty()) parser()->context.nodeStack.pop();
      parser()->context.copyStack.push_back(reMd);
      parser()->internalValidatingParseDoc(thisVariant(),children(),reMd->briefDescription());
      parser()->internalValidatingParseDoc(thisVariant(),children(),reMd->documentation());
      parser()->context.copyStack.pop_back();
      auto hasParamCommand   = parser()->context.hasParamCommand;
      auto hasReturnCommand  = parser()->context.hasReturnCommand;
      auto retvalsFound      = parser()->context.retvalsFound;
      auto paramsFound       = parser()->context.paramsFound;
      parser()->popContext();
      parser()->context.hasParamCommand      = hasParamCommand;
      parser()->context.hasReturnCommand     = hasReturnCommand;
      parser()->context.retvalsFound         = retvalsFound;
      parser()->context.paramsFound          = paramsFound;
      parser()->context.memberDef = thisMd;
    }
  }
}


Token DocPara::handleCommand(char cmdChar, const QCString &cmdName)
{
  AUTO_TRACE("cmdName={}",cmdName);
  Token retval = Token::make_RetVal_OK();
  CommandType cmdId = Mappers::cmdMapper->map(cmdName);
  switch (cmdId)
  {
    case CommandType::UNKNOWN:
      {
        std::string str{cmdChar};
        children().append<DocWord>(parser(),thisVariant(),str.c_str() + cmdName);
        if (isAliasCmd(cmdName.view()))
        {
          warn_doc_error(parser()->context.fileName,parser()->tokenizer.getLineNr(),"Found unexpanded alias '%c%s'. Check if number of arguments passed is correct.",cmdChar,qPrint(cmdName));
        }
        else
        {
          warn_doc_error(parser()->context.fileName,parser()->tokenizer.getLineNr(),"Found unknown command '%c%s'",cmdChar,qPrint(cmdName));
        }
      }
      break;
    case CommandType::CMD_EMPHASIS:
      children().append<DocStyleChange>(parser(),thisVariant(),parser()->context.nodeStack.size(),DocStyleChange::Italic,cmdName,TRUE);
              retval=parser()->handleStyleArgument(thisVariant(),children(),cmdName);
      children().append<DocStyleChange>(parser(),thisVariant(),parser()->context.nodeStack.size(),DocStyleChange::Italic,cmdName,FALSE);
      if (!retval.is(TokenRetval::TK_WORD)) children().append<DocWhiteSpace>(parser(),thisVariant()," ");
      break;
    case CommandType::CMD_BOLD:
      children().append<DocStyleChange>(parser(),thisVariant(),parser()->context.nodeStack.size(),DocStyleChange::Bold,cmdName,TRUE);
      retval=parser()->handleStyleArgument(thisVariant(),children(),cmdName);
      children().append<DocStyleChange>(parser(),thisVariant(),parser()->context.nodeStack.size(),DocStyleChange::Bold,cmdName,FALSE);
      if (!retval.is(TokenRetval::TK_WORD)) children().append<DocWhiteSpace>(parser(),thisVariant()," ");
      break;
    case CommandType::CMD_CODE:
      children().append<DocStyleChange>(parser(),thisVariant(),parser()->context.nodeStack.size(),DocStyleChange::Code,cmdName,TRUE);
      retval=parser()->handleStyleArgument(thisVariant(),children(),cmdName);
      children().append<DocStyleChange>(parser(),thisVariant(),parser()->context.nodeStack.size(),DocStyleChange::Code,cmdName,FALSE);
      if (!retval.is(TokenRetval::TK_WORD)) children().append<DocWhiteSpace>(parser(),thisVariant()," ");
      break;
    case CommandType::CMD_BSLASH:
      children().append<DocSymbol>(parser(),thisVariant(),HtmlEntityMapper::Sym_BSlash);
      break;
    case CommandType::CMD_AT:
      children().append<DocSymbol>(parser(),thisVariant(),HtmlEntityMapper::Sym_At);
      break;
    case CommandType::CMD_LESS:
      children().append<DocSymbol>(parser(),thisVariant(),HtmlEntityMapper::Sym_Less);
      break;
    case CommandType::CMD_GREATER:
      children().append<DocSymbol>(parser(),thisVariant(),HtmlEntityMapper::Sym_Greater);
      break;
    case CommandType::CMD_AMP:
      children().append<DocSymbol>(parser(),thisVariant(),HtmlEntityMapper::Sym_Amp);
      break;
    case CommandType::CMD_DOLLAR:
      children().append<DocSymbol>(parser(),thisVariant(),HtmlEntityMapper::Sym_Dollar);
      break;
    case CommandType::CMD_HASH:
      children().append<DocSymbol>(parser(),thisVariant(),HtmlEntityMapper::Sym_Hash);
      break;
    case CommandType::CMD_PIPE:
      children().append<DocSymbol>(parser(),thisVariant(),HtmlEntityMapper::Sym_Pipe);
      break;
    case CommandType::CMD_DCOLON:
      children().append<DocSymbol>(parser(),thisVariant(),HtmlEntityMapper::Sym_DoubleColon);
      break;
    case CommandType::CMD_PERCENT:
      children().append<DocSymbol>(parser(),thisVariant(),HtmlEntityMapper::Sym_Percent);
      break;
    case CommandType::CMD_NDASH:
      children().append<DocSymbol>(parser(),thisVariant(),HtmlEntityMapper::Sym_Minus);
      children().append<DocSymbol>(parser(),thisVariant(),HtmlEntityMapper::Sym_Minus);
      break;
    case CommandType::CMD_MDASH:
      children().append<DocSymbol>(parser(),thisVariant(),HtmlEntityMapper::Sym_Minus);
      children().append<DocSymbol>(parser(),thisVariant(),HtmlEntityMapper::Sym_Minus);
      children().append<DocSymbol>(parser(),thisVariant(),HtmlEntityMapper::Sym_Minus);
      break;
    case CommandType::CMD_QUOTE:
      children().append<DocSymbol>(parser(),thisVariant(),HtmlEntityMapper::Sym_Quot);
      break;
    case CommandType::CMD_PUNT:
      children().append<DocSymbol>(parser(),thisVariant(),HtmlEntityMapper::Sym_Dot);
      break;
    case CommandType::CMD_PLUS:
      children().append<DocSymbol>(parser(),thisVariant(),HtmlEntityMapper::Sym_Plus);
      break;
    case CommandType::CMD_MINUS:
      children().append<DocSymbol>(parser(),thisVariant(),HtmlEntityMapper::Sym_Minus);
      break;
    case CommandType::CMD_EQUAL:
      children().append<DocSymbol>(parser(),thisVariant(),HtmlEntityMapper::Sym_Equal);
      break;
    case CommandType::CMD_SA:
      parser()->context.inSeeBlock=TRUE;
      retval = handleSimpleSection(DocSimpleSect::See);
      parser()->context.inSeeBlock=FALSE;
      break;
    case CommandType::CMD_RETURN:
      retval = handleSimpleSection(DocSimpleSect::Return);
      parser()->context.hasReturnCommand=TRUE;
      break;
    case CommandType::CMD_AUTHOR:
      retval = handleSimpleSection(DocSimpleSect::Author);
      break;
    case CommandType::CMD_AUTHORS:
      retval = handleSimpleSection(DocSimpleSect::Authors);
      break;
    case CommandType::CMD_VERSION:
      retval = handleSimpleSection(DocSimpleSect::Version);
      break;
    case CommandType::CMD_SINCE:
      retval = handleSimpleSection(DocSimpleSect::Since);
      break;
    case CommandType::CMD_DATE:
      retval = handleSimpleSection(DocSimpleSect::Date);
      break;
    case CommandType::CMD_NOTE:
      retval = handleSimpleSection(DocSimpleSect::Note);
      break;
    case CommandType::CMD_WARNING:
      retval = handleSimpleSection(DocSimpleSect::Warning);
      break;
    case CommandType::CMD_PRE:
      retval = handleSimpleSection(DocSimpleSect::Pre);
      break;
    case CommandType::CMD_POST:
      retval = handleSimpleSection(DocSimpleSect::Post);
      break;
    case CommandType::CMD_COPYRIGHT:
      retval = handleSimpleSection(DocSimpleSect::Copyright);
      break;
    case CommandType::CMD_INVARIANT:
      retval = handleSimpleSection(DocSimpleSect::Invar);
      break;
    case CommandType::CMD_REMARK:
      retval = handleSimpleSection(DocSimpleSect::Remark);
      break;
    case CommandType::CMD_ATTENTION:
      retval = handleSimpleSection(DocSimpleSect::Attention);
      break;
    case CommandType::CMD_IMPORTANT:
      retval = handleSimpleSection(DocSimpleSect::Important);
      break;
    case CommandType::CMD_PAR:
      retval = handleSimpleSection(DocSimpleSect::User);
      break;
    case CommandType::CMD_LI:
      {
        children().append<DocSimpleList>(parser(),thisVariant());
        retval = children().get_last<DocSimpleList>()->parse();
      }
      break;
    case CommandType::CMD_SECTION:
      {
        handleSection(cmdChar,cmdName);
        retval = Token::make_RetVal_Section();
      }
      break;
    case CommandType::CMD_SUBSECTION:
      {
        handleSection(cmdChar,cmdName);
        retval = Token::make_RetVal_Subsection();
      }
      break;
    case CommandType::CMD_SUBSUBSECTION:
      {
        handleSection(cmdChar,cmdName);
        retval = Token::make_RetVal_Subsubsection();
      }
      break;
    case CommandType::CMD_PARAGRAPH:
      {
        handleSection(cmdChar,cmdName);
        retval = Token::make_RetVal_Paragraph();
      }
      break;
    case CommandType::CMD_SUBPARAGRAPH:
      {
        handleSection(cmdChar,cmdName);
        retval = Token::make_RetVal_SubParagraph();
      }
      break;
    case CommandType::CMD_SUBSUBPARAGRAPH:
      {
        handleSection(cmdChar,cmdName);
        retval = Token::make_RetVal_SubSubParagraph();
      }
      break;
    case CommandType::CMD_ISTARTCODE:
      {
        parser()->tokenizer.setStateICode();
        retval = handleStartCode();
      }
      break;
    case CommandType::CMD_STARTCODE:
      {
        parser()->tokenizer.setStateCode();
        retval = handleStartCode();
      }
      break;
    case CommandType::CMD_HTMLONLY:
      {
        parser()->tokenizer.setStateHtmlOnly();
        retval = parser()->tokenizer.lex();
        children().append<DocVerbatim>(parser(),thisVariant(),parser()->context.context,parser()->context.token->verb,DocVerbatim::HtmlOnly,parser()->context.isExample,parser()->context.exampleName,parser()->context.token->name=="block");
        if (retval.is_any_of(TokenRetval::TK_NONE,TokenRetval::TK_EOF))
        {
          warn_doc_error(parser()->context.fileName,parser()->tokenizer.getLineNr(),"htmlonly section ended without end marker");
        }
        parser()->tokenizer.setStatePara();
      }
      break;
    case CommandType::CMD_MANONLY:
      {
        parser()->tokenizer.setStateManOnly();
        retval = parser()->tokenizer.lex();
        children().append<DocVerbatim>(parser(),thisVariant(),parser()->context.context,parser()->context.token->verb,DocVerbatim::ManOnly,parser()->context.isExample,parser()->context.exampleName);
        if (retval.is_any_of(TokenRetval::TK_NONE,TokenRetval::TK_EOF))
        {
          warn_doc_error(parser()->context.fileName,parser()->tokenizer.getLineNr(),"manonly section ended without end marker");
        }
        parser()->tokenizer.setStatePara();
      }
      break;
    case CommandType::CMD_RTFONLY:
      {
        parser()->tokenizer.setStateRtfOnly();
        retval = parser()->tokenizer.lex();
        children().append<DocVerbatim>(parser(),thisVariant(),parser()->context.context,parser()->context.token->verb,DocVerbatim::RtfOnly,parser()->context.isExample,parser()->context.exampleName);
        if (retval.is_any_of(TokenRetval::TK_NONE,TokenRetval::TK_EOF))
        {
          warn_doc_error(parser()->context.fileName,parser()->tokenizer.getLineNr(),"rtfonly section ended without end marker");
        }
        parser()->tokenizer.setStatePara();
      }
      break;
    case CommandType::CMD_LATEXONLY:
      {
        parser()->tokenizer.setStateLatexOnly();
        retval = parser()->tokenizer.lex();
        children().append<DocVerbatim>(parser(),thisVariant(),parser()->context.context,parser()->context.token->verb,DocVerbatim::LatexOnly,parser()->context.isExample,parser()->context.exampleName);
        if (retval.is_any_of(TokenRetval::TK_NONE,TokenRetval::TK_EOF))
        {
          warn_doc_error(parser()->context.fileName,parser()->tokenizer.getLineNr(),"latexonly section ended without end marker");
        }
        parser()->tokenizer.setStatePara();
      }
      break;
    case CommandType::CMD_XMLONLY:
      {
        parser()->tokenizer.setStateXmlOnly();
        retval = parser()->tokenizer.lex();
        children().append<DocVerbatim>(parser(),thisVariant(),parser()->context.context,parser()->context.token->verb,DocVerbatim::XmlOnly,parser()->context.isExample,parser()->context.exampleName);
        if (retval.is_any_of(TokenRetval::TK_NONE,TokenRetval::TK_EOF))
        {
          warn_doc_error(parser()->context.fileName,parser()->tokenizer.getLineNr(),"xmlonly section ended without end marker");
        }
        parser()->tokenizer.setStatePara();
      }
      break;
    case CommandType::CMD_DBONLY:
      {
        parser()->tokenizer.setStateDbOnly();
        retval = parser()->tokenizer.lex();
        children().append<DocVerbatim>(parser(),thisVariant(),parser()->context.context,parser()->context.token->verb,DocVerbatim::DocbookOnly,parser()->context.isExample,parser()->context.exampleName);
        if (retval.is_any_of(TokenRetval::TK_NONE,TokenRetval::TK_EOF))
        {
          warn_doc_error(parser()->context.fileName,parser()->tokenizer.getLineNr(),"docbookonly section ended without end marker");
        }
        parser()->tokenizer.setStatePara();
      }
      break;
    case CommandType::CMD_ILITERAL:
      {
        DocVerbatim::Type t = DocVerbatim::JavaDocLiteral;
        parser()->tokenizer.setStateILiteralOpt();
        parser()->tokenizer.lex();

        QCString fullMatch = parser()->context.token->verb;
        int idx = fullMatch.find('{');
        int idxEnd = fullMatch.find("}",idx+1);
        StringVector optList;
        if (idx != -1) // options present
        {
           QCString optStr = fullMatch.mid(idx+1,idxEnd-idx-1).stripWhiteSpace();
           optList = split(optStr.str(),",");
           for (const auto &opt : optList)
           {
             if (opt.empty()) continue;
             QCString locOpt(opt);
             locOpt = locOpt.stripWhiteSpace().lower();
             if (locOpt == "code")
             {
               t = DocVerbatim::JavaDocCode;
             }
             else if (!locOpt.isEmpty())
             {
               warn(parser()->context.fileName,parser()->tokenizer.getLineNr(), "Unknown option '%s' for '\\iliteral'",qPrint(opt));
             }
           }
        }

        parser()->tokenizer.setStateILiteral();
        retval = parser()->tokenizer.lex();
        children().append<DocVerbatim>(parser(),thisVariant(),parser()->context.context,parser()->context.token->verb,t,parser()->context.isExample,parser()->context.exampleName);
        if (retval.is_any_of(TokenRetval::TK_NONE,TokenRetval::TK_EOF))
        {
          if (t == DocVerbatim::JavaDocCode)
          {
            warn_doc_error(parser()->context.fileName,parser()->tokenizer.getLineNr(),"javadoc code section ended without end marker");
          }
          else
          {
            warn_doc_error(parser()->context.fileName,parser()->tokenizer.getLineNr(),"javadoc literal section ended without end marker");
          }
        }
        parser()->tokenizer.setStatePara();
      }
      break;
    case CommandType::CMD_IVERBATIM:
    case CommandType::CMD_VERBATIM:
      {
        if (cmdId == CommandType::CMD_VERBATIM)
        {
          parser()->tokenizer.setStateVerbatim();
        }
        else
        {
          parser()->tokenizer.setStateIVerbatim();
        }
        retval = parser()->tokenizer.lex();
        children().append<DocVerbatim>(parser(),thisVariant(),parser()->context.context,parser()->context.token->verb,DocVerbatim::Verbatim,parser()->context.isExample,parser()->context.exampleName);
        if (retval.is_any_of(TokenRetval::TK_NONE,TokenRetval::TK_EOF))
        {
          warn_doc_error(parser()->context.fileName,parser()->tokenizer.getLineNr(),"verbatim section ended without end marker");
        }
        parser()->tokenizer.setStatePara();
      }
      break;
    case CommandType::CMD_DOT:
      {
        children().append<DocVerbatim>(parser(),thisVariant(),
                                       parser()->context.context,
                                       parser()->context.token->verb,
                                       DocVerbatim::Dot,
                                       parser()->context.isExample,
                                       parser()->context.exampleName);
        DocVerbatim *dv = children().get_last<DocVerbatim>();
        parser()->tokenizer.setStatePara();
        QCString width,height;
        parser()->defaultHandleTitleAndSize(CommandType::CMD_DOT,&children().back(),dv->children(),width,height);
        parser()->tokenizer.setStateDot();
        retval = parser()->tokenizer.lex();
        dv->setText(parser()->context.token->verb);
        dv->setWidth(width);
        dv->setHeight(height);
        dv->setLocation(parser()->context.fileName,parser()->tokenizer.getLineNr());
        if (!Config_getBool(HAVE_DOT))
        {
          warn_doc_error(parser()->context.fileName,parser()->tokenizer.getLineNr(),"ignoring \\dot command because HAVE_DOT is not set");
          children().pop_back();
        }
        if (retval.is_any_of(TokenRetval::TK_NONE,TokenRetval::TK_EOF))
        {
          warn_doc_error(parser()->context.fileName,parser()->tokenizer.getLineNr(),"dot section ended without end marker");
        }
        parser()->tokenizer.setStatePara();
      }
      break;
    case CommandType::CMD_MSC:
      {
        children().append<DocVerbatim>(parser(),thisVariant(),
                                       parser()->context.context,
                                       parser()->context.token->verb,
                                       DocVerbatim::Msc,
                                       parser()->context.isExample,
                                       parser()->context.exampleName);
        DocVerbatim *dv = children().get_last<DocVerbatim>();
        parser()->tokenizer.setStatePara();
        QCString width,height;
        parser()->defaultHandleTitleAndSize(CommandType::CMD_MSC,&children().back(),dv->children(),width,height);
        parser()->tokenizer.setStateMsc();
        retval = parser()->tokenizer.lex();
        dv->setText(parser()->context.token->verb);
        dv->setWidth(width);
        dv->setHeight(height);
        dv->setLocation(parser()->context.fileName,parser()->tokenizer.getLineNr());
        if (retval.is_any_of(TokenRetval::TK_NONE,TokenRetval::TK_EOF))
        {
          warn_doc_error(parser()->context.fileName,parser()->tokenizer.getLineNr(),"msc section ended without end marker");
        }
        parser()->tokenizer.setStatePara();
      }
      break;
    case CommandType::CMD_STARTUML:
      {
        QCString jarPath = Config_getString(PLANTUML_JAR_PATH);
        parser()->tokenizer.setStatePlantUMLOpt();
        parser()->tokenizer.lex();
        QCString fullMatch = parser()->context.token->sectionId;
        QCString sectionId = "";
        int idx = fullMatch.find('{');
        int idxEnd = fullMatch.find("}",idx+1);
        StringVector optList;
        QCString engine;
        if (idx != -1) // options present
        {
           QCString optStr = fullMatch.mid(idx+1,idxEnd-idx-1).stripWhiteSpace();
           optList = split(optStr.str(),",");
           for (const auto &opt : optList)
           {
             if (opt.empty()) continue;
             bool found = false;
             QCString locOpt(opt);
             locOpt = locOpt.stripWhiteSpace().lower();
             if (g_plantumlEngine.find(locOpt.str())!=g_plantumlEngine.end())
             {
               if (!engine.isEmpty())
               {
                 warn(parser()->context.fileName,parser()->tokenizer.getLineNr(), "Multiple definition of engine for '\\startuml'");
               }
               engine = locOpt;
               found = true;
             }
             if (!found)
             {
               if (sectionId.isEmpty())
               {
                 sectionId = opt;
               }
               else
               {
                 warn(parser()->context.fileName,parser()->tokenizer.getLineNr(),"Multiple use of filename for '\\startuml'");
               }
             }
           }
        }
        else
        {
          sectionId = parser()->context.token->sectionId;
        }
        if (engine.isEmpty()) engine = "uml";

        if (sectionId.isEmpty())
        {
          parser()->tokenizer.setStatePlantUMLOpt();
          retval = parser()->tokenizer.lex();
          assert(retval.is(TokenRetval::RetVal_OK));

          sectionId = parser()->context.token->sectionId;
          sectionId = sectionId.stripWhiteSpace();
        }

        QCString plantFile(sectionId);
        children().append<DocVerbatim>(parser(),thisVariant(),
                                       parser()->context.context,
                                       parser()->context.token->verb,
                                       DocVerbatim::PlantUML,
                                       FALSE,plantFile);
        DocVerbatim *dv = children().get_last<DocVerbatim>();
        dv->setEngine(engine);
        parser()->tokenizer.setStatePara();
        QCString width,height;
        parser()->defaultHandleTitleAndSize(CommandType::CMD_STARTUML,&children().back(),dv->children(),width,height);
        parser()->tokenizer.setStatePlantUML();
        retval = parser()->tokenizer.lex();
        int line = 0;
        QCString trimmedVerb = stripLeadingAndTrailingEmptyLines(parser()->context.token->verb,line);
        if (engine == "ditaa")
        {
          dv->setUseBitmap(true);
        }
        else if (engine == "uml")
        {
          int i = trimmedVerb.find('\n');
          QCString firstLine = i==-1 ? trimmedVerb : trimmedVerb.left(i);
          if (firstLine.stripWhiteSpace() == "ditaa") dv->setUseBitmap(true);
        }
        dv->setText(trimmedVerb);
        dv->setWidth(width);
        dv->setHeight(height);
        dv->setLocation(parser()->context.fileName,parser()->tokenizer.getLineNr());
        if (jarPath.isEmpty())
        {
          warn_doc_error(parser()->context.fileName,parser()->tokenizer.getLineNr(),"ignoring \\startuml command because PLANTUML_JAR_PATH is not set");
          children().pop_back();
        }
        if (retval.is_any_of(TokenRetval::TK_NONE,TokenRetval::TK_EOF))
        {
          warn_doc_error(parser()->context.fileName,parser()->tokenizer.getLineNr(),"startuml section ended without end marker");
        }
        parser()->tokenizer.setStatePara();
      }
      break;
    case CommandType::CMD_ENDPARBLOCK:
      retval = Token::make_RetVal_EndParBlock();
      break;
    case CommandType::CMD_ENDICODE:
    case CommandType::CMD_ENDCODE:
    case CommandType::CMD_ENDHTMLONLY:
    case CommandType::CMD_ENDMANONLY:
    case CommandType::CMD_ENDRTFONLY:
    case CommandType::CMD_ENDLATEXONLY:
    case CommandType::CMD_ENDXMLONLY:
    case CommandType::CMD_ENDDBONLY:
    case CommandType::CMD_ENDLINK:
    case CommandType::CMD_ENDVERBATIM:
    case CommandType::CMD_ENDIVERBATIM:
    case CommandType::CMD_ENDILITERAL:
    case CommandType::CMD_ENDDOT:
    case CommandType::CMD_ENDMSC:
    case CommandType::CMD_ENDUML:
      warn_doc_error(parser()->context.fileName,parser()->tokenizer.getLineNr(),"unexpected command %s",qPrint(parser()->context.token->name));
      break;
    case CommandType::CMD_PARAM:
      retval = handleParamSection(cmdName,DocParamSect::Param,FALSE,parser()->context.token->paramDir);
      break;
    case CommandType::CMD_TPARAM:
      retval = handleParamSection(cmdName,DocParamSect::TemplateParam,FALSE,parser()->context.token->paramDir);
      break;
    case CommandType::CMD_RETVAL:
      retval = handleParamSection(cmdName,DocParamSect::RetVal);
      break;
    case CommandType::CMD_EXCEPTION:
      retval = handleParamSection(cmdName,DocParamSect::Exception);
      break;
    case CommandType::CMD_XREFITEM:
      retval = handleXRefItem();
      break;
    case CommandType::CMD_LINEBREAK:
      {
        children().append<DocLineBreak>(parser(),thisVariant());
      }
      break;
    case CommandType::CMD_IANCHOR:
    case CommandType::CMD_ANCHOR:
      {
        parser()->handleAnchor(thisVariant(),children());
      }
      break;
    case CommandType::CMD_IPREFIX:
      {
        parser()->handlePrefix(thisVariant(),children());
      }
      break;
    case CommandType::CMD_ADDINDEX:
      {
        children().append<DocIndexEntry>(parser(),thisVariant(),
                     parser()->context.scope!=Doxygen::globalScope?parser()->context.scope:nullptr,
                     parser()->context.memberDef);
        retval = children().get_last<DocIndexEntry>()->parse();
      }
      break;
    case CommandType::CMD_INTERNAL:
      retval = Token::make_RetVal_Internal();
      break;
    case CommandType::CMD_ENDINTERNAL:
      retval = Token::make_RetVal_EndInternal();
      break;
    case CommandType::CMD_PARBLOCK:
      {
        children().append<DocParBlock>(parser(),thisVariant());
        retval = children().get_last<DocParBlock>()->parse();
      }
      break;
    case CommandType::CMD_COPYDOC:   // fall through
    case CommandType::CMD_COPYBRIEF: // fall through
    case CommandType::CMD_COPYDETAILS:
      //retval = Token::make_RetVal_CopyDoc();
      // these commands should already be resolved by processCopyDoc()
      break;
    case CommandType::CMD_INCLUDE:
      handleInclude(cmdName,DocInclude::Include);
      break;
    case CommandType::CMD_INCWITHLINES:
      handleInclude(cmdName,DocInclude::IncWithLines);
      break;
    case CommandType::CMD_DONTINCLUDE:
      handleInclude(cmdName,DocInclude::DontInclude);
      break;
    case CommandType::CMD_HTMLINCLUDE:
      handleInclude(cmdName,DocInclude::HtmlInclude);
      break;
    case CommandType::CMD_LATEXINCLUDE:
      handleInclude(cmdName,DocInclude::LatexInclude);
      break;
    case CommandType::CMD_RTFINCLUDE:
      handleInclude(cmdName,DocInclude::RtfInclude);
      break;
    case CommandType::CMD_MANINCLUDE:
      handleInclude(cmdName,DocInclude::ManInclude);
      break;
    case CommandType::CMD_XMLINCLUDE:
      handleInclude(cmdName,DocInclude::XmlInclude);
      break;
    case CommandType::CMD_DOCBOOKINCLUDE:
      handleInclude(cmdName,DocInclude::DocbookInclude);
      break;
    case CommandType::CMD_VERBINCLUDE:
      handleInclude(cmdName,DocInclude::VerbInclude);
      break;
    case CommandType::CMD_SNIPPET:
      handleInclude(cmdName,DocInclude::Snippet);
      break;
    case CommandType::CMD_SNIPWITHLINES:
      handleInclude(cmdName,DocInclude::SnippetWithLines);
      break;
    case CommandType::CMD_SKIP:
      handleIncludeOperator(cmdName,DocIncOperator::Skip);
      break;
    case CommandType::CMD_UNTIL:
      handleIncludeOperator(cmdName,DocIncOperator::Until);
      break;
    case CommandType::CMD_SKIPLINE:
      handleIncludeOperator(cmdName,DocIncOperator::SkipLine);
      break;
    case CommandType::CMD_LINE:
      handleIncludeOperator(cmdName,DocIncOperator::Line);
      break;
    case CommandType::CMD_IMAGE:
      parser()->handleImage(thisVariant(),children());
      break;
    case CommandType::CMD_DOTFILE:
      if (!Config_getBool(HAVE_DOT))
      {
        warn_doc_error(parser()->context.fileName,parser()->tokenizer.getLineNr(),
                       "ignoring \\dotfile command because HAVE_DOT is not set");
      }
      else
      {
        handleFile<DocDotFile>(cmdName);
      }
      break;
    case CommandType::CMD_VHDLFLOW:
      handleVhdlFlow();
      break;
    case CommandType::CMD_MSCFILE:
      handleFile<DocMscFile>(cmdName);
      break;
    case CommandType::CMD_DIAFILE:
      handleFile<DocDiaFile>(cmdName);
      break;
<<<<<<< HEAD
    case CommandType::CMD_LINK:
=======
    case CMD_PLANTUMLFILE:
      handleFile<DocPlantUmlFile>(cmdName);
      break;
    case CMD_LINK:
>>>>>>> 8cbc70ed
      handleLink(cmdName,FALSE);
      break;
    case CommandType::CMD_JAVALINK:
      handleLink(cmdName,TRUE);
      break;
    case CommandType::CMD_CITE:
      handleCite(cmdChar,cmdName);
      break;
    case CommandType::CMD_EMOJI:
      handleEmoji(cmdChar,cmdName);
      break;
    case CommandType::CMD_DOXYCONFIG:
      handleDoxyConfig(cmdChar,cmdName);
      break;
    case CommandType::CMD_REF: // fall through
    case CommandType::CMD_SUBPAGE:
      handleRef(cmdChar,cmdName);
      break;
    case CommandType::CMD_SECREFLIST:
      {
        children().append<DocSecRefList>(parser(),thisVariant());
        children().get_last<DocSecRefList>()->parse();
      }
      break;
    case CommandType::CMD_SECREFITEM:
      warn_doc_error(parser()->context.fileName,parser()->tokenizer.getLineNr(),"unexpected command '%c%s'",cmdChar,qPrint(parser()->context.token->name));
      break;
    case CommandType::CMD_ENDSECREFLIST:
      warn_doc_error(parser()->context.fileName,parser()->tokenizer.getLineNr(),"unexpected command '%c%s'",cmdChar,qPrint(parser()->context.token->name));
      break;
    case CommandType::CMD_FORMULA:
      {
        children().append<DocFormula>(parser(),thisVariant(),parser()->context.token->id);
      }
      break;
    //case CommandType::CMD_LANGSWITCH:
    //  retval = handleLanguageSwitch();
    //  break;
    case CommandType::CMD_INTERNALREF:
      //warn_doc_error(parser()->context.fileName,parser()->tokenizer.getLineNr(),"unexpected command %s",qPrint(parser()->context.token->name));
      {
        parser()->handleInternalRef(thisVariant(),children());
        parser()->tokenizer.setStatePara();
      }
      break;
    case CommandType::CMD_INHERITDOC:
      handleInheritDoc();
      break;
    case CommandType::CMD_SHOWDATE:
      handleShowDate(cmdChar,cmdName);
      break;
    case CommandType::CMD_ILINE:
      handleILine(cmdChar,cmdName);
      break;
    case CommandType::CMD_IFILE:
      handleIFile(cmdChar,cmdName);
      break;
    case CommandType::CMD_SETSCOPE:
      {
        parser()->tokenizer.setStateSetScope();
        (void)parser()->tokenizer.lex();
        parser()->context.context = parser()->context.token->name;
        //printf("Found scope='%s'\n",qPrint(parser()->context.context));
        parser()->tokenizer.setStatePara();
      }
      break;
    default:
      // we should not get here!
      warn_doc_error(parser()->context.fileName,parser()->tokenizer.getLineNr(),"Unexpected command '%s' in paragraph context",qPrint(cmdName));
      break;
  }
  INTERNAL_ASSERT(retval.is_any_of(TokenRetval::TK_NONE,TokenRetval::TK_EOF,TokenRetval::RetVal_OK,TokenRetval::RetVal_SimpleSec
         TokenRetval::TK_LISTITEM,TokenRetval::TK_ENDLIST,TokenRetval::TK_NEWPARA
         TokenRetval::RetVal_Section,TokenRetval::RetVal_EndList
         TokenRetval::RetVal_Internal,TokenRetval::RetVal_SwitchLang
         TokenRetval::RetVal_EndInternal)
        );
  AUTO_TRACE_EXIT("retval={}",retval.to_string());
  return retval;
}

static bool findAttribute(const HtmlAttribList &tagHtmlAttribs,
                          const char *attrName,
                          QCString *result)
{

  for (const auto &opt : tagHtmlAttribs)
  {
    if (opt.name==attrName)
    {
      *result = opt.value;
      return TRUE;
    }
  }
  return FALSE;
}

Token DocPara::handleHtmlStartTag(const QCString &tagName,const HtmlAttribList &tagHtmlAttribs)
{
  AUTO_TRACE("tagName={} #tagHtmlAttrs={}",tagName,tagHtmlAttribs.size());
  Token retval = Token::make_RetVal_OK();
  HtmlTagType tagId = Mappers::htmlTagMapper->map(tagName);
  if (parser()->context.token->emptyTag && !(tagId>HtmlTagType::XML_CmdMask) &&
      tagId!=HtmlTagType::UNKNOWN && tagId!=HtmlTagType::HTML_IMG && tagId!=HtmlTagType::HTML_BR && tagId!=HtmlTagType::HTML_HR && tagId!=HtmlTagType::HTML_P
      && tagId!=HtmlTagType::HTML_DIV && tagId!=HtmlTagType::HTML_SPAN)
  {
      warn_doc_error(parser()->context.fileName,parser()->tokenizer.getLineNr(),"HTML tag ('<%s/>') may not use the 'empty tag' XHTML syntax.",
                     qPrint(tagName));
  }
  switch (tagId)
  {
    case HtmlTagType::HTML_UL:
      if (!parser()->context.token->emptyTag)
      {
        children().append<DocHtmlList>(parser(),thisVariant(),
                                       tagHtmlAttribs,DocHtmlList::Unordered);
        retval=children().get_last<DocHtmlList>()->parse();
      }
      break;
    case HtmlTagType::HTML_OL:
      if (!parser()->context.token->emptyTag)
      {
        children().append<DocHtmlList>(parser(),thisVariant(),
                                       tagHtmlAttribs,DocHtmlList::Ordered);
        retval=children().get_last<DocHtmlList>()->parse();
      }
      break;
    case HtmlTagType::HTML_LI:
      if (parser()->context.token->emptyTag) break;
      if (!insideUL(thisVariant()) && !insideOL(thisVariant()))
      {
        warn_doc_error(parser()->context.fileName,parser()->tokenizer.getLineNr(),"lonely <li> tag found");
      }
      else
      {
        retval = Token::make_RetVal_ListItem();
      }
      break;
    case HtmlTagType::HTML_BOLD:
      if (!parser()->context.token->emptyTag) parser()->handleStyleEnter(thisVariant(),children(),DocStyleChange::Bold,tagName,&parser()->context.token->attribs);
      break;
    case HtmlTagType::HTML_S:
      if (!parser()->context.token->emptyTag) parser()->handleStyleEnter(thisVariant(),children(),DocStyleChange::S,tagName,&parser()->context.token->attribs);
      break;
    case HtmlTagType::HTML_STRIKE:
      if (!parser()->context.token->emptyTag) parser()->handleStyleEnter(thisVariant(),children(),DocStyleChange::Strike,tagName,&parser()->context.token->attribs);
      break;
    case HtmlTagType::HTML_DEL:
      if (!parser()->context.token->emptyTag) parser()->handleStyleEnter(thisVariant(),children(),DocStyleChange::Del,tagName,&parser()->context.token->attribs);
      break;
    case HtmlTagType::HTML_UNDERLINE:
      if (!parser()->context.token->emptyTag) parser()->handleStyleEnter(thisVariant(),children(),DocStyleChange::Underline,tagName,&parser()->context.token->attribs);
      break;
    case HtmlTagType::HTML_INS:
      if (!parser()->context.token->emptyTag) parser()->handleStyleEnter(thisVariant(),children(),DocStyleChange::Ins,tagName,&parser()->context.token->attribs);
      break;
    case HtmlTagType::HTML_CODE:
      if (parser()->context.token->emptyTag) break;
      if (parser()->context.xmlComment)
        // for C# source or inside a <summary> or <remark> section we
        // treat <code> as an XML tag (so similar to @code)
      {
        parser()->tokenizer.setStateXmlCode();
        retval = handleStartCode();
      }
      else // normal HTML markup
      {
        parser()->handleStyleEnter(thisVariant(),children(),DocStyleChange::Code,tagName,&parser()->context.token->attribs);
      }
      break;
    case HtmlTagType::HTML_EMPHASIS:
      if (!parser()->context.token->emptyTag) parser()->handleStyleEnter(thisVariant(),children(),DocStyleChange::Italic,tagName,&parser()->context.token->attribs);
      break;
    case HtmlTagType::HTML_DIV:
      parser()->handleStyleEnter(thisVariant(),children(),DocStyleChange::Div,tagName,&parser()->context.token->attribs);
      if (parser()->context.token->emptyTag) parser()->handleStyleLeave(thisVariant(),children(),DocStyleChange::Div,tagName);
      break;
    case HtmlTagType::HTML_SPAN:
      parser()->handleStyleEnter(thisVariant(),children(),DocStyleChange::Span,tagName,&parser()->context.token->attribs);
      if (parser()->context.token->emptyTag) parser()->handleStyleLeave(thisVariant(),children(),DocStyleChange::Span,tagName);
      break;
    case HtmlTagType::HTML_SUB:
      if (!parser()->context.token->emptyTag) parser()->handleStyleEnter(thisVariant(),children(),DocStyleChange::Subscript,tagName,&parser()->context.token->attribs);
      break;
    case HtmlTagType::HTML_SUP:
      if (!parser()->context.token->emptyTag) parser()->handleStyleEnter(thisVariant(),children(),DocStyleChange::Superscript,tagName,&parser()->context.token->attribs);
      break;
    case HtmlTagType::HTML_CENTER:
      if (!parser()->context.token->emptyTag) parser()->handleStyleEnter(thisVariant(),children(),DocStyleChange::Center,tagName,&parser()->context.token->attribs);
      break;
    case HtmlTagType::HTML_SMALL:
      if (!parser()->context.token->emptyTag) parser()->handleStyleEnter(thisVariant(),children(),DocStyleChange::Small,tagName,&parser()->context.token->attribs);
      break;
    case HtmlTagType::HTML_CITE:
      if (!parser()->context.token->emptyTag) parser()->handleStyleEnter(thisVariant(),children(),DocStyleChange::Cite,tagName,&parser()->context.token->attribs);
      break;
    case HtmlTagType::HTML_PRE:
      if (parser()->context.token->emptyTag) break;
      parser()->handleStyleEnter(thisVariant(),children(),DocStyleChange::Preformatted,tagName,&parser()->context.token->attribs);
      setInsidePreformatted(TRUE);
      parser()->tokenizer.setInsidePre(TRUE);
      break;
    case HtmlTagType::HTML_P:
      retval = Token::make_TK_NEWPARA();
      break;
    case HtmlTagType::HTML_DL:
      if (!parser()->context.token->emptyTag)
      {
        children().append<DocHtmlDescList>(parser(),thisVariant(),tagHtmlAttribs);
        retval=children().get_last<DocHtmlDescList>()->parse();
      }
      break;
    case HtmlTagType::HTML_DT:
      if (insideDL(thisVariant()))
      {
        retval = Token::make_RetVal_DescTitle();
      }
      else
      {
        warn_doc_error(parser()->context.fileName,parser()->tokenizer.getLineNr(),"Unexpected tag <dt> found");
      }
      break;
    case HtmlTagType::HTML_DD:
      if (insideDL(thisVariant()))
      {
        retval = Token::make_RetVal_DescData();
      }
      else
      {
        warn_doc_error(parser()->context.fileName,parser()->tokenizer.getLineNr(),"Unexpected tag <dd> found");
      }
      break;
    case HtmlTagType::HTML_TABLE:
      if (!parser()->context.token->emptyTag)
      {
        children().append<DocHtmlTable>(parser(),thisVariant(),tagHtmlAttribs);
        retval=children().get_last<DocHtmlTable>()->parse();
      }
      break;
    case HtmlTagType::HTML_TR:
      retval = Token::make_RetVal_TableRow();
      break;
    case HtmlTagType::HTML_TD:
      retval = Token::make_RetVal_TableCell();
      break;
    case HtmlTagType::HTML_TH:
      retval = Token::make_RetVal_TableHCell();
      break;
    case HtmlTagType::HTML_THEAD:
    case HtmlTagType::HTML_TBODY:
    case HtmlTagType::HTML_TFOOT:
      // for time being ignore </t....> tag
      break;
    case HtmlTagType::HTML_CAPTION:
      warn_doc_error(parser()->context.fileName,parser()->tokenizer.getLineNr(),"Unexpected tag <caption> found");
      break;
    case HtmlTagType::HTML_BR:
      {
        children().append<DocLineBreak>(parser(),thisVariant(),tagHtmlAttribs);
      }
      break;
    case HtmlTagType::HTML_HR:
      {
        children().append<DocHorRuler>(parser(),thisVariant(),tagHtmlAttribs);
      }
      break;
    case HtmlTagType::HTML_A:
      retval = parser()->handleAHref(thisVariant(),children(),tagHtmlAttribs);
      break;
    case HtmlTagType::HTML_H1:
      if (!parser()->context.token->emptyTag) retval=handleHtmlHeader(tagHtmlAttribs,1);
      break;
    case HtmlTagType::HTML_H2:
      if (!parser()->context.token->emptyTag) retval=handleHtmlHeader(tagHtmlAttribs,2);
      break;
    case HtmlTagType::HTML_H3:
      if (!parser()->context.token->emptyTag) retval=handleHtmlHeader(tagHtmlAttribs,3);
      break;
    case HtmlTagType::HTML_H4:
      if (!parser()->context.token->emptyTag) retval=handleHtmlHeader(tagHtmlAttribs,4);
      break;
    case HtmlTagType::HTML_H5:
      if (!parser()->context.token->emptyTag) retval=handleHtmlHeader(tagHtmlAttribs,5);
      break;
    case HtmlTagType::HTML_H6:
      if (!parser()->context.token->emptyTag) retval=handleHtmlHeader(tagHtmlAttribs,6);
      break;
    case HtmlTagType::HTML_IMG:
      {
        parser()->handleImg(thisVariant(),children(),tagHtmlAttribs);
      }
      break;
    case HtmlTagType::HTML_DETAILS:
      if (!parser()->context.token->emptyTag)
      {
        children().append<DocHtmlDetails>(parser(),thisVariant(),tagHtmlAttribs);
        retval=children().get_last<DocHtmlDetails>()->parse();
      }
      break;
    case HtmlTagType::HTML_BLOCKQUOTE:
      if (!parser()->context.token->emptyTag)
      {
        children().append<DocHtmlBlockQuote>(parser(),thisVariant(),tagHtmlAttribs);
        retval = children().get_last<DocHtmlBlockQuote>()->parse();
      }
      break;

    case HtmlTagType::XML_SUMMARY:
      if (insideDetails(thisVariant()))
      {
        if (!parser()->context.token->emptyTag)
        {
          DocNodeVariant *n=parent();
          while (n && !std::holds_alternative<DocHtmlDetails>(*n)) n=::parent(n);
          DocHtmlDetails *d = std::get_if<DocHtmlDetails>(n);
          if (d)
          {
            if (!d->summary()) // details section does not have a summary yet
            {
              d->parseSummary(n,parser()->context.token->attribs);
            }
            else
            {
              retval = Token::make_TK_NEWPARA();
            }
          }
        }
      }
      break;
    case HtmlTagType::XML_REMARKS:
    case HtmlTagType::XML_EXAMPLE:
      parser()->context.xmlComment=TRUE;
      // fall through
    case HtmlTagType::XML_VALUE:
    case HtmlTagType::XML_PARA:
      if (!children().empty())
      {
        retval = Token::make_TK_NEWPARA();
      }
      break;
    case HtmlTagType::XML_DESCRIPTION:
      if (insideTable(thisVariant()))
      {
        retval = Token::make_RetVal_TableCell();
      }
      break;
    case HtmlTagType::XML_C:
      parser()->handleStyleEnter(thisVariant(),children(),DocStyleChange::Code,tagName,&parser()->context.token->attribs);
      break;
    case HtmlTagType::XML_PARAM:
    case HtmlTagType::XML_TYPEPARAM:
      {
        parser()->context.xmlComment=TRUE;
        QCString paramName;
        if (findAttribute(tagHtmlAttribs,"name",&paramName))
        {
          if (paramName.isEmpty())
          {
            if (Config_getBool(WARN_NO_PARAMDOC))
            {
              warn_doc_error(parser()->context.fileName,parser()->tokenizer.getLineNr(),"empty 'name' attribute for <param%s> tag.",tagId==HtmlTagType::XML_PARAM?"":"type");
            }
          }
          else
          {
            retval = handleParamSection(paramName,
                tagId==HtmlTagType::XML_PARAM ? DocParamSect::Param : DocParamSect::TemplateParam,
                TRUE);
          }
        }
        else
        {
          warn_doc_error(parser()->context.fileName,parser()->tokenizer.getLineNr(),"Missing 'name' attribute from <param%s> tag.",tagId==HtmlTagType::XML_PARAM?"":"type");
        }
      }
      break;
    case HtmlTagType::XML_PARAMREF:
    case HtmlTagType::XML_TYPEPARAMREF:
      {
        QCString paramName;
        if (findAttribute(tagHtmlAttribs,"name",&paramName))
        {
          //printf("paramName=%s\n",qPrint(paramName));
          children().append<DocStyleChange>(parser(),thisVariant(),parser()->context.nodeStack.size(),DocStyleChange::Italic,tagName,TRUE);
          children().append<DocWord>(parser(),thisVariant(),paramName);
          children().append<DocStyleChange>(parser(),thisVariant(),parser()->context.nodeStack.size(),DocStyleChange::Italic,tagName,FALSE);
          if (!retval.is(TokenRetval::TK_WORD)) children().append<DocWhiteSpace>(parser(),thisVariant()," ");
        }
        else
        {
          warn_doc_error(parser()->context.fileName,parser()->tokenizer.getLineNr(),"Missing 'name' attribute from <param%sref> tag.",tagId==HtmlTagType::XML_PARAMREF?"":"type");
        }
      }
      break;
    case HtmlTagType::XML_EXCEPTION:
      {
        parser()->context.xmlComment=TRUE;
        QCString exceptName;
        if (findAttribute(tagHtmlAttribs,"cref",&exceptName))
        {
          unescapeCRef(exceptName);
          retval = handleParamSection(exceptName,DocParamSect::Exception,TRUE);
        }
        else
        {
          warn_doc_error(parser()->context.fileName,parser()->tokenizer.getLineNr(),"Missing 'cref' attribute from <exception> tag.");
        }
      }
      break;
    case HtmlTagType::XML_ITEM:
    case HtmlTagType::XML_LISTHEADER:
      if (insideTable(thisVariant()))
      {
        retval = Token::make_RetVal_TableRow();
      }
      else if (insideUL(thisVariant()) || insideOL(thisVariant()))
      {
        retval = Token::make_RetVal_ListItem();
      }
      else
      {
        warn_doc_error(parser()->context.fileName,parser()->tokenizer.getLineNr(),"lonely <item> tag found");
      }
      break;
    case HtmlTagType::XML_RETURNS:
      parser()->context.xmlComment=TRUE;
      retval = handleSimpleSection(DocSimpleSect::Return,TRUE);
      parser()->context.hasReturnCommand=TRUE;
      break;
    case HtmlTagType::XML_TERM:
      if (insideTable(thisVariant()))
      {
        retval = Token::make_RetVal_TableCell();
      }
      break;
    case HtmlTagType::XML_SEE:
      // I'm not sure if <see> is the same as <seealso> or if it
      // should you link a member without producing a section. The
      // C# specification is extremely vague about this (but what else
      // can we expect from Microsoft...)
      {
        QCString cref;
        //printf("HtmlTagType::XML_SEE: empty tag=%d\n",parser()->context.token->emptyTag);
        if (findAttribute(tagHtmlAttribs,"cref",&cref))
        {
          unescapeCRef(cref);
          if (parser()->context.token->emptyTag) // <see cref="..."/> style
          {
            bool inSeeBlock = parser()->context.inSeeBlock;
            parser()->context.token->name = cref;
            parser()->context.inSeeBlock = TRUE;
            parser()->handleLinkedWord(thisVariant(),children(),TRUE);
            parser()->context.inSeeBlock = inSeeBlock;
          }
          else // <see cref="...">...</see> style
          {
            //DocRef *ref = new DocRef(this,cref);
            //children().append(ref);
            //ref->parse();
            parser()->tokenizer.setStatePara();
            children().append<DocLink>(parser(),thisVariant(),cref);
            DocLink *lnk  = children().get_last<DocLink>();
            QCString leftOver = lnk->parse(FALSE,TRUE);
            if (!leftOver.isEmpty())
            {
              children().append<DocWord>(parser(),thisVariant(),leftOver);
            }
          }
        }
        else if (findAttribute(tagHtmlAttribs,"langword",&cref)) // <see langword="..."/> or <see langword="..."></see>
        {
          bool inSeeBlock = parser()->context.inSeeBlock;
          parser()->context.token->name = cref;
          parser()->context.inSeeBlock = TRUE;
          children().append<DocStyleChange>(parser(),thisVariant(),parser()->context.nodeStack.size(),DocStyleChange::Code,tagName,TRUE);
          parser()->handleLinkedWord(thisVariant(),children(),TRUE);
          children().append<DocStyleChange>(parser(),thisVariant(),parser()->context.nodeStack.size(),DocStyleChange::Code,tagName,FALSE);
          parser()->context.inSeeBlock = inSeeBlock;
        }
        else
        {
          warn_doc_error(parser()->context.fileName,parser()->tokenizer.getLineNr(),"Missing 'cref' or 'langword' attribute from <see> tag.");
        }
      }
      break;
    case HtmlTagType::XML_SEEALSO:
      {
        parser()->context.xmlComment=TRUE;
        QCString cref;
        if (findAttribute(tagHtmlAttribs,"cref",&cref))
        {
          unescapeCRef(cref);
          // Look for an existing "see" section
          DocNodeVariant *vss=nullptr;
          for (auto &n : children())
          {
            DocSimpleSect *candidate = std::get_if<DocSimpleSect>(&n);
            if (candidate && candidate->type()==DocSimpleSect::See)
            {
              vss = &n;
            }
          }

          if (!vss)  // start new section
          {
            children().append<DocSimpleSect>(parser(),thisVariant(),DocSimpleSect::See);
            vss = &children().back();
          }

          std::get<DocSimpleSect>(*vss).appendLinkWord(cref);
          retval = Token::make_RetVal_OK();
        }
        else
        {
          warn_doc_error(parser()->context.fileName,parser()->tokenizer.getLineNr(),"Missing 'cref' attribute from <seealso> tag.");
        }
      }
      break;
    case HtmlTagType::XML_LIST:
      {
        QCString type;
        findAttribute(tagHtmlAttribs,"type",&type);
        DocHtmlList::Type listType = DocHtmlList::Unordered;
        HtmlAttribList emptyList;
        if (type=="number")
        {
          listType=DocHtmlList::Ordered;
        }
        if (type=="table")
        {
          children().append<DocHtmlTable>(parser(),thisVariant(),emptyList);
          retval=children().get_last<DocHtmlTable>()->parseXml();
        }
        else
        {
          children().append<DocHtmlList>(parser(),thisVariant(),emptyList,listType);
          retval=children().get_last<DocHtmlList>()->parseXml();
        }
      }
      break;
    case HtmlTagType::XML_INCLUDE:
    case HtmlTagType::XML_PERMISSION:
      // These tags are defined in .Net but are currently unsupported
      parser()->context.xmlComment=TRUE;
      break;
    case HtmlTagType::UNKNOWN:
      warn_doc_error(parser()->context.fileName,parser()->tokenizer.getLineNr(),"Unsupported xml/html tag <%s> found", qPrint(tagName));
      children().append<DocWord>(parser(),thisVariant(), "<"+tagName+parser()->context.token->attribsStr+">");
      break;
  case HtmlTagType::XML_INHERITDOC:
      handleInheritDoc();
      break;
  default:
      // we should not get here!
      warn_doc_error(parser()->context.fileName,parser()->tokenizer.getLineNr(),"Unexpected start tag %s",qPrint(tagName));
      ASSERT(0);
      break;
  }
  AUTO_TRACE_EXIT("retval={}",retval.to_string());
  return retval;
}

Token DocPara::handleHtmlEndTag(const QCString &tagName)
{
  AUTO_TRACE("tagName={}",tagName);
  HtmlTagType tagId = Mappers::htmlTagMapper->map(tagName);
  Token retval = Token::make_RetVal_OK();
  switch (tagId)
  {
    case HtmlTagType::HTML_UL:
      if (!insideUL(thisVariant()))
      {
        warn_doc_error(parser()->context.fileName,parser()->tokenizer.getLineNr(),"found </ul> tag without matching <ul>");
      }
      else
      {
        retval = Token::make_RetVal_EndList();
      }
      break;
    case HtmlTagType::HTML_OL:
      if (!insideOL(thisVariant()))
      {
        warn_doc_error(parser()->context.fileName,parser()->tokenizer.getLineNr(),"found </ol> tag without matching <ol>");
      }
      else
      {
        retval = Token::make_RetVal_EndList();
      }
      break;
    case HtmlTagType::HTML_LI:
      if (!insideLI(thisVariant()))
      {
        warn_doc_error(parser()->context.fileName,parser()->tokenizer.getLineNr(),"found </li> tag without matching <li>");
      }
      else
      {
        // ignore </li> tags
      }
      break;
    case HtmlTagType::HTML_DETAILS:
      if (!insideDetails(thisVariant()))
      {
        warn_doc_error(parser()->context.fileName,parser()->tokenizer.getLineNr(),"found </details> tag without matching <details>");
      }
      else
      {
        retval = Token::make_RetVal_EndHtmlDetails();
      }
      break;
    case HtmlTagType::HTML_BLOCKQUOTE:
      if (!insideBlockQuote(thisVariant()))
      {
        warn_doc_error(parser()->context.fileName,parser()->tokenizer.getLineNr(),"found </blockquote> tag without matching <blockquote>");
      }
      else
      {
        retval = Token::make_RetVal_EndBlockQuote();
      }
      break;
    case HtmlTagType::HTML_BOLD:
      parser()->handleStyleLeave(thisVariant(),children(),DocStyleChange::Bold,tagName);
      break;
    case HtmlTagType::HTML_S:
      parser()->handleStyleLeave(thisVariant(),children(),DocStyleChange::S,"s");
      break;
    case HtmlTagType::HTML_STRIKE:
      parser()->handleStyleLeave(thisVariant(),children(),DocStyleChange::Strike,tagName);
      break;
    case HtmlTagType::HTML_DEL:
      parser()->handleStyleLeave(thisVariant(),children(),DocStyleChange::Del,tagName);
      break;
    case HtmlTagType::HTML_UNDERLINE:
      parser()->handleStyleLeave(thisVariant(),children(),DocStyleChange::Underline,tagName);
      break;
    case HtmlTagType::HTML_INS:
      parser()->handleStyleLeave(thisVariant(),children(),DocStyleChange::Ins,tagName);
      break;
    case HtmlTagType::HTML_CODE:
      parser()->handleStyleLeave(thisVariant(),children(),DocStyleChange::Code,tagName);
      break;
    case HtmlTagType::HTML_EMPHASIS:
      parser()->handleStyleLeave(thisVariant(),children(),DocStyleChange::Italic,tagName);
      break;
    case HtmlTagType::HTML_DIV:
      parser()->handleStyleLeave(thisVariant(),children(),DocStyleChange::Div,tagName);
      break;
    case HtmlTagType::HTML_SPAN:
      parser()->handleStyleLeave(thisVariant(),children(),DocStyleChange::Span,tagName);
      break;
    case HtmlTagType::HTML_SUB:
      parser()->handleStyleLeave(thisVariant(),children(),DocStyleChange::Subscript,tagName);
      break;
    case HtmlTagType::HTML_SUP:
      parser()->handleStyleLeave(thisVariant(),children(),DocStyleChange::Superscript,tagName);
      break;
    case HtmlTagType::HTML_CENTER:
      parser()->handleStyleLeave(thisVariant(),children(),DocStyleChange::Center,tagName);
      break;
    case HtmlTagType::HTML_SMALL:
      parser()->handleStyleLeave(thisVariant(),children(),DocStyleChange::Small,tagName);
      break;
    case HtmlTagType::HTML_CITE:
      parser()->handleStyleLeave(thisVariant(),children(),DocStyleChange::Cite,tagName);
      break;
    case HtmlTagType::HTML_PRE:
      parser()->handleStyleLeave(thisVariant(),children(),DocStyleChange::Preformatted,tagName);
      setInsidePreformatted(FALSE);
      parser()->tokenizer.setInsidePre(FALSE);
      break;
    case HtmlTagType::HTML_P:
      retval = Token::make_TK_NEWPARA();
      break;
    case HtmlTagType::HTML_DL:
      retval = Token::make_RetVal_EndDesc();
      break;
    case HtmlTagType::HTML_DT:
      // ignore </dt> tag
      break;
    case HtmlTagType::HTML_DD:
      // ignore </dd> tag
      break;
    case HtmlTagType::HTML_TABLE:
      retval = Token::make_RetVal_EndTable();
      break;
    case HtmlTagType::HTML_TR:
      // ignore </tr> tag
      break;
    case HtmlTagType::HTML_TD:
      // ignore </td> tag
      break;
    case HtmlTagType::HTML_TH:
      // ignore </th> tag
      break;
    case HtmlTagType::HTML_THEAD:
    case HtmlTagType::HTML_TBODY:
    case HtmlTagType::HTML_TFOOT:
      // for time being ignore </t....> tag
      break;
    case HtmlTagType::HTML_CAPTION:
      warn_doc_error(parser()->context.fileName,parser()->tokenizer.getLineNr(),"Unexpected tag </caption> found");
      break;
    case HtmlTagType::HTML_BR:
      warn_doc_error(parser()->context.fileName,parser()->tokenizer.getLineNr(),"Illegal </br> tag found");
      break;
    case HtmlTagType::HTML_H1:
      warn_doc_error(parser()->context.fileName,parser()->tokenizer.getLineNr(),"Unexpected tag </h1> found");
      break;
    case HtmlTagType::HTML_H2:
      warn_doc_error(parser()->context.fileName,parser()->tokenizer.getLineNr(),"Unexpected tag </h2> found");
      break;
    case HtmlTagType::HTML_H3:
      warn_doc_error(parser()->context.fileName,parser()->tokenizer.getLineNr(),"Unexpected tag </h3> found");
      break;
    case HtmlTagType::HTML_H4:
      warn_doc_error(parser()->context.fileName,parser()->tokenizer.getLineNr(),"Unexpected tag </h4> found");
      break;
    case HtmlTagType::HTML_H5:
      warn_doc_error(parser()->context.fileName,parser()->tokenizer.getLineNr(),"Unexpected tag </h5> found");
      break;
    case HtmlTagType::HTML_H6:
      warn_doc_error(parser()->context.fileName,parser()->tokenizer.getLineNr(),"Unexpected tag </h6> found");
      break;
    case HtmlTagType::HTML_IMG:
      break;
    case HtmlTagType::HTML_HR:
      warn_doc_error(parser()->context.fileName,parser()->tokenizer.getLineNr(),"Illegal </hr> tag found");
      break;
    case HtmlTagType::HTML_A:
      //warn_doc_error(parser()->context.fileName,parser()->tokenizer.getLineNr(),"Unexpected tag </a> found");
      // ignore </a> tag (can be part of <a name=...></a>
      break;

    case HtmlTagType::XML_TERM:
      break;
    case HtmlTagType::XML_SUMMARY:
      retval = Token::make_TK_NEWPARA();
      break;
    case HtmlTagType::XML_REMARKS:
    case HtmlTagType::XML_PARA:
    case HtmlTagType::XML_VALUE:
    case HtmlTagType::XML_EXAMPLE:
    case HtmlTagType::XML_PARAM:
    case HtmlTagType::XML_LIST:
    case HtmlTagType::XML_TYPEPARAM:
    case HtmlTagType::XML_RETURNS:
    case HtmlTagType::XML_SEE:
    case HtmlTagType::XML_SEEALSO:
    case HtmlTagType::XML_EXCEPTION:
    case HtmlTagType::XML_INHERITDOC:
      retval = Token::make_RetVal_CloseXml();
      break;
    case HtmlTagType::XML_C:
      parser()->handleStyleLeave(thisVariant(),children(),DocStyleChange::Code,tagName);
      break;
    case HtmlTagType::XML_ITEM:
    case HtmlTagType::XML_LISTHEADER:
    case HtmlTagType::XML_INCLUDE:
    case HtmlTagType::XML_PERMISSION:
    case HtmlTagType::XML_DESCRIPTION:
    case HtmlTagType::XML_PARAMREF:
    case HtmlTagType::XML_TYPEPARAMREF:
      // These tags are defined in .Net but are currently unsupported
      break;
    case HtmlTagType::UNKNOWN:
      warn_doc_error(parser()->context.fileName,parser()->tokenizer.getLineNr(),"Unsupported xml/html tag </%s> found", qPrint(tagName));
      children().append<DocWord>(parser(),thisVariant(),"</"+tagName+">");
      break;
    default:
      // we should not get here!
      warn_doc_error(parser()->context.fileName,parser()->tokenizer.getLineNr(),"Unexpected end tag %s",qPrint(tagName));
      ASSERT(0);
      break;
  }
  AUTO_TRACE_EXIT("retval={}",retval.to_string());
  return retval;
}

static bool checkIfHtmlEndTagEndsAutoList(DocParser *parser,const DocNodeVariant *n)
{
  // expected hierarchy:
  // 1.    DocAutoListItem <- n
  // 2.  DocAutoList       <- parent(n)
  // 3. DocPara            <- parent(parent(n))

  // step 1
  if (!std::get_if<DocAutoListItem>(n)) // not inside a auto list item
  {
    return false;
  }

  // step 2
  n = parent(n);
  int indent = 0;
  const auto docAutoList = std::get_if<DocAutoList>(n);
  if (docAutoList) // capture indent
  {
    indent = docAutoList->indent();
  }
  else
  {
    return false;
  }

  // step 3
  n = parent(n);
  const auto docPara = std::get_if<DocPara>(n);
  if (docPara)
  {
    QCString tagNameLower = QCString(parser->context.token->name).lower();
    auto topStyleChange = [](const DocStyleChangeStack &stack) -> const DocStyleChange &
    {
      return std::get<DocStyleChange>(*stack.top());
    };

    if (parser->context.styleStack.empty() ||                                                     // no style change
        (topStyleChange(parser->context.styleStack).tagName()==tagNameLower &&                    // correct style change
         topStyleChange(parser->context.styleStack).position()!=parser->context.nodeStack.size()) // wrong position, so normal close
       )
    {
      // insert an artificial 'end of autolist' marker and parse again
      QCString indentStr;
      indentStr.fill(' ',indent);
      parser->tokenizer.unputString("\\ilinebr "+indentStr+".\\ilinebr"+indentStr+"</"+parser->context.token->name+">");
      return true;
    }
  }
  return false;
}

Token DocPara::parse()
{
  AUTO_TRACE();
  auto ns = AutoNodeStack(parser(),thisVariant());
  // handle style commands "inherited" from the previous paragraph
  parser()->handleInitialStyleCommands(thisVariant(),children());
  Token tok=parser()->tokenizer.lex();
  Token retval = Token::make_TK_NONE();
  while (!tok.is_any_of(TokenRetval::TK_NONE, TokenRetval::TK_EOF)) // get the next token
  {
reparsetoken:
    AUTO_TRACE_ADD("token '{}' at {}",tok.to_string(),parser()->tokenizer.getLineNr());
    if (tok.is_any_of(TokenRetval::TK_WORD,TokenRetval::TK_LNKWORD,TokenRetval::TK_SYMBOL,TokenRetval::TK_URL,
                      TokenRetval::TK_COMMAND_AT,TokenRetval::TK_COMMAND_BS,TokenRetval::TK_HTMLTAG)
       )
    {
      AUTO_TRACE_ADD("name={}",parser()->context.token->name);
    }
    switch(tok.value())
    {
      case TokenRetval::TK_WORD:
        children().append<DocWord>(parser(),thisVariant(),parser()->context.token->name);
        break;
      case TokenRetval::TK_LNKWORD:
        parser()->handleLinkedWord(thisVariant(),children());
        break;
      case TokenRetval::TK_URL:
        children().append<DocURL>(parser(),thisVariant(),parser()->context.token->name,parser()->context.token->isEMailAddr);
        break;
      case TokenRetval::TK_WHITESPACE:
        {
          // prevent leading whitespace and collapse multiple whitespace areas
          if (insidePRE(thisVariant()) || // all whitespace is relevant
              (
               // remove leading whitespace
               !children().empty()  &&
               // and whitespace after certain constructs
               !holds_one_of_alternatives<DocHtmlDescList, DocHtmlTable,     DocHtmlList,   DocSimpleSect,
                                          DocAutoList,     DocSimpleList,    DocHtmlHeader, DocHtmlBlockQuote,
                                          DocParamSect,    DocHtmlDetails,   DocXRefItem>(children().back())
              )
             )
          {
            children().append<DocWhiteSpace>(parser(),thisVariant(),parser()->context.token->chars);
          }
        }
        break;
      case TokenRetval::TK_LISTITEM:
        {
          AUTO_TRACE_ADD("found list item at {}",parser()->context.token->indent);
          const DocNodeVariant *n=parent();
          while (n && !std::holds_alternative<DocAutoList>(*n)) n=::parent(n);
          const DocAutoList *al = std::get_if<DocAutoList>(n);
          if (al) // we found an auto list up in the hierarchy
          {
            AUTO_TRACE_ADD("previous list item at {}",al->indent());
            if (al->indent()>=parser()->context.token->indent)
              // new item at the same or lower indent level
            {
              retval = Token::make_TK_LISTITEM();
              goto endparagraph;
            }
          }

          // determine list depth
          int depth = 0;
          n=parent();
          while (n)
          {
            al = std::get_if<DocAutoList>(n);
            if (al && al->isEnumList()) depth++;
            n=::parent(n);
          }

          // first item or sub list => create new list
          do
          {
            children().append<DocAutoList>(parser(),thisVariant(),
                                           parser()->context.token->indent,
                                           parser()->context.token->isEnumList,depth,
                                           parser()->context.token->isCheckedList);
            al = children().get_last<DocAutoList>();
            retval = children().get_last<DocAutoList>()->parse();
          } while (retval.is(TokenRetval::TK_LISTITEM) &&                   // new list
              al->indent()==parser()->context.token->indent  // at same indent level
              );

          // check the return value
          if (retval.is(TokenRetval::RetVal_SimpleSec)) // auto list ended due to simple section command
          {
            // Reparse the token that ended the section at this level,
            // so a new simple section will be started at this level.
            // This is the same as unputting the last read token and continuing.
            parser()->context.token->name = parser()->context.token->simpleSectName;
            if (parser()->context.token->name.startsWith("rcs:")) // RCS section
            {
              parser()->context.token->name = parser()->context.token->name.mid(4);
              parser()->context.token->text = parser()->context.token->simpleSectText;
              tok = Token::make_TK_RCSTAG();
            }
            else // other section
            {
              tok = Token::make_TK_COMMAND_BS();
            }
            AUTO_TRACE_ADD("reparsing command {}",parser()->context.token->name);
            goto reparsetoken;
          }
          else if (retval.is(TokenRetval::TK_ENDLIST))
          {
            if (al->indent()>parser()->context.token->indent) // end list
            {
              goto endparagraph;
            }
            else // continue with current paragraph
            {
            }
          }
          else // paragraph ended due to TokenRetval::TK_NEWPARA, TokenRetval::TK_LISTITEM, or EOF
          {
            goto endparagraph;
          }
        }
        break;
      case TokenRetval::TK_ENDLIST:
        AUTO_TRACE_ADD("Found end of list inside of paragraph at line {}",parser()->tokenizer.getLineNr());
        if (std::get_if<DocAutoListItem>(parent()))
        {
          const DocAutoList *al = std::get_if<DocAutoList>(::parent(parent()));
          if (al && al->indent()>=parser()->context.token->indent)
          {
            // end of list marker ends this paragraph
            retval = Token::make_TK_ENDLIST();
            goto endparagraph;
          }
          else
          {
            warn_doc_error(parser()->context.fileName,parser()->tokenizer.getLineNr(),"End of list marker found "
                "has invalid indent level");
          }
        }
        else
        {
          warn_doc_error(parser()->context.fileName,parser()->tokenizer.getLineNr(),"End of list marker found without any preceding "
              "list items");
        }
        break;
      case TokenRetval::TK_COMMAND_AT:
        // fall through
      case TokenRetval::TK_COMMAND_BS:
        {
          // see if we have to start a simple section
          CommandType cmd = Mappers::cmdMapper->map(parser()->context.token->name);
          const DocNodeVariant *n=parent();
          while (n && !std::holds_alternative<DocSimpleSect>(*n) &&
                      !std::holds_alternative<DocParamSect>(*n))
          {
            n=::parent(n);
          }
          if (cmd>CommandType::SIMPLESECT_BIT)
          {
            if (n)  // already in a simple section
            {
              // simple section cannot start in this paragraph, need
              // to unwind the stack and remember the command.
              parser()->context.token->simpleSectName = parser()->context.token->name;
              retval = Token::make_RetVal_SimpleSec();
              goto endparagraph;
            }
          }
          // see if we are in a simple list
          n=parent();
          while (n && !std::holds_alternative<DocSimpleListItem>(*n)) n=::parent(n);
          if (n)
          {
            if (cmd==CommandType::CMD_LI)
            {
              retval = Token::make_RetVal_ListItem();
              goto endparagraph;
            }
          }

          // handle the command
          retval=handleCommand(tok.command_to_char(),parser()->context.token->name);
          AUTO_TRACE_ADD("handleCommand returns {}",retval.to_string());

          // check the return value
          if (retval.is(TokenRetval::RetVal_SimpleSec))
          {
            // Reparse the token that ended the section at this level,
            // so a new simple section will be started at this level.
            // This is the same as unputting the last read token and continuing.
            parser()->context.token->name = parser()->context.token->simpleSectName;
            if (parser()->context.token->name.startsWith("rcs:")) // RCS section
            {
              parser()->context.token->name = parser()->context.token->name.mid(4);
              parser()->context.token->text = parser()->context.token->simpleSectText;
              tok = Token::make_TK_RCSTAG();
            }
            else // other section
            {
              tok = Token::make_TK_COMMAND_BS();
            }
            AUTO_TRACE_ADD("reparsing command {}",parser()->context.token->name);
            goto reparsetoken;
          }
          else if (retval.value()>TokenRetval::TK_NONE && retval.value()<TokenRetval::RetVal_OK)
          {
            // the command ended with a new command, reparse this token
            tok = retval;
            goto reparsetoken;
          }
          else if (retval.value()!=TokenRetval::RetVal_OK) // end of file, end of paragraph, start or end of section
                                        // or some auto list marker
          {
            goto endparagraph;
          }
        }
        break;
      case TokenRetval::TK_HTMLTAG:
        {
          if (!parser()->context.token->endTag) // found a start tag
          {
            retval = handleHtmlStartTag(parser()->context.token->name,parser()->context.token->attribs);
          }
          else // found an end tag
          {
            if (checkIfHtmlEndTagEndsAutoList(parser(),parent()))
            {
              break; // new code has been pushed back to the scanner, need to reparse
            }
            retval = handleHtmlEndTag(parser()->context.token->name);
          }
          if (!retval.is(TokenRetval::RetVal_OK))
          {
            goto endparagraph;
          }
        }
        break;
      case TokenRetval::TK_SYMBOL:
        {
          HtmlEntityMapper::SymType s = DocSymbol::decodeSymbol(parser()->context.token->name);
          if (s!=HtmlEntityMapper::Sym_Unknown)
          {
            children().append<DocSymbol>(parser(),thisVariant(),s);
          }
          else
          {
            children().append<DocWord>(parser(),thisVariant(),parser()->context.token->name);
            warn_doc_error(parser()->context.fileName,parser()->tokenizer.getLineNr(),"Unsupported symbol '%s' found",
                qPrint(parser()->context.token->name));
          }
          break;
        }
      case TokenRetval::TK_NEWPARA:
        retval = Token::make_TK_NEWPARA();
        goto endparagraph;
      case TokenRetval::TK_RCSTAG:
        {
          const DocNodeVariant *n=parent();
          while (n && !std::holds_alternative<DocSimpleSect>(*n) &&
                      !std::holds_alternative<DocParamSect>(*n))
          {
            n=::parent(n);
          }
          if (n)  // already in a simple section
          {
            // simple section cannot start in this paragraph, need
            // to unwind the stack and remember the command.
            parser()->context.token->simpleSectName = "rcs:"+parser()->context.token->name;
            parser()->context.token->simpleSectText = parser()->context.token->text;
            retval = Token::make_RetVal_SimpleSec();
            goto endparagraph;
          }

          // see if we are in a simple list
          children().append<DocSimpleSect>(parser(),thisVariant(),DocSimpleSect::Rcs);
          children().get_last<DocSimpleSect>()->parseRcs();
        }
        break;
      default:
        warn_doc_error(parser()->context.fileName,parser()->tokenizer.getLineNr(),
            "Found unexpected token (id=%s)",tok.to_string());
        break;
    }
    tok=parser()->tokenizer.lex();
  }
  retval=Token::make_TK_NONE();
endparagraph:
  parser()->handlePendingStyleCommands(thisVariant(),children());
  DocPara *par = std::get_if<DocPara>(parser()->context.nodeStack.top());
  if (!parser()->context.token->endTag && par &&
      retval.is(TokenRetval::TK_NEWPARA) && parser()->context.token->name.lower() == "p")
  {
    par->setAttribs(parser()->context.token->attribs);
  }
  INTERNAL_ASSERT(retval.is_any_of(TokenRetval::TK_NONE,TokenRetval::TK_EOF,TokenRetval::TK_NEWPARA,TokenRetval::TK_LISTITEM,
                                   TokenRetval::TK_ENDLIST,TokenRetval::RetVal_OK)
	);

  AUTO_TRACE_EXIT("retval={}",retval.to_string());
  return retval;
}

//--------------------------------------------------------------------------

Token DocSection::parse()
{
  AUTO_TRACE("start {} level={}", parser()->context.token->sectionId, m_level);
  Token retval = Token::make_RetVal_OK();
  auto ns = AutoNodeStack(parser(),thisVariant());

  if (!m_id.isEmpty())
  {
    const SectionInfo *sec = SectionManager::instance().find(m_id);
    if (sec)
    {
      m_file   = sec->fileName();
      m_anchor = sec->label();
      QCString titleStr = sec->title();
      if (titleStr.isEmpty()) titleStr = sec->label();
      m_title = createDocNode<DocTitle>(parser(),thisVariant());
      DocTitle *title = &std::get<DocTitle>(*m_title);
      title->parseFromString(thisVariant(),titleStr);
    }
  }

  // first parse any number of paragraphs
  bool isFirst=TRUE;
  DocPara *lastPar=nullptr;
  do
  {
    children().append<DocPara>(parser(),thisVariant());
    DocPara *par  = children().get_last<DocPara>();
    if (isFirst) { par->markFirst(); isFirst=FALSE; }
    retval=par->parse();
    if (!par->isEmpty())
    {
      if (lastPar) lastPar->markLast(FALSE);
      lastPar = par;
    }
    else
    {
      children().pop_back();
    }
    if (retval.is(TokenRetval::TK_LISTITEM))
    {
      warn_doc_error(parser()->context.fileName,parser()->tokenizer.getLineNr(),"Invalid list item found");
    }
    if (retval.is(TokenRetval::RetVal_Internal))
    {
      children().append<DocInternal>(parser(),thisVariant());
      retval = children().get_last<DocInternal>()->parse(m_level+1);
      if (retval.is(TokenRetval::RetVal_EndInternal))
      {
        retval = Token::make_RetVal_OK();
      }
    }
  } while (!retval.is_any_of(TokenRetval::TK_NONE, TokenRetval::TK_EOF, TokenRetval::RetVal_Section, TokenRetval::RetVal_Subsection,
                             TokenRetval::RetVal_Subsubsection, TokenRetval::RetVal_Paragraph, TokenRetval::RetVal_SubParagraph,
                             TokenRetval::RetVal_SubSubParagraph, TokenRetval::RetVal_EndInternal)
          );

  if (lastPar) lastPar->markLast();

  while (true)
  {
    if (retval.is(TokenRetval::RetVal_Subsection) && m_level<=1)
    {
      // then parse any number of nested sections
      while (retval.is(TokenRetval::RetVal_Subsection)) // more sections follow
      {
        children().append<DocSection>(parser(),thisVariant(),
                                2,
                                parser()->context.token->sectionId);
        retval = children().get_last<DocSection>()->parse();
      }
      break;
    }
    else if (retval.is(TokenRetval::RetVal_Subsubsection) && m_level<=2)
    {
      if ((m_level <= 1) &&
          !AnchorGenerator::instance().isGenerated(parser()->context.token->sectionId.str()))
      {
        warn_doc_error(parser()->context.fileName,
                       parser()->tokenizer.getLineNr(),
                       "Unexpected subsubsection command found inside %s!",
                       g_sectionLevelToName[m_level]);
      }
      // then parse any number of nested sections
      while (retval.is(TokenRetval::RetVal_Subsubsection)) // more sections follow
      {
        children().append<DocSection>(parser(),thisVariant(),
                                3,
                                parser()->context.token->sectionId);
        retval = children().get_last<DocSection>()->parse();
      }
      if (!(m_level < 2 && retval.is(TokenRetval::RetVal_Subsection))) break;
    }
    else if (retval.is(TokenRetval::RetVal_Paragraph) && m_level<=3)
    {
      if ((m_level <= 2) &&
          !AnchorGenerator::instance().isGenerated(parser()->context.token->sectionId.str()))
      {
        warn_doc_error(parser()->context.fileName,parser()->tokenizer.getLineNr(),
                       "Unexpected paragraph command found inside %s!",
                       g_sectionLevelToName[m_level]);
      }
      // then parse any number of nested sections
      while (retval.is(TokenRetval::RetVal_Paragraph)) // more sections follow
      {
        children().append<DocSection>(parser(),thisVariant(),
                                4,
                                parser()->context.token->sectionId);
        retval = children().get_last<DocSection>()->parse();
      }
      if (!(m_level<3 && (retval.is_any_of(TokenRetval::RetVal_Subsection,TokenRetval::RetVal_Subsubsection)))) break;
    }
    else if (retval.is(TokenRetval::RetVal_SubParagraph) && m_level<=4)
    {
      if ((m_level <= 3) &&
          !AnchorGenerator::instance().isGenerated(parser()->context.token->sectionId.str()))
      {
        warn_doc_error(parser()->context.fileName,parser()->tokenizer.getLineNr(),
                       "Unexpected subparagraph command found inside %s!",
                       g_sectionLevelToName[m_level]);
      }
      // then parse any number of nested sections
      while (retval.is(TokenRetval::RetVal_SubParagraph)) // more sections follow
      {
        children().append<DocSection>(parser(),thisVariant(),
                                5,
                                parser()->context.token->sectionId);
        retval = children().get_last<DocSection>()->parse();
      }
      if (!(m_level<4 && (retval.is_any_of(TokenRetval::RetVal_Subsection,TokenRetval::RetVal_Subsubsection,TokenRetval::RetVal_Paragraph)))) break;
    }
    else if (retval.is(TokenRetval::RetVal_SubSubParagraph) && m_level<=5)
    {
      if ((m_level <= 4) &&
          !AnchorGenerator::instance().isGenerated(parser()->context.token->sectionId.str()))
      {
        warn_doc_error(parser()->context.fileName,parser()->tokenizer.getLineNr(),
                       "Unexpected subsubparagraph command found inside %s!",
                       g_sectionLevelToName[m_level]);
      }
      // then parse any number of nested sections
      while (retval.is(TokenRetval::RetVal_SubSubParagraph)) // more sections follow
      {
        children().append<DocSection>(parser(),thisVariant(),
                                6,
                                parser()->context.token->sectionId);
        retval = children().get_last<DocSection>()->parse();
      }
      if (!(m_level<5 && (retval.is_any_of( TokenRetval::RetVal_Subsection, TokenRetval::RetVal_Subsubsection,
                                            TokenRetval::RetVal_Paragraph, TokenRetval::RetVal_SubParagraph)))) break;
    }
    else
    {
      break;
    }
  }

  INTERNAL_ASSERT(retval.is_any_of(TokenRetval::TK_NONE, TokenRetval::TK_EOF,
                                   TokenRetval::RetVal_Section, TokenRetval::RetVal_Subsection,
                                   TokenRetval::RetVal_Subsubsection, TokenRetval::RetVal_Paragraph,
                                   TokenRetval::RetVal_SubParagraph, TokenRetval::RetVal_SubSubParagraph,
                                   TokenRetval::RetVal_Internal, TokenRetval::RetVal_EndInternal)
                 );

  AUTO_TRACE_EXIT("retval={}", retval.to_string());
  return retval;
}

//--------------------------------------------------------------------------

void DocText::parse()
{
  AUTO_TRACE();
  auto ns = AutoNodeStack(parser(),thisVariant());
  parser()->tokenizer.setStateText();

  Token tok = parser()->tokenizer.lex();
  while (!tok.is_any_of(TokenRetval::TK_NONE, TokenRetval::TK_EOF)) // get the next token
  {
    switch(tok.value())
    {
      case TokenRetval::TK_WORD:
	children().append<DocWord>(parser(),thisVariant(),parser()->context.token->name);
	break;
      case TokenRetval::TK_WHITESPACE:
        children().append<DocWhiteSpace>(parser(),thisVariant(),parser()->context.token->chars);
	break;
      case TokenRetval::TK_SYMBOL:
        {
          HtmlEntityMapper::SymType s = DocSymbol::decodeSymbol(parser()->context.token->name);
          if (s!=HtmlEntityMapper::Sym_Unknown)
          {
            children().append<DocSymbol>(parser(),thisVariant(),s);
          }
          else
          {
            warn_doc_error(parser()->context.fileName,parser()->tokenizer.getLineNr(),"Unsupported symbol '%s' found",
                qPrint(parser()->context.token->name));
          }
        }
        break;
      case TokenRetval::TK_COMMAND_AT:
        // fall through
      case TokenRetval::TK_COMMAND_BS:
        switch (Mappers::cmdMapper->map(parser()->context.token->name))
        {
          case CommandType::CMD_BSLASH:
            children().append<DocSymbol>(parser(),thisVariant(),HtmlEntityMapper::Sym_BSlash);
            break;
          case CommandType::CMD_AT:
            children().append<DocSymbol>(parser(),thisVariant(),HtmlEntityMapper::Sym_At);
            break;
          case CommandType::CMD_LESS:
            children().append<DocSymbol>(parser(),thisVariant(),HtmlEntityMapper::Sym_Less);
            break;
          case CommandType::CMD_GREATER:
            children().append<DocSymbol>(parser(),thisVariant(),HtmlEntityMapper::Sym_Greater);
            break;
          case CommandType::CMD_AMP:
            children().append<DocSymbol>(parser(),thisVariant(),HtmlEntityMapper::Sym_Amp);
            break;
          case CommandType::CMD_DOLLAR:
            children().append<DocSymbol>(parser(),thisVariant(),HtmlEntityMapper::Sym_Dollar);
            break;
          case CommandType::CMD_HASH:
            children().append<DocSymbol>(parser(),thisVariant(),HtmlEntityMapper::Sym_Hash);
            break;
          case CommandType::CMD_DCOLON:
            children().append<DocSymbol>(parser(),thisVariant(),HtmlEntityMapper::Sym_DoubleColon);
            break;
          case CommandType::CMD_PERCENT:
            children().append<DocSymbol>(parser(),thisVariant(),HtmlEntityMapper::Sym_Percent);
            break;
          case CommandType::CMD_NDASH:
            children().append<DocSymbol>(parser(),thisVariant(),HtmlEntityMapper::Sym_Minus);
            children().append<DocSymbol>(parser(),thisVariant(),HtmlEntityMapper::Sym_Minus);
            break;
          case CommandType::CMD_MDASH:
            children().append<DocSymbol>(parser(),thisVariant(),HtmlEntityMapper::Sym_Minus);
            children().append<DocSymbol>(parser(),thisVariant(),HtmlEntityMapper::Sym_Minus);
            children().append<DocSymbol>(parser(),thisVariant(),HtmlEntityMapper::Sym_Minus);
            break;
          case CommandType::CMD_QUOTE:
            children().append<DocSymbol>(parser(),thisVariant(),HtmlEntityMapper::Sym_Quot);
            break;
          case CommandType::CMD_PUNT:
            children().append<DocSymbol>(parser(),thisVariant(),HtmlEntityMapper::Sym_Dot);
            break;
          case CommandType::CMD_PLUS:
            children().append<DocSymbol>(parser(),thisVariant(),HtmlEntityMapper::Sym_Plus);
            break;
          case CommandType::CMD_MINUS:
            children().append<DocSymbol>(parser(),thisVariant(),HtmlEntityMapper::Sym_Minus);
            break;
          case CommandType::CMD_EQUAL:
            children().append<DocSymbol>(parser(),thisVariant(),HtmlEntityMapper::Sym_Equal);
            break;
          default:
            warn_doc_error(parser()->context.fileName,parser()->tokenizer.getLineNr(),"Unexpected command '%s' found",
                      qPrint(parser()->context.token->name));
            break;
        }
        break;
      default:
        warn_doc_error(parser()->context.fileName,parser()->tokenizer.getLineNr(),"Unexpected token %s",
            tok.to_string());
        break;
    }
    tok = parser()->tokenizer.lex();
  }

  parser()->handleUnclosedStyleCommands();

}


//--------------------------------------------------------------------------

void DocRoot::parse()
{
  AUTO_TRACE();
  auto ns = AutoNodeStack(parser(),thisVariant());
  parser()->tokenizer.setStatePara();
  Token retval = Token::make_TK_NONE();

  // first parse any number of paragraphs
  bool isFirst=TRUE;
  DocPara *lastPar = nullptr;
  do
  {
    {
      children().append<DocPara>(parser(),thisVariant());
      DocPara *par  = children().get_last<DocPara>();
      if (isFirst) { par->markFirst(); isFirst=FALSE; }
      retval=par->parse();
      if (par->isEmpty() && par->attribs().empty())
      {
        children().pop_back();
      }
      else
      {
        lastPar = par;
      }
    }
    auto checkParagraph = [this,&retval](Token t,int level,const char *sectionType,const char *parentSectionType) {
      if (retval == t)
      {
        if (!AnchorGenerator::instance().isGenerated(parser()->context.token->sectionId.str()))
        {
          warn_doc_error(parser()->context.fileName,
              parser()->tokenizer.getLineNr(),
              "found %s command (id: '%s') outside of %s context!",
              sectionType,qPrint(parser()->context.token->sectionId),parentSectionType);
        }
        while (retval==t)
        {
          if (!parser()->context.token->sectionId.isEmpty())
          {
            const SectionInfo *sec=SectionManager::instance().find(parser()->context.token->sectionId);
            if (sec)
            {
              children().append<DocSection>(parser(),thisVariant(),
                  level,
                  parser()->context.token->sectionId);
              retval = children().get_last<DocSection>()->parse();
            }
            else
            {
              warn_doc_error(parser()->context.fileName,parser()->tokenizer.getLineNr(),"Invalid %s id '%s'; ignoring %s",
                  sectionType,qPrint(parser()->context.token->sectionId),sectionType);
              retval = Token::make_TK_NONE();
            }
          }
          else
          {
            warn_doc_error(parser()->context.fileName,parser()->tokenizer.getLineNr(),"Missing id for %s; ignoring %s",sectionType,sectionType);
            retval = Token::make_TK_NONE();
          }
        }
      }
    };
    checkParagraph(Token::make_RetVal_SubSubParagraph(), 6, "subsubparagraph", "subparagraph"  );
    checkParagraph(Token::make_RetVal_SubParagraph(),    5, "subparagraph",    "paragraph"     );
    checkParagraph(Token::make_RetVal_Paragraph(),       4, "paragraph",       "subsubsection" );
    checkParagraph(Token::make_RetVal_Subsubsection(),   3, "subsubsection",   "subsection"    );
    checkParagraph(Token::make_RetVal_Subsection(),      2, "subsection",      "section"       );

    if (retval.is(TokenRetval::TK_LISTITEM))
    {
      warn_doc_error(parser()->context.fileName,parser()->tokenizer.getLineNr(),"Invalid list item found");
    }
    if (retval.is(TokenRetval::RetVal_Internal))
    {
      children().append<DocInternal>(parser(),thisVariant());
      retval = children().get_last<DocInternal>()->parse(1);
    }
  } while (!retval.is_any_of(TokenRetval::TK_NONE,TokenRetval::TK_EOF,TokenRetval::RetVal_Section));
  if (lastPar) lastPar->markLast();

  //printf("DocRoot::parse() retval=%d %d\n",retval,TokenRetval::RetVal_Section);
  // then parse any number of level1 sections
  while (retval.is(TokenRetval::RetVal_Section))
  {
    if (!parser()->context.token->sectionId.isEmpty())
    {
      const SectionInfo *sec=SectionManager::instance().find(parser()->context.token->sectionId);
      if (sec)
      {
        children().append<DocSection>(parser(),thisVariant(),
                                1,
                                parser()->context.token->sectionId);
        retval = children().get_last<DocSection>()->parse();
      }
      else
      {
        warn_doc_error(parser()->context.fileName,parser()->tokenizer.getLineNr(),"Invalid section id '%s'; ignoring section",qPrint(parser()->context.token->sectionId));
        retval = Token::make_TK_NONE();
      }
    }
    else
    {
      warn_doc_error(parser()->context.fileName,parser()->tokenizer.getLineNr(),"Missing id for section; ignoring section");
      retval = Token::make_TK_NONE();
    }
  }

  parser()->handleUnclosedStyleCommands();
}<|MERGE_RESOLUTION|>--- conflicted
+++ resolved
@@ -1166,7 +1166,7 @@
 bool DocPlantUmlFile::parse()
 {
   bool ok = false;
-  parser()->defaultHandleTitleAndSize(CMD_PLANTUMLFILE,thisVariant(),children(),p->width,p->height);
+  parser()->defaultHandleTitleAndSize(CommandType::CMD_PLANTUMLFILE,thisVariant(),children(),p->width,p->height);
 
   bool ambig = false;
   FileDef *fd = findFileDef(Doxygen::plantUmlFileNameLinkedMap,p->name,ambig);
@@ -4590,14 +4590,10 @@
     case CommandType::CMD_DIAFILE:
       handleFile<DocDiaFile>(cmdName);
       break;
-<<<<<<< HEAD
+    case CommandType::CMD_PLANTUMLFILE:
+      handleFile<DocPlantUmlFile>(cmdName);
+      break;
     case CommandType::CMD_LINK:
-=======
-    case CMD_PLANTUMLFILE:
-      handleFile<DocPlantUmlFile>(cmdName);
-      break;
-    case CMD_LINK:
->>>>>>> 8cbc70ed
       handleLink(cmdName,FALSE);
       break;
     case CommandType::CMD_JAVALINK:
