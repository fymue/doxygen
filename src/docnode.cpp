/******************************************************************************
 *
 * Copyright (C) 1997-2022 by Dimitri van Heesch.
 *
 * Permission to use, copy, modify, and distribute this software and its
 * documentation under the terms of the GNU General Public License is hereby
 * granted. No representations are made about the suitability of this software
 * for any purpose. It is provided "as is" without express or implied warranty.
 * See the GNU General Public License for more details.
 *
 * Documents produced by Doxygen are derivative works derived from the
 * input used in their production; they are not affected by this license.
 *
 */

#include "docnode.h"
#include "docparser_p.h"
#include "htmlentity.h"
#include "emoji.h"
#include "message.h"
#include "doxygen.h"
#include "cite.h"
#include "util.h"
#include "formula.h"
#include "markdown.h"
#include "pagedef.h"
#include "namespacedef.h"
#include "groupdef.h"
#include "cmdmapper.h"
#include "config.h"
#include "vhdldocgen.h"
#include "doctokenizer.h"
#include "plantuml.h"
#include "language.h"
#include "datetime.h"
#include "trace.h"
#include "anchor.h"

#define INTERNAL_ASSERT(x) do {} while(0)
//#define INTERNAL_ASSERT(x) if (!(x)) TRACE("INTERNAL_ASSERT({}) failed retval={:#x}: file={} line={}",#x,retval,__FILE__,__LINE__)

//---------------------------------------------------------------------------

static const char *g_sectionLevelToName[] =
{
  "page",
  "section",
  "subsection",
  "subsubsection",
  "paragraph",
  "subparagraph"
};


//---------------------------------------------------------------------------

static const std::set<std::string> g_plantumlEngine {
  "uml", "bpm", "wire", "dot", "ditaa",
  "salt", "math", "latex", "gantt", "mindmap",
  "wbs", "yaml", "creole", "json", "flow",
  "board", "git", "hcl", "regex", "ebnf"
};

//---------------------------------------------------------------------------

// replaces { with < and } with > and also
// replaces &gt; with < and &gt; with > within string s
static void unescapeCRef(QCString &s)
{
  QCString result;
  const char *p = s.data();
  if (p)
  {
    char c;
    while ((c=*p++))
    {
      if (c=='{') c='<'; else if (c=='}') c='>';
      result+=c;
    }
  }

  result=substitute(result,"&lt;","<");
  result=substitute(result,"&gt;",">");
  s = result;
}

//---------------------------------------------------------------------------

/*! Strips known html and tex extensions from \a text. */
static QCString stripKnownExtensions(const QCString &text)
{
  QCString result=text;
  if (result.endsWith(".tex"))
  {
    result=result.left(result.length()-4);
  }
  else if (result.right(Doxygen::htmlFileExtension.length())==
         QCString(Doxygen::htmlFileExtension))
  {
    result=result.left(result.length()-Doxygen::htmlFileExtension.length());
  }
  return result;
}

static void setParent(DocNodeVariant *n,DocNodeVariant *newParent)
{
  std::visit([&](auto &&x)->decltype(auto) { return x.setParent(newParent); }, *n);
}

//----------- DocStyleChange

const char *DocStyleChange::styleString() const
{
  switch (m_style)
  {
    case DocStyleChange::Bold:         return "b";
    case DocStyleChange::Italic:       return "em";
    case DocStyleChange::Code:         return "code";
    case DocStyleChange::Center:       return "center";
    case DocStyleChange::Small:        return "small";
    case DocStyleChange::Cite:         return "cite";
    case DocStyleChange::Subscript:    return "subscript";
    case DocStyleChange::Superscript:  return "superscript";
    case DocStyleChange::Preformatted: return "pre";
    case DocStyleChange::Div:          return "div";
    case DocStyleChange::Span:         return "span";
    case DocStyleChange::Strike:       return "strike";
    case DocStyleChange::S:            return "s";
    case DocStyleChange::Del:          return "del";
    case DocStyleChange::Underline:    return "u";
    case DocStyleChange::Ins:          return "ins";
  }
  return "<invalid>";
}

//----------- DocSymbol

HtmlEntityMapper::SymType DocSymbol::decodeSymbol(const QCString &symName)
{
  return HtmlEntityMapper::instance().name2sym(symName);
}

//----------- DocEmoji

DocEmoji::DocEmoji(DocParser *parser,DocNodeVariant *parent,const QCString &symName) :
      DocNode(parser,parent), m_symName(symName), m_index(-1)
{
  QCString locSymName = symName;
  uint32_t len=locSymName.length();
  if (len>0)
  {
    if (locSymName.at(len-1)!=':') locSymName.append(":");
    if (locSymName.at(0)!=':')     locSymName.prepend(":");
  }
  m_symName = locSymName;
  m_index = EmojiEntityMapper::instance().symbol2index(m_symName.str());
  if (m_index==-1)
  {
    warn_doc_error(parser->context.fileName,parser->tokenizer.getLineNr(),"Found unsupported emoji symbol '%s'\n",qPrint(m_symName));
  }
}

//---------------------------------------------------------------------------

DocWord::DocWord(DocParser *parser,DocNodeVariant *parent,const QCString &word) :
      DocNode(parser,parent), m_word(word)
{
  //printf("new word %s url=%s\n",qPrint(word),qPrint(parser->context.searchUrl));
  if (Doxygen::searchIndex && !parser->context.searchUrl.isEmpty())
  {
    Doxygen::searchIndex->addWord(word,false);
  }
}

//---------------------------------------------------------------------------

DocLinkedWord::DocLinkedWord(DocParser *parser,DocNodeVariant *parent,const QCString &word,
                  const QCString &ref,const QCString &file,
                  const QCString &anchor,const QCString &tooltip) :
      DocNode(parser,parent), m_word(word), m_ref(ref),
      m_file(file), m_relPath(parser->context.relPath), m_anchor(anchor),
      m_tooltip(tooltip)
{
  //printf("DocLinkedWord: new word %s url=%s tooltip='%s'\n",
  //    qPrint(word),qPrint(parser->context.searchUrl),qPrint(tooltip));
  if (Doxygen::searchIndex && !parser->context.searchUrl.isEmpty())
  {
    Doxygen::searchIndex->addWord(word,false);
  }
}

//---------------------------------------------------------------------------

DocAnchor::DocAnchor(DocParser *parser,DocNodeVariant *parent,const QCString &id,bool newAnchor) : DocNode(parser,parent)
{
  if (id.isEmpty())
  {
    warn_doc_error(parser->context.fileName,parser->tokenizer.getLineNr(),"Empty anchor label");
    return;
  }

  const CitationManager &ct = CitationManager::instance();
  QCString anchorPrefix = ct.anchorPrefix();
  if (id.left(anchorPrefix.length()) == anchorPrefix)
  {
    const CiteInfo *cite = ct.find(id.mid(anchorPrefix.length()));
    if (cite)
    {
      m_file = convertNameToFile(ct.fileName(),FALSE,TRUE);
      m_anchor = id;
    }
    else
    {
      warn_doc_error(parser->context.fileName,parser->tokenizer.getLineNr(),"Invalid cite anchor id '%s'",qPrint(id));
      m_anchor = "invalid";
      m_file = "invalid";
    }
  }
  else if (newAnchor) // found <a name="label">
  {
    m_anchor = id;
  }
  else // found \anchor label
  {
    const SectionInfo *sec = SectionManager::instance().find(id);
    if (sec)
    {
      //printf("Found anchor %s\n",qPrint(id));
      m_file   = sec->fileName();
      m_anchor = sec->label();
    }
    else
    {
      warn_doc_error(parser->context.fileName,parser->tokenizer.getLineNr(),"Invalid anchor id '%s'",qPrint(id));
      m_anchor = "invalid";
      m_file = "invalid";
    }
  }
}

//---------------------------------------------------------------------------

DocVerbatim::DocVerbatim(DocParser *parser,DocNodeVariant *parent,const QCString &context,
    const QCString &text, Type t,bool isExample,
    const QCString &exampleFile,bool isBlock,const QCString &lang)
  : DocNode(parser,parent), p(std::make_unique<Private>(context, text, t, isExample, exampleFile, parser->context.relPath, lang, isBlock))
{
}


//---------------------------------------------------------------------------

void DocInclude::parse()
{
  AUTO_TRACE("file={} text={}",m_file,Trace::trunc(m_text));
  switch(m_type)
  {
    case DontIncWithLines:
      // fall through
    case IncWithLines:
      // fall through
    case Include:
      // fall through
    case DontInclude:
      parser()->readTextFileByName(m_file,m_text);
      parser()->context.includeFileName   = m_file;
      parser()->context.includeFileText   = m_text;
      parser()->context.includeFileOffset = 0;
      parser()->context.includeFileLength = m_text.length();
      parser()->context.includeFileLine   = 0;
      parser()->context.includeFileShowLineNo = (m_type == DontIncWithLines || m_type == IncWithLines);
      //printf("parser->context.includeFile=<<%s>>\n",qPrint(parser->context.includeFileText));
      break;
    case VerbInclude:
      // fall through
    case HtmlInclude:
    case LatexInclude:
    case DocInclude::RtfInclude:
    case DocInclude::ManInclude:
    case DocInclude::XmlInclude:
    case DocInclude::DocbookInclude:
      parser()->readTextFileByName(m_file,m_text);
      break;
    case Snippet:
    case SnippetTrimLeft:
    case SnipWithLines:
      parser()->readTextFileByName(m_file,m_text);
      // check here for the existence of the blockId inside the file, so we
      // only generate the warning once.
      int count;
      if (!m_blockId.isEmpty() && (count=m_text.contains(m_blockId.data()))!=2)
      {
        warn_doc_error(parser()->context.fileName,
                       parser()->tokenizer.getLineNr(),
                       "block marked with %s for \\snippet should appear twice in file %s, found it %d times\n",
                       qPrint(m_blockId),qPrint(m_file),count);
      }
      break;
    case DocInclude::SnippetDoc:
    case DocInclude::IncludeDoc:
      err("Internal inconsistency: found switch SnippetDoc / IncludeDoc in file: %s"
          "Please create a bug report\n",__FILE__);
      break;
  }
}

//---------------------------------------------------------------------------

void DocIncOperator::parse()
{
  if (parser()->context.includeFileName.isEmpty())
  {
    warn_doc_error(parser()->context.fileName,parser()->tokenizer.getLineNr(),
                   "No previous '\\include' or '\\dontinclude' command for '\\%s' present",
                   typeAsString());
  }

  m_includeFileName = parser()->context.includeFileName;
  const char *p = parser()->context.includeFileText.data();
  uint32_t l = parser()->context.includeFileLength;
  uint32_t o = parser()->context.includeFileOffset;
  int il = parser()->context.includeFileLine;
  AUTO_TRACE("text={} off={} len={}",Trace::trunc(p),o,l);
  uint32_t so = o,bo;
  bool nonEmpty = FALSE;
  switch(type())
  {
    case Line:
      while (o<l)
      {
        char c = p[o];
        if (c=='\n')
        {
          parser()->context.includeFileLine++;
          if (nonEmpty) break; // we have a pattern to match
          so=o+1; // no pattern, skip empty line
        }
        else if (!isspace(static_cast<uint8_t>(c))) // no white space char
        {
          nonEmpty=TRUE;
        }
        o++;
      }
      if (parser()->context.includeFileText.mid(so,o-so).find(m_pattern)!=-1)
      {
        m_line  = il;
        m_text = parser()->context.includeFileText.mid(so,o-so);
        AUTO_TRACE_ADD("\\line {}",Trace::trunc(m_text));
      }
      parser()->context.includeFileOffset = std::min(l,o+1); // set pointer to start of new line
      m_showLineNo = parser()->context.includeFileShowLineNo;
      break;
    case SkipLine:
      while (o<l)
      {
        so=o;
        while (o<l)
        {
          char c = p[o];
          if (c=='\n')
          {
            parser()->context.includeFileLine++;
            if (nonEmpty) break; // we have a pattern to match
            so=o+1; // no pattern, skip empty line
          }
          else if (!isspace(static_cast<uint8_t>(c))) // no white space char
          {
            nonEmpty=TRUE;
          }
          o++;
        }
        if (parser()->context.includeFileText.mid(so,o-so).find(m_pattern)!=-1)
        {
          m_line  = il;
          m_text = parser()->context.includeFileText.mid(so,o-so);
          AUTO_TRACE_ADD("\\skipline {}",Trace::trunc(m_text));
          break;
        }
        o++; // skip new line
      }
      parser()->context.includeFileOffset = std::min(l,o+1); // set pointer to start of new line
      m_showLineNo = parser()->context.includeFileShowLineNo;
      break;
    case Skip:
      while (o<l)
      {
        so=o;
        while (o<l)
        {
          char c = p[o];
          if (c=='\n')
          {
            parser()->context.includeFileLine++;
            if (nonEmpty) break; // we have a pattern to match
            so=o+1; // no pattern, skip empty line
          }
          else if (!isspace(static_cast<uint8_t>(c))) // no white space char
          {
            nonEmpty=TRUE;
          }
          o++;
        }
        if (parser()->context.includeFileText.mid(so,o-so).find(m_pattern)!=-1)
        {
          break;
        }
        o++; // skip new line
      }
      parser()->context.includeFileOffset = so; // set pointer to start of new line
      m_showLineNo = parser()->context.includeFileShowLineNo;
      break;
    case Until:
      bo=o;
      while (o<l)
      {
        so=o;
        while (o<l)
        {
          char c = p[o];
          if (c=='\n')
          {
            parser()->context.includeFileLine++;
            if (nonEmpty) break; // we have a pattern to match
            so=o+1; // no pattern, skip empty line
          }
          else if (!isspace(static_cast<uint8_t>(c))) // no white space char
          {
            nonEmpty=TRUE;
          }
          o++;
        }
        if (parser()->context.includeFileText.mid(so,o-so).find(m_pattern)!=-1)
        {
          m_line  = il;
          m_text = parser()->context.includeFileText.mid(bo,o-bo);
          AUTO_TRACE_ADD("\\until {}",Trace::trunc(m_text));
          break;
        }
        o++; // skip new line
      }
      parser()->context.includeFileOffset = std::min(l,o+1); // set pointer to start of new line
      m_showLineNo = parser()->context.includeFileShowLineNo;
      break;
  }
}

//---------------------------------------------------------------------------

DocXRefItem::DocXRefItem(DocParser *parser,DocNodeVariant *parent,int id,const QCString &key) :
   DocCompoundNode(parser,parent), m_id(id), m_key(key), m_relPath(parser->context.relPath)
{
}

bool DocXRefItem::parse()
{
  RefList *refList = RefListManager::instance().find(m_key);
  if (refList && refList->isEnabled())
  {
    RefItem *item = refList->find(m_id);
    ASSERT(item!=0);
    if (item)
    {
      if (parser()->context.memberDef && parser()->context.memberDef->name().at(0)=='@')
      {
        m_file   = "@";  // can't cross reference anonymous enum
        m_anchor = "@";
      }
      else
      {
        m_file   = refList->fileName();
        m_anchor = item->anchor();
      }
      m_title  = refList->sectionTitle();
      //printf("DocXRefItem: file=%s anchor=%s title=%s\n",
      //    qPrint(m_file),qPrint(m_anchor),qPrint(m_title));

      if (!item->text().isEmpty())
      {
        parser()->pushContext();
        parser()->internalValidatingParseDoc(thisVariant(),children(),item->text());
        parser()->popContext();
      }
    }
    return TRUE;
  }
  return FALSE;
}

//---------------------------------------------------------------------------

DocFormula::DocFormula(DocParser *parser,DocNodeVariant *parent,int id) : DocNode(parser,parent),
      m_relPath(parser->context.relPath)
{
  const Formula *formula = FormulaManager::instance().findFormula(id);
  if (formula && !formula->text().isEmpty())
  {
    m_id = id;
    m_name.sprintf("form_%d",m_id);
    m_text = formula->text();
  }
  else // wrong \_form#<n> command
  {
    warn_doc_error(parser->context.fileName,parser->tokenizer.getLineNr(),"Wrong formula id %d",id);
    m_id = -1;
  }
}

//---------------------------------------------------------------------------

DocSecRefItem::DocSecRefItem(DocParser *parser,DocNodeVariant *parent,const QCString &target) :
      DocCompoundNode(parser,parent), m_target(target), m_relPath(parser->context.relPath)
{
}

void DocSecRefItem::parse()
{
  AUTO_TRACE();
  auto ns = AutoNodeStack(parser(),thisVariant());

  parser()->tokenizer.setStateTitle();
  int tok;
  while ((tok=parser()->tokenizer.lex()))
  {
    if (!parser()->defaultHandleToken(thisVariant(),tok,children()))
    {
      parser()->errorHandleDefaultToken(thisVariant(),tok,children(),"\\refitem");
    }
  }
  parser()->tokenizer.setStatePara();
  parser()->handlePendingStyleCommands(thisVariant(),children());

  if (!m_target.isEmpty())
  {
    SrcLangExt lang = getLanguageFromFileName(m_target);
    const SectionInfo *sec = SectionManager::instance().find(m_target);
    if (sec==0 && lang==SrcLangExt_Markdown) // lookup as markdown file
    {
      sec = SectionManager::instance().find(markdownFileNameToId(m_target));
    }
    if (sec) // ref to section or anchor
    {
      // set defaults
      m_ref       = sec->ref();
      m_file      = stripKnownExtensions(sec->fileName());
      m_refType   = Section;
      m_anchor    = sec->label();
      m_isSubPage = false;
      // adjust if needed
      switch (sec->type())
      {
        case SectionType::Page:
          {
            PageDef *pd = Doxygen::pageLinkedMap->find(m_target);
            m_isSubPage = pd && pd->hasParentPage();
            if (!m_isSubPage)
            {
              m_anchor="";
            }
          }
          break;
        case SectionType::Anchor:
          m_refType = Anchor;
          break;
        case SectionType::Table:
          m_refType = Table;
          break;
        default:
          break;
      }
      //printf("m_ref=%s,m_file=%s,type=%d\n",
      //    qPrint(m_ref),qPrint(m_file),m_refType);
    }
    else
    {
      warn_doc_error(parser()->context.fileName,parser()->tokenizer.getLineNr(),"reference to unknown section %s",
          qPrint(m_target));
    }
  }
  else
  {
    warn_doc_error(parser()->context.fileName,parser()->tokenizer.getLineNr(),"reference to empty target");
  }
}

//---------------------------------------------------------------------------

void DocSecRefList::parse()
{
  AUTO_TRACE();
  auto ns = AutoNodeStack(parser(),thisVariant());

  int tok=parser()->tokenizer.lex();
  // skip white space
  while (tok==TK_WHITESPACE || tok==TK_NEWPARA) tok=parser()->tokenizer.lex();
  // handle items
  while (tok)
  {
    if (tok==TK_COMMAND_AT || tok == TK_COMMAND_BS)
    {
      const char *cmd_start = (tok==TK_COMMAND_AT ? "@" : "\\");
      switch (Mappers::cmdMapper->map(parser()->context.token->name))
      {
        case CMD_SECREFITEM:
          {
            tok=parser()->tokenizer.lex();
            if (tok!=TK_WHITESPACE)
            {
              warn_doc_error(parser()->context.fileName,parser()->tokenizer.getLineNr(),"expected whitespace after \\refitem command");
              break;
            }
            tok=parser()->tokenizer.lex();
            if (tok!=TK_WORD && tok!=TK_LNKWORD)
            {
              warn_doc_error(parser()->context.fileName,parser()->tokenizer.getLineNr(),"unexpected token %s as the argument of \\refitem",
                  DocTokenizer::tokToString(tok));
              break;
            }

            children().append<DocSecRefItem>(parser(),thisVariant(),parser()->context.token->name);
            children().get_last<DocSecRefItem>()->parse();
          }
          break;
        case CMD_ENDSECREFLIST:
          return;
        default:
          warn_doc_error(parser()->context.fileName,parser()->tokenizer.getLineNr(),"Illegal command %s as part of a \\secreflist",
              qPrint(cmd_start + parser()->context.token->name));
          return;
      }
    }
    else if (tok==TK_WHITESPACE)
    {
      // ignore whitespace
    }
    else
    {
      warn_doc_error(parser()->context.fileName,parser()->tokenizer.getLineNr(),"Unexpected token %s inside section reference list",
          DocTokenizer::tokToString(tok));
      return;
    }
    tok=parser()->tokenizer.lex();
  }

}

//---------------------------------------------------------------------------

DocInternalRef::DocInternalRef(DocParser *parser,DocNodeVariant *parent,const QCString &ref)
  : DocCompoundNode(parser,parent), m_relPath(parser->context.relPath)
{
  int i=ref.find('#');
  if (i!=-1)
  {
    m_anchor = ref.right(static_cast<int>(ref.length())-i-1);
    m_file   = ref.left(i);
  }
  else
  {
    m_file = ref;
  }
}

void DocInternalRef::parse()
{
  AUTO_TRACE();
  auto ns = AutoNodeStack(parser(),thisVariant());

  int tok;
  while ((tok=parser()->tokenizer.lex()))
  {
    if (!parser()->defaultHandleToken(thisVariant(),tok,children()))
    {
      parser()->errorHandleDefaultToken(thisVariant(),tok,children(),"\\ref");
    }
  }

  parser()->handlePendingStyleCommands(thisVariant(),children());
}

//---------------------------------------------------------------------------

DocRef::DocRef(DocParser *parser,DocNodeVariant *parent,const QCString &target,const QCString &context) :
   DocCompoundNode(parser,parent), m_refType(Unknown), m_isSubPage(FALSE)
{
  const Definition  *compound = 0;
  QCString     anchor;
  //printf("DocRef::DocRef(target=%s,context=%s)\n",qPrint(target),qPrint(context));
  ASSERT(!target.isEmpty());
  SrcLangExt lang = getLanguageFromFileName(target);
  m_relPath = parser->context.relPath;
  const SectionInfo *sec = SectionManager::instance().find(target);
  if (sec==0 && lang==SrcLangExt_Markdown) // lookup as markdown file
  {
    sec = SectionManager::instance().find(markdownFileNameToId(target));
  }
  if (sec) // ref to section or anchor
  {
    PageDef *pd = 0;
    if (sec->type()==SectionType::Page)
    {
      pd = Doxygen::pageLinkedMap->find(target);
    }
    m_text         = sec->title();
    if (m_text.isEmpty()) m_text = sec->label();

    m_ref          = sec->ref();
    m_file         = stripKnownExtensions(sec->fileName());
    if (sec->type()==SectionType::Anchor)
    {
      m_refType = Anchor;
    }
    else if (sec->type()==SectionType::Table)
    {
      m_refType = Table;
    }
    else
    {
      m_refType = Section;
    }
    m_isSubPage    = pd && pd->hasParentPage();
    if (sec->type()!=SectionType::Page || m_isSubPage) m_anchor = sec->label();
    m_sectionType = sec->type();
    //printf("m_text=%s,m_ref=%s,m_file=%s,type=%d\n",
    //    qPrint(m_text),qPrint(m_ref),qPrint(m_file),m_refType);
    return;
  }
  else if (resolveLink(context,target,TRUE,&compound,anchor))
  {
    bool isFile = compound ?
                 (compound->definitionType()==Definition::TypeFile ||
                  compound->definitionType()==Definition::TypePage ? TRUE : FALSE) :
                 FALSE;
    m_text = linkToText(compound?compound->getLanguage():SrcLangExt_Unknown,target,isFile);
    m_anchor = anchor;
    if (compound && compound->isLinkable()) // ref to compound
    {
      if (anchor.isEmpty() &&                                  /* compound link */
          compound->definitionType()==Definition::TypeGroup && /* is group */
          !toGroupDef(compound)->groupTitle().isEmpty()        /* with title */
         )
      {
        m_text=(toGroupDef(compound))->groupTitle(); // use group's title as link
      }
      else if (compound->definitionType()==Definition::TypeMember &&
          toMemberDef(compound)->isObjCMethod())
      {
        // Objective C Method
        const MemberDef *member = toMemberDef(compound);
        bool localLink = parser->context.memberDef ? member->getClassDef()==parser->context.memberDef->getClassDef() : FALSE;
        m_text = member->objCMethodName(localLink,parser->context.inSeeBlock);
      }

      m_file = compound->getOutputFileBase();
      m_ref  = compound->getReference();
      //printf("isFile=%d compound=%s (%d)\n",isFile,qPrint(compound->name()),
      //    compound->definitionType());
      return;
    }
    else if (compound && compound->definitionType()==Definition::TypeFile &&
             toFileDef(compound)->generateSourceFile()
            ) // undocumented file that has source code we can link to
    {
      m_file = compound->getSourceFileBase();
      m_ref  = compound->getReference();
      return;
    }
  }
  m_text = target;
  warn_doc_error(parser->context.fileName,parser->tokenizer.getLineNr(),"unable to resolve reference to '%s' for \\ref command",
           qPrint(target));
}

static void flattenParagraphs(DocNodeVariant *root,DocNodeList &children)
{
  DocNodeList newChildren;
  for (auto &dn : children)
  {
    DocPara *para = std::get_if<DocPara>(&dn);
    if (para)
    {
      //// move the children of the paragraph to the end of the newChildren list
      newChildren.move_append(para->children());
    }
  }

  // replace the children list by the newChildren list
  children.clear();
  children.move_append(newChildren);
  // reparent the children
  for (auto &cn : children)
  {
    setParent(&cn,root);
  }
}

void DocRef::parse()
{
  AUTO_TRACE();
  auto ns = AutoNodeStack(parser(),thisVariant());

  int tok;
  while ((tok=parser()->tokenizer.lex()))
  {
    if (!parser()->defaultHandleToken(thisVariant(),tok,children()))
    {
      switch (tok)
      {
        case TK_HTMLTAG:
          break;
        default:
          parser()->errorHandleDefaultToken(thisVariant(),tok,children(),"\\ref");
          break;
      }
    }
  }

  if (children().empty() && !m_text.isEmpty())
  {
    parser()->context.insideHtmlLink=TRUE;
    parser()->pushContext();
    parser()->internalValidatingParseDoc(thisVariant(),children(),m_text);
    parser()->popContext();
    parser()->context.insideHtmlLink=FALSE;
    flattenParagraphs(thisVariant(),children());
  }

  parser()->handlePendingStyleCommands(thisVariant(),children());
}

//---------------------------------------------------------------------------

DocCite::DocCite(DocParser *parser,DocNodeVariant *parent,const QCString &target,const QCString &) : DocNode(parser,parent)
{
  size_t numBibFiles = Config_getList(CITE_BIB_FILES).size();
  //printf("DocCite::DocCite(target=%s)\n",qPrint(target));
  ASSERT(!target.isEmpty());
  m_relPath = parser->context.relPath;
  const CitationManager &ct = CitationManager::instance();
  const CiteInfo *cite = ct.find(target);
  //printf("cite=%p text='%s' numBibFiles=%d\n",cite,cite?qPrint(cite->text):"<null>",numBibFiles);
  if (numBibFiles>0 && cite && !cite->text().isEmpty()) // ref to citation
  {
    m_text         = cite->text();
    m_ref          = "";
    m_anchor       = ct.anchorPrefix()+cite->label();
    m_file         = convertNameToFile(ct.fileName(),FALSE,TRUE);
    //printf("CITE ==> m_text=%s,m_ref=%s,m_file=%s,m_anchor=%s\n",
    //    qPrint(m_text),qPrint(m_ref),qPrint(m_file),qPrint(m_anchor));
    return;
  }
  m_text = target;
  if (numBibFiles==0)
  {
    warn_doc_error(parser->context.fileName,parser->tokenizer.getLineNr(),"\\cite command found but no bib files specified via CITE_BIB_FILES!");
  }
  else if (cite==0)
  {
    warn_doc_error(parser->context.fileName,parser->tokenizer.getLineNr(),"unable to resolve reference to '%s' for \\cite command",
             qPrint(target));
  }
  else
  {
    warn_doc_error(parser->context.fileName,parser->tokenizer.getLineNr(),"\\cite command to '%s' does not have an associated number",
             qPrint(target));
  }
}

//---------------------------------------------------------------------------

DocLink::DocLink(DocParser *parser,DocNodeVariant *parent,const QCString &target) : DocCompoundNode(parser,parent)
{
  const Definition *compound = 0;
  QCString anchor;
  m_refText = target;
  m_relPath = parser->context.relPath;
  if (!m_refText.isEmpty() && m_refText.at(0)=='#')
  {
    m_refText = m_refText.right(m_refText.length()-1);
  }
  if (resolveLink(parser->context.context,stripKnownExtensions(target),parser->context.inSeeBlock,&compound,anchor))
  {
    m_anchor = anchor;
    if (compound && compound->isLinkable())
    {
      m_file = compound->getOutputFileBase();
      m_ref  = compound->getReference();
    }
    else if (compound && compound->definitionType()==Definition::TypeFile &&
             (toFileDef(compound))->generateSourceFile()
            ) // undocumented file that has source code we can link to
    {
      m_file = compound->getSourceFileBase();
      m_ref  = compound->getReference();
    }
    return;
  }

  // bogus link target
  warn_doc_error(parser->context.fileName,parser->tokenizer.getLineNr(),"unable to resolve link to '%s' for \\link command",
         qPrint(target));
}


QCString DocLink::parse(bool isJavaLink,bool isXmlLink)
{
  AUTO_TRACE();
  QCString result;
  auto ns = AutoNodeStack(parser(),thisVariant());

  int tok;
  while ((tok=parser()->tokenizer.lex()))
  {
    if (!parser()->defaultHandleToken(thisVariant(),tok,children(),FALSE))
    {
      const char *cmd_start = "\\";
      switch (tok)
      {
        case TK_COMMAND_AT:
          cmd_start = "@";
        // fall through
        case TK_COMMAND_BS:
          switch (Mappers::cmdMapper->map(parser()->context.token->name))
          {
            case CMD_ENDLINK:
              if (isJavaLink)
              {
                warn_doc_error(parser()->context.fileName,parser()->tokenizer.getLineNr(),"{@link.. ended with @endlink command");
              }
              goto endlink;
            default:
              warn_doc_error(parser()->context.fileName,parser()->tokenizer.getLineNr(),"Illegal command %s as part of a \\link",
                  qPrint(cmd_start + parser()->context.token->name));
              break;
          }
          break;
        case TK_SYMBOL:
          warn_doc_error(parser()->context.fileName,parser()->tokenizer.getLineNr(),"Unsupported symbol %s found as part of a \\link",
              qPrint(parser()->context.token->name));
          break;
        case TK_HTMLTAG:
          if (parser()->context.token->name!="see" || !isXmlLink)
          {
            warn_doc_error(parser()->context.fileName,parser()->tokenizer.getLineNr(),"Unexpected xml/html command %s found as part of a \\link",
                qPrint(parser()->context.token->name));
          }
          goto endlink;
        case TK_LNKWORD:
        case TK_WORD:
          if (isJavaLink) // special case to detect closing }
          {
            QCString w = parser()->context.token->name;
            int p;
            if (w=="}")
            {
              goto endlink;
            }
            else if ((p=w.find('}'))!=-1)
            {
              uint32_t l=w.length();
              children().append<DocWord>(parser(),thisVariant(),w.left(p));
              if (static_cast<uint32_t>(p)<l-1) // something left after the } (for instance a .)
              {
                result=w.right(static_cast<int>(l)-p-1);
              }
              goto endlink;
            }
          }
          children().append<DocWord>(parser(),thisVariant(),parser()->context.token->name);
          break;
        default:
          warn_doc_error(parser()->context.fileName,parser()->tokenizer.getLineNr(),"Unexpected token %s",
             DocTokenizer::tokToString(tok));
        break;
      }
    }
  }
  if (tok==0)
  {
    warn_doc_error(parser()->context.fileName,
                   parser()->tokenizer.getLineNr(),
                   "Unexpected end of comment while inside link command\n");
  }
endlink:

  if (children().empty()) // no link text
  {
    children().append<DocWord>(parser(),thisVariant(),m_refText);
  }

  parser()->handlePendingStyleCommands(thisVariant(),children());
  return result;
}


//---------------------------------------------------------------------------

DocDotFile::DocDotFile(DocParser *parser,DocNodeVariant *parent,const QCString &name,const QCString &context,
                       const QCString &srcFile,int srcLine) :
  DocDiagramFileBase(parser,parent,name,context,srcFile,srcLine)
{
  p->relPath = parser->context.relPath;
}

bool DocDotFile::parse()
{
  bool ok = false;
  parser()->defaultHandleTitleAndSize(CMD_DOTFILE,thisVariant(),children(),p->width,p->height);

  bool ambig;
  FileDef *fd = findFileDef(Doxygen::dotFileNameLinkedMap,p->name,ambig);
  if (fd==0 && !p->name.endsWith(".dot")) // try with .dot extension as well
  {
    fd = findFileDef(Doxygen::dotFileNameLinkedMap,p->name+".dot",ambig);
  }
  if (fd)
  {
    p->file = fd->absFilePath();
    ok = true;
    if (ambig)
    {
      warn_doc_error(parser()->context.fileName,parser()->tokenizer.getLineNr(),"included dot file name %s is ambiguous.\n"
           "Possible candidates:\n%s",qPrint(p->name),
           qPrint(showFileDefMatches(Doxygen::dotFileNameLinkedMap,p->name))
          );
    }
  }
  else
  {
    warn_doc_error(parser()->context.fileName,parser()->tokenizer.getLineNr(),"included dot file %s is not found "
           "in any of the paths specified via DOTFILE_DIRS!",qPrint(p->name));
  }
  return ok;
}

DocMscFile::DocMscFile(DocParser *parser,DocNodeVariant *parent,const QCString &name,const QCString &context,
                       const QCString &srcFile, int srcLine) :
  DocDiagramFileBase(parser,parent,name,context,srcFile,srcLine)
{
  p->relPath = parser->context.relPath;
}

bool DocMscFile::parse()
{
  bool ok = false;
  parser()->defaultHandleTitleAndSize(CMD_MSCFILE,thisVariant(),children(),p->width,p->height);

  bool ambig;
  FileDef *fd = findFileDef(Doxygen::mscFileNameLinkedMap,p->name,ambig);
  if (fd==0 && !p->name.endsWith(".msc")) // try with .msc extension as well
  {
    fd = findFileDef(Doxygen::mscFileNameLinkedMap,p->name+".msc",ambig);
  }
  if (fd)
  {
    p->file = fd->absFilePath();
    ok = true;
    if (ambig)
    {
      warn_doc_error(parser()->context.fileName,parser()->tokenizer.getLineNr(),"included msc file name %s is ambiguous.\n"
           "Possible candidates:\n%s",qPrint(p->name),
           qPrint(showFileDefMatches(Doxygen::mscFileNameLinkedMap,p->name))
          );
    }
  }
  else
  {
    warn_doc_error(parser()->context.fileName,parser()->tokenizer.getLineNr(),"included msc file %s is not found "
           "in any of the paths specified via MSCFILE_DIRS!",qPrint(p->name));
  }
  return ok;
}

//---------------------------------------------------------------------------

DocDiaFile::DocDiaFile(DocParser *parser,DocNodeVariant *parent,const QCString &name,const QCString &context,
                       const QCString &srcFile,int srcLine) :
  DocDiagramFileBase(parser,parent,name,context,srcFile,srcLine)
{
  p->relPath = parser->context.relPath;
}

bool DocDiaFile::parse()
{
  bool ok = false;
  parser()->defaultHandleTitleAndSize(CMD_DIAFILE,thisVariant(),children(),p->width,p->height);

  bool ambig;
  FileDef *fd = findFileDef(Doxygen::diaFileNameLinkedMap,p->name,ambig);
  if (fd==0 && !p->name.endsWith(".dia")) // try with .dia extension as well
  {
    fd = findFileDef(Doxygen::diaFileNameLinkedMap,p->name+".dia",ambig);
  }
  if (fd)
  {
    p->file = fd->absFilePath();
    ok = true;
    if (ambig)
    {
      warn_doc_error(parser()->context.fileName,parser()->tokenizer.getLineNr(),"included dia file name %s is ambiguous.\n"
           "Possible candidates:\n%s",qPrint(p->name),
           qPrint(showFileDefMatches(Doxygen::diaFileNameLinkedMap,p->name))
          );
    }
  }
  else
  {
    warn_doc_error(parser()->context.fileName,parser()->tokenizer.getLineNr(),"included dia file %s is not found "
           "in any of the paths specified via DIAFILE_DIRS!",qPrint(p->name));
  }
  return ok;
}

//---------------------------------------------------------------------------

DocVhdlFlow::DocVhdlFlow(DocParser *parser,DocNodeVariant *parent) : DocCompoundNode(parser,parent)
{
}

void DocVhdlFlow::parse()
{
  AUTO_TRACE();
  auto ns = AutoNodeStack(parser(),thisVariant());

  parser()->tokenizer.setStateTitle();
  int tok;
  while ((tok=parser()->tokenizer.lex()))
  {
    if (!parser()->defaultHandleToken(thisVariant(),tok,children()))
    {
      parser()->errorHandleDefaultToken(thisVariant(),tok,children(),"\\vhdlflow");
    }
  }
  tok=parser()->tokenizer.lex();

  parser()->tokenizer.setStatePara();
  parser()->handlePendingStyleCommands(thisVariant(),children());

  VhdlDocGen::createFlowChart(parser()->context.memberDef);
}


//---------------------------------------------------------------------------

DocImage::DocImage(DocParser *parser,DocNodeVariant *parent,const HtmlAttribList &attribs,const QCString &name,
                   Type t,const QCString &url, bool inlineImage) :
      DocCompoundNode(parser,parent), p(std::make_unique<Private>(attribs, name, t, parser->context.relPath, url, inlineImage))
{
}

bool DocImage::isSVG() const
{
  QCString  locName = p->url.isEmpty() ? p->name : p->url;
  int len = static_cast<int>(locName.length());
  int fnd = locName.find('?'); // ignore part from ? until end
  if (fnd==-1) fnd=len;
  return fnd>=4 && locName.mid(fnd-4,4)==".svg";
}

void DocImage::parse()
{
  parser()->defaultHandleTitleAndSize(CMD_IMAGE,thisVariant(),children(),p->width,p->height);
}


//---------------------------------------------------------------------------

int DocHtmlHeader::parse()
{
  AUTO_TRACE();
  int retval=RetVal_OK;
  auto ns = AutoNodeStack(parser(),thisVariant());

  int tok;
  while ((tok=parser()->tokenizer.lex()))
  {
    if (!parser()->defaultHandleToken(thisVariant(),tok,children()))
    {
      switch (tok)
      {
        case TK_HTMLTAG:
          {
            int tagId=Mappers::htmlTagMapper->map(parser()->context.token->name);
            if (tagId==HTML_H1 && parser()->context.token->endTag) // found </h1> tag
            {
              if (m_level!=1)
              {
                warn_doc_error(parser()->context.fileName,parser()->tokenizer.getLineNr(),"<h%d> ended with </h1>",
                    m_level);
              }
              goto endheader;
            }
            else if (tagId==HTML_H2 && parser()->context.token->endTag) // found </h2> tag
            {
              if (m_level!=2)
              {
                warn_doc_error(parser()->context.fileName,parser()->tokenizer.getLineNr(),"<h%d> ended with </h2>",
                    m_level);
              }
              goto endheader;
            }
            else if (tagId==HTML_H3 && parser()->context.token->endTag) // found </h3> tag
            {
              if (m_level!=3)
              {
                warn_doc_error(parser()->context.fileName,parser()->tokenizer.getLineNr(),"<h%d> ended with </h3>",
                    m_level);
              }
              goto endheader;
            }
            else if (tagId==HTML_H4 && parser()->context.token->endTag) // found </h4> tag
            {
              if (m_level!=4)
              {
                warn_doc_error(parser()->context.fileName,parser()->tokenizer.getLineNr(),"<h%d> ended with </h4>",
                    m_level);
              }
              goto endheader;
            }
            else if (tagId==HTML_H5 && parser()->context.token->endTag) // found </h5> tag
            {
              if (m_level!=5)
              {
                warn_doc_error(parser()->context.fileName,parser()->tokenizer.getLineNr(),"<h%d> ended with </h5>",
                    m_level);
              }
              goto endheader;
            }
            else if (tagId==HTML_H6 && parser()->context.token->endTag) // found </h6> tag
            {
              if (m_level!=6)
              {
                warn_doc_error(parser()->context.fileName,parser()->tokenizer.getLineNr(),"<h%d> ended with </h6>",
                    m_level);
              }
              goto endheader;
            }
            else if (tagId==HTML_A)
            {
              if (!parser()->context.token->endTag)
              {
                parser()->handleAHref(thisVariant(),children(),parser()->context.token->attribs);
              }
            }
            else if (tagId==HTML_BR)
            {
              children().append<DocLineBreak>(parser(),thisVariant(),parser()->context.token->attribs);
            }
            else
            {
              warn_doc_error(parser()->context.fileName,parser()->tokenizer.getLineNr(),"Unexpected html tag <%s%s> found within <h%d> context",
                  parser()->context.token->endTag?"/":"",qPrint(parser()->context.token->name),m_level);
            }
          }
          break;
        default:
	  char tmp[20];
<<<<<<< HEAD
	  qsnprintf(tmp,20,"<h%d>tag",m_level);
          parser()->errorHandleDefaultToken(thisVariant,tok,children(),tmp);
=======
	  sprintf(tmp,"<h%d>tag",m_level);
          parser()->errorHandleDefaultToken(thisVariant(),tok,children(),tmp);
>>>>>>> 9de8406f
      }
    }
  }
  if (tok==0)
  {
    warn_doc_error(parser()->context.fileName,parser()->tokenizer.getLineNr(),"Unexpected end of comment while inside"
           " <h%d> tag\n",m_level);
  }
endheader:
  parser()->handlePendingStyleCommands(thisVariant(),children());
  return retval;
}
//---------------------------------------------------------------------------

void DocHtmlSummary::parse()
{
  AUTO_TRACE();
  auto ns = AutoNodeStack(parser(),thisVariant());
  parser()->tokenizer.setStateTitle();
  int tok;
  while ((tok=parser()->tokenizer.lex()))
  {
    int tagId;
    // check of </summary>
    if (tok==TK_HTMLTAG &&
        (tagId=Mappers::htmlTagMapper->map(parser()->context.token->name)) && tagId==XML_SUMMARY &&
        parser()->context.token->endTag
       )
    {
      break;
    }
    else if (!parser()->defaultHandleToken(thisVariant(),tok,children()))
    {
      parser()->errorHandleDefaultToken(thisVariant(),tok,children(),"summary section");
    }
  }
  parser()->tokenizer.setStatePara();
}

//---------------------------------------------------------------------------

int DocHtmlDetails::parse()
{
  AUTO_TRACE();
  int retval=0;
  auto ns = AutoNodeStack(parser(),thisVariant());

  // parse one or more paragraphs
  bool isFirst=TRUE;
  DocPara *par=0;
  do
  {
    children().append<DocPara>(parser(),thisVariant());
    par = children().get_last<DocPara>();
    if (isFirst) { par->markFirst(); isFirst=FALSE; }
    retval=par->parse();
  }
  while (retval==TK_NEWPARA);
  if (par) par->markLast();

  if (!summary())
  {
    HtmlAttribList summaryAttribs;
    m_summary = createDocNode<DocHtmlSummary>(parser(),thisVariant(),summaryAttribs);
    DocHtmlSummary *summary = &std::get<DocHtmlSummary>(*m_summary);
    summary->children().append<DocWord>(parser(),thisVariant(),theTranslator->trDetails());
  }
  AUTO_TRACE_EXIT("retval={}",DocTokenizer::retvalToString(retval));
  return (retval==RetVal_EndHtmlDetails) ? RetVal_OK : retval;
}

void DocHtmlDetails::parseSummary(DocNodeVariant *parent,HtmlAttribList &attribs)
{
  AUTO_TRACE();
  m_summary = createDocNode<DocHtmlSummary>(parser(),parent,attribs);
  DocHtmlSummary *summary = &std::get<DocHtmlSummary>(*m_summary);
  summary->parse();
}

//---------------------------------------------------------------------------

int DocHRef::parse()
{
  AUTO_TRACE();
  int retval=RetVal_OK;
  auto ns = AutoNodeStack(parser(),thisVariant());

  int tok;
  while ((tok=parser()->tokenizer.lex()))
  {
    if (!parser()->defaultHandleToken(thisVariant(),tok,children()))
    {
      switch (tok)
      {
        case TK_HTMLTAG:
          {
            int tagId=Mappers::htmlTagMapper->map(parser()->context.token->name);
            if (tagId==HTML_A && parser()->context.token->endTag) // found </a> tag
            {
              goto endhref;
            }
            else if (tagId==HTML_BR)
            {
              children().append<DocLineBreak>(parser(),thisVariant(),parser()->context.token->attribs);
            }
            else
            {
              warn_doc_error(parser()->context.fileName,parser()->tokenizer.getLineNr(),"Unexpected html tag <%s%s> found within <a href=...> context",
                  parser()->context.token->endTag?"/":"",qPrint(parser()->context.token->name));
            }
          }
          break;
        default:
          parser()->errorHandleDefaultToken(thisVariant(),tok,children(),"<a>..</a> block");
          break;
      }
    }
  }
  if (tok==0)
  {
    warn_doc_error(parser()->context.fileName,parser()->tokenizer.getLineNr(),"Unexpected end of comment while inside"
           " <a href=...> tag");
  }
endhref:
  parser()->handlePendingStyleCommands(thisVariant(),children());
  return retval;
}

//---------------------------------------------------------------------------

int DocInternal::parse(int level)
{
  AUTO_TRACE();
  int retval=RetVal_OK;
  auto ns = AutoNodeStack(parser(),thisVariant());

  // first parse any number of paragraphs
  bool isFirst=TRUE;
  DocPara *lastPar=0;
  do
  {
    children().append<DocPara>(parser(),thisVariant());
    DocPara *par  = children().get_last<DocPara>();
    if (isFirst) { par->markFirst(); isFirst=FALSE; }
    retval=par->parse();
    if (!par->isEmpty())
    {
      if (lastPar) lastPar->markLast(FALSE);
      lastPar=par;
    }
    else
    {
      children().pop_back();
    }
    if (retval==TK_LISTITEM)
    {
      warn_doc_error(parser()->context.fileName,parser()->tokenizer.getLineNr(),"Invalid list item found");
    }
  } while (retval!=0 &&
           retval!=RetVal_Section &&
           retval!=RetVal_Subsection &&
           retval!=RetVal_Subsubsection &&
           retval!=RetVal_Paragraph &&
           retval!=RetVal_EndInternal
          );
  if (lastPar) lastPar->markLast();

  // then parse any number of level-n sections
  while ((level==1 && retval==RetVal_Section) ||
         (level==2 && retval==RetVal_Subsection) ||
         (level==3 && retval==RetVal_Subsubsection) ||
         (level==4 && retval==RetVal_Paragraph)
        )
  {
    children().append<DocSection>(parser(),thisVariant(),
                                  std::min(level+Doxygen::subpageNestingLevel,5),
                                  parser()->context.token->sectionId);
    retval = children().get_last<DocSection>()->parse();
  }

  if (retval==RetVal_Internal)
  {
    warn_doc_error(parser()->context.fileName,parser()->tokenizer.getLineNr(),"\\internal command found inside internal section");
  }

  AUTO_TRACE_EXIT("retval={}",DocTokenizer::retvalToString(retval));
  return retval;
}

//---------------------------------------------------------------------------

int DocIndexEntry::parse()
{
  AUTO_TRACE();
  int retval=RetVal_OK;
  auto ns = AutoNodeStack(parser(),thisVariant());
  int tok=parser()->tokenizer.lex();
  if (tok!=TK_WHITESPACE)
  {
    warn_doc_error(parser()->context.fileName,parser()->tokenizer.getLineNr(),"expected whitespace after \\addindex command");
    goto endindexentry;
  }
  parser()->tokenizer.setStateTitle();
  m_entry="";
  while ((tok=parser()->tokenizer.lex()))
  {
    switch (tok)
    {
      case TK_WHITESPACE:
        m_entry+=" ";
        break;
      case TK_WORD:
      case TK_LNKWORD:
        m_entry+=parser()->context.token->name;
        break;
      case TK_SYMBOL:
        {
          HtmlEntityMapper::SymType s = DocSymbol::decodeSymbol(parser()->context.token->name);
          switch (s)
          {
            case HtmlEntityMapper::Sym_BSlash:  m_entry+='\\'; break;
            case HtmlEntityMapper::Sym_At:      m_entry+='@';  break;
            case HtmlEntityMapper::Sym_Less:    m_entry+='<';  break;
            case HtmlEntityMapper::Sym_Greater: m_entry+='>';  break;
            case HtmlEntityMapper::Sym_Amp:     m_entry+='&';  break;
            case HtmlEntityMapper::Sym_Dollar:  m_entry+='$';  break;
            case HtmlEntityMapper::Sym_Hash:    m_entry+='#';  break;
            case HtmlEntityMapper::Sym_Percent: m_entry+='%';  break;
            case HtmlEntityMapper::Sym_apos:    m_entry+='\''; break;
            case HtmlEntityMapper::Sym_Quot:    m_entry+='"';  break;
            case HtmlEntityMapper::Sym_lsquo:   m_entry+='`';  break;
            case HtmlEntityMapper::Sym_rsquo:   m_entry+='\'';  break;
            case HtmlEntityMapper::Sym_ldquo:   m_entry+="``";  break;
            case HtmlEntityMapper::Sym_rdquo:   m_entry+="''";  break;
            case HtmlEntityMapper::Sym_ndash:   m_entry+="--";  break;
            case HtmlEntityMapper::Sym_mdash:   m_entry+="---";  break;
            default:
              warn_doc_error(parser()->context.fileName,parser()->tokenizer.getLineNr(),"Unexpected symbol found as argument of \\addindex");
              break;
          }
        }
        break;
      case TK_COMMAND_AT:
        // fall through
      case TK_COMMAND_BS:
        switch (Mappers::cmdMapper->map(parser()->context.token->name))
        {
          case CMD_BSLASH:  m_entry+='\\';  break;
          case CMD_AT:      m_entry+='@';   break;
          case CMD_LESS:    m_entry+='<';   break;
          case CMD_GREATER: m_entry+='>';   break;
          case CMD_AMP:     m_entry+='&';   break;
          case CMD_DOLLAR:  m_entry+='$';   break;
          case CMD_HASH:    m_entry+='#';   break;
          case CMD_DCOLON:  m_entry+="::";  break;
          case CMD_PERCENT: m_entry+='%';   break;
          case CMD_NDASH:   m_entry+="--";  break;
          case CMD_MDASH:   m_entry+="---"; break;
          case CMD_QUOTE:   m_entry+='"';   break;
          case CMD_PUNT:    m_entry+='.';   break;
          case CMD_PLUS:    m_entry+='+';   break;
          case CMD_MINUS:   m_entry+='-';   break;
          case CMD_EQUAL:   m_entry+='=';   break;
          default:
               warn_doc_error(parser()->context.fileName,parser()->tokenizer.getLineNr(),"Unexpected command %s found as argument of \\addindex",
                              qPrint(parser()->context.token->name));
               break;
        }
      break;
      default:
        warn_doc_error(parser()->context.fileName,parser()->tokenizer.getLineNr(),"Unexpected token %s",
            DocTokenizer::tokToString(tok));
        break;
    }
  }
  parser()->tokenizer.setStatePara();
  m_entry = m_entry.stripWhiteSpace();
endindexentry:
  AUTO_TRACE_EXIT("retval={}",DocTokenizer::retvalToString(retval));
  return retval;
}

//---------------------------------------------------------------------------

DocHtmlCaption::DocHtmlCaption(DocParser *parser,DocNodeVariant *parent,const HtmlAttribList &attribs)
  : DocCompoundNode(parser,parent)
{
  m_hasCaptionId = FALSE;
  for (const auto &opt : attribs)
  {
    if (opt.name=="id" && !opt.value.isEmpty()) // interpret id attribute as an anchor
    {
      const SectionInfo *sec = SectionManager::instance().find(opt.value);
      if (sec)
      {
        //printf("Found anchor %s\n",qPrint(id));
        m_file   = sec->fileName();
        m_anchor = sec->label();
        m_hasCaptionId = TRUE;
      }
      else
      {
        warn_doc_error(parser->context.fileName,parser->tokenizer.getLineNr(),"Invalid caption id '%s'",qPrint(opt.value));
      }
    }
    else // copy attribute
    {
      m_attribs.push_back(opt);
    }
  }
}

int DocHtmlCaption::parse()
{
  AUTO_TRACE();
  int retval=0;
  auto ns = AutoNodeStack(parser(),thisVariant());
  int tok;
  while ((tok=parser()->tokenizer.lex()))
  {
    if (!parser()->defaultHandleToken(thisVariant(),tok,children()))
    {
      switch (tok)
      {
        case TK_HTMLTAG:
          {
            int tagId=Mappers::htmlTagMapper->map(parser()->context.token->name);
            if (tagId==HTML_CAPTION && parser()->context.token->endTag) // found </caption> tag
            {
              retval = RetVal_OK;
              goto endcaption;
            }
            else
            {
              warn_doc_error(parser()->context.fileName,parser()->tokenizer.getLineNr(),"Unexpected html tag <%s%s> found within <caption> context",
                  parser()->context.token->endTag?"/":"",qPrint(parser()->context.token->name));
            }
          }
          break;
        default:
          parser()->errorHandleDefaultToken(thisVariant(),tok,children(),"<caption> tag");
          break;
      }
    }
  }
  if (tok==0)
  {
    warn_doc_error(parser()->context.fileName,parser()->tokenizer.getLineNr(),"Unexpected end of comment while inside"
           " <caption> tag");
  }
endcaption:
  parser()->handlePendingStyleCommands(thisVariant(),children());
  return retval;
}

//---------------------------------------------------------------------------

int DocHtmlCell::parse()
{
  AUTO_TRACE();
  int retval=RetVal_OK;
  auto ns = AutoNodeStack(parser(),thisVariant());

  // parse one or more paragraphs
  bool isFirst=TRUE;
  DocPara *par=0;
  do
  {
    children().append<DocPara>(parser(),thisVariant());
    par = children().get_last<DocPara>();
    if (isFirst) { par->markFirst(); isFirst=FALSE; }
    retval=par->parse();
    if (retval==TK_HTMLTAG)
    {
      int tagId=Mappers::htmlTagMapper->map(parser()->context.token->name);
      if (tagId==HTML_TD && parser()->context.token->endTag) // found </td> tag
      {
        retval=TK_NEWPARA; // ignore the tag
      }
      else if (tagId==HTML_TH && parser()->context.token->endTag) // found </th> tag
      {
        retval=TK_NEWPARA; // ignore the tag
      }
    }
  }
  while ((retval==TK_NEWPARA) || (retval==RetVal_EndParBlock));
  if (par) par->markLast();

  return retval;
}

int DocHtmlCell::parseXml()
{
  AUTO_TRACE();
  int retval=RetVal_OK;
  auto ns = AutoNodeStack(parser(),thisVariant());

  // parse one or more paragraphs
  bool isFirst=TRUE;
  DocPara *par=0;
  do
  {
    children().append<DocPara>(parser(),thisVariant());
    par = children().get_last<DocPara>();
    if (isFirst) { par->markFirst(); isFirst=FALSE; }
    retval=par->parse();
    if (retval==TK_HTMLTAG)
    {
      int tagId=Mappers::htmlTagMapper->map(parser()->context.token->name);
      if (tagId==XML_ITEM && parser()->context.token->endTag) // found </item> tag
      {
        retval=TK_NEWPARA; // ignore the tag
      }
      else if (tagId==XML_DESCRIPTION && parser()->context.token->endTag) // found </description> tag
      {
        retval=TK_NEWPARA; // ignore the tag
      }
    }
  }
  while (retval==TK_NEWPARA);
  if (par) par->markLast();

  return retval;
}

uint32_t DocHtmlCell::rowSpan() const
{
  for (const auto &attr : attribs())
  {
    if (attr.name.lower()=="rowspan")
    {
      return attr.value.toUInt();
    }
  }
  return 0;
}

uint32_t DocHtmlCell::colSpan() const
{
  for (const auto &attr : attribs())
  {
    if (attr.name.lower()=="colspan")
    {
      return std::max(1u,attr.value.toUInt());
    }
  }
  return 1;
}

DocHtmlCell::Alignment DocHtmlCell::alignment() const
{
  for (const auto &attr : attribs())
  {
    QCString attrName  = attr.name.lower();
    QCString attrValue = attr.value.lower();
    if (attrName=="align")
    {
      if (attrValue=="center")
        return Center;
      else if (attrValue=="right")
        return Right;
      else return Left;
    }
    else if (attrName=="class" && attrValue.startsWith("markdowntable"))
    {
      if (attrValue=="markdowntableheadcenter")
        return Center;
      else if (attrValue=="markdowntableheadright")
        return Right;
      else if (attrValue=="markdowntableheadleft")
        return Left;
      else if (attrValue=="markdowntableheadnone")
        return Center;
      else if (attrValue=="markdowntablebodycenter")
        return Center;
      else if (attrValue=="markdowntablebodyright")
        return Right;
      else if (attrValue=="markdowntablebodyleft")
        return Left;
      else if (attrValue=="markdowntablebodynone")
        return Left;
      else return Left;
    }
  }
  return Left;
}

DocHtmlCell::Valignment DocHtmlCell::valignment() const
{
  for (const auto &attr : attribs())
  {
    QCString attrName  = attr.name.lower();
    QCString attrValue = attr.value.lower();
    if (attrName=="valign")
    {
      if (attrValue=="top")
        return Top;
      else if (attrValue=="bottom")
        return Bottom;
      else if (attrValue=="middle")
        return Middle;
      else return Middle;
    }
  }
  return Middle;
}

//---------------------------------------------------------------------------

bool DocHtmlRow::isHeading() const
{ // a row is a table heading if all cells are marked as such
  bool heading=TRUE;
  for (const auto &n : children())
  {
    const DocHtmlCell *cell = std::get_if<DocHtmlCell>(&n);
    if (cell && !cell->isHeading())
    {
      heading = FALSE;
      break;
    }
  }
  return !children().empty() && heading;
}

int DocHtmlRow::parse()
{
  AUTO_TRACE();
  int retval=RetVal_OK;
  auto ns = AutoNodeStack(parser(),thisVariant());

  bool isHeading=FALSE;
  bool isFirst=TRUE;
  DocHtmlCell *cell=0;

  // get next token
  int tok=parser()->tokenizer.lex();
  // skip whitespace
  while (tok==TK_WHITESPACE || tok==TK_NEWPARA) tok=parser()->tokenizer.lex();
  // should find a html tag now
  if (tok==TK_HTMLTAG)
  {
    int tagId=Mappers::htmlTagMapper->map(parser()->context.token->name);
    if (tagId==HTML_TD && !parser()->context.token->endTag) // found <td> tag
    {
    }
    else if (tagId==HTML_TH && !parser()->context.token->endTag) // found <th> tag
    {
      isHeading=TRUE;
    }
    else // found some other tag
    {
      warn_doc_error(parser()->context.fileName,parser()->tokenizer.getLineNr(),"expected <td> or <th> tag but "
          "found <%s> instead!",qPrint(parser()->context.token->name));
      parser()->tokenizer.pushBackHtmlTag(parser()->context.token->name);
      goto endrow;
    }
  }
  else if (tok==0) // premature end of comment
  {
    warn_doc_error(parser()->context.fileName,parser()->tokenizer.getLineNr(),"unexpected end of comment while looking"
        " for a html description title");
    goto endrow;
  }
  else // token other than html token
  {
    warn_doc_error(parser()->context.fileName,parser()->tokenizer.getLineNr(),"expected <td> or <th> tag but found %s token instead!",
        DocTokenizer::tokToString(tok));
    goto endrow;
  }

  // parse one or more cells
  do
  {
    children().append<DocHtmlCell>(parser(),thisVariant(),
                                            parser()->context.token->attribs,
                                            isHeading);
    cell = children().get_last<DocHtmlCell>();
    cell->markFirst(isFirst);
    isFirst=FALSE;
    retval=cell->parse();
    isHeading = retval==RetVal_TableHCell;
  }
  while (retval==RetVal_TableCell || retval==RetVal_TableHCell);
  cell->markLast(TRUE);

endrow:
  return retval;
}

int DocHtmlRow::parseXml(bool isHeading)
{
  AUTO_TRACE();
  int retval=RetVal_OK;
  auto ns = AutoNodeStack(parser(),thisVariant());

  bool isFirst=TRUE;
  DocHtmlCell *cell=0;

  // get next token
  int tok=parser()->tokenizer.lex();
  // skip whitespace
  while (tok==TK_WHITESPACE || tok==TK_NEWPARA) tok=parser()->tokenizer.lex();
  // should find a html tag now
  if (tok==TK_HTMLTAG)
  {
    int tagId=Mappers::htmlTagMapper->map(parser()->context.token->name);
    if (tagId==XML_TERM && !parser()->context.token->endTag) // found <term> tag
    {
    }
    else if (tagId==XML_DESCRIPTION && !parser()->context.token->endTag) // found <description> tag
    {
    }
    else // found some other tag
    {
      warn_doc_error(parser()->context.fileName,parser()->tokenizer.getLineNr(),"expected <term> or <description> tag but "
          "found <%s> instead!",qPrint(parser()->context.token->name));
      parser()->tokenizer.pushBackHtmlTag(parser()->context.token->name);
      goto endrow;
    }
  }
  else if (tok==0) // premature end of comment
  {
    warn_doc_error(parser()->context.fileName,parser()->tokenizer.getLineNr(),"unexpected end of comment while looking"
        " for a html description title");
    goto endrow;
  }
  else // token other than html token
  {
    warn_doc_error(parser()->context.fileName,parser()->tokenizer.getLineNr(),"expected <td> or <th> tag but found %s token instead!",
        DocTokenizer::tokToString(tok));
    goto endrow;
  }

  do
  {
    children().append<DocHtmlCell>(parser(),thisVariant(),parser()->context.token->attribs,isHeading);
    cell = children().get_last<DocHtmlCell>();
    cell->markFirst(isFirst);
    isFirst=FALSE;
    retval=cell->parseXml();
  }
  while (retval==RetVal_TableCell || retval==RetVal_TableHCell);
  cell->markLast(TRUE);

endrow:
  return retval;
}

//---------------------------------------------------------------------------

bool DocHtmlTable::hasCaption() const
{
  return m_caption!=nullptr;
}

const DocNodeVariant *DocHtmlTable::caption() const
{
  return m_caption.get();
}

const DocNodeVariant *DocHtmlTable::firstRow() const
{
  if (!children().empty() && std::holds_alternative<DocHtmlRow>(children().front()))
  {
    return &children().front();
  }
  return 0;
}

int DocHtmlTable::parse()
{
  AUTO_TRACE();
  int retval=RetVal_OK;
  auto ns = AutoNodeStack(parser(),thisVariant());

getrow:
  // get next token
  int tok=parser()->tokenizer.lex();
  // skip whitespace
  while (tok==TK_WHITESPACE || tok==TK_NEWPARA) tok=parser()->tokenizer.lex();
  // should find a html tag now
  if (tok==TK_HTMLTAG)
  {
    int tagId=Mappers::htmlTagMapper->map(parser()->context.token->name);
    if (tagId==HTML_TR && !parser()->context.token->endTag) // found <tr> tag
    {
      // no caption, just rows
      retval=RetVal_TableRow;
    }
    else if (tagId==HTML_CAPTION && !parser()->context.token->endTag) // found <caption> tag
    {
      if (m_caption)
      {
        warn_doc_error(parser()->context.fileName,parser()->tokenizer.getLineNr(),"table already has a caption, found another one");
      }
      else
      {
        m_caption = createDocNode<DocHtmlCaption>(parser(),thisVariant(),parser()->context.token->attribs);
        retval=std::get<DocHtmlCaption>(*m_caption).parse();

        if (retval==RetVal_OK) // caption was parsed ok
        {
          goto getrow;
        }
      }
    }
    else // found wrong token
    {
      warn_doc_error(parser()->context.fileName,parser()->tokenizer.getLineNr(),"expected <tr> or <caption> tag but "
          "found <%s%s> instead!", parser()->context.token->endTag ? "/" : "", qPrint(parser()->context.token->name));
    }
  }
  else if (tok==0) // premature end of comment
  {
      warn_doc_error(parser()->context.fileName,parser()->tokenizer.getLineNr(),"unexpected end of comment while looking"
          " for a <tr> or <caption> tag");
  }
  else // token other than html token
  {
    warn_doc_error(parser()->context.fileName,parser()->tokenizer.getLineNr(),"expected <tr> tag but found %s token instead!",
        DocTokenizer::tokToString(tok));
  }

  // parse one or more rows
  while (retval==RetVal_TableRow)
  {
    children().append<DocHtmlRow>(parser(),thisVariant(),parser()->context.token->attribs);
    retval = children().get_last<DocHtmlRow>()->parse();
  }

  computeTableGrid();

  return retval==RetVal_EndTable ? RetVal_OK : retval;
}

int DocHtmlTable::parseXml()
{
  AUTO_TRACE();
  int retval=RetVal_OK;
  auto ns = AutoNodeStack(parser(),thisVariant());

  // get next token
  int tok=parser()->tokenizer.lex();
  // skip whitespace
  while (tok==TK_WHITESPACE || tok==TK_NEWPARA) tok=parser()->tokenizer.lex();
  // should find a html tag now
  int tagId=0;
  bool isHeader=FALSE;
  if (tok==TK_HTMLTAG)
  {
    tagId=Mappers::htmlTagMapper->map(parser()->context.token->name);
    if (tagId==XML_ITEM && !parser()->context.token->endTag) // found <item> tag
    {
      retval=RetVal_TableRow;
    }
    if (tagId==XML_LISTHEADER && !parser()->context.token->endTag) // found <listheader> tag
    {
      retval=RetVal_TableRow;
      isHeader=TRUE;
    }
  }

  // parse one or more rows
  while (retval==RetVal_TableRow)
  {
    children().append<DocHtmlRow>(parser(),thisVariant(),parser()->context.token->attribs);
    DocHtmlRow *tr = children().get_last<DocHtmlRow>();
    retval=tr->parseXml(isHeader);
    isHeader=FALSE;
  }

  computeTableGrid();

  tagId=Mappers::htmlTagMapper->map(parser()->context.token->name);
  return tagId==XML_LIST && parser()->context.token->endTag ? RetVal_OK : retval;
}

/** Helper class to compute the grid for an HTML style table */
struct ActiveRowSpan
{
  ActiveRowSpan(uint32_t rows,uint32_t col) : rowsLeft(rows), column(col) {}
  uint32_t rowsLeft;
  uint32_t column;
};

/** List of ActiveRowSpan classes. */
typedef std::vector<ActiveRowSpan> RowSpanList;

/** determines the location of all cells in a grid, resolving row and
    column spans. For each the total number of visible cells is computed,
    and the total number of visible columns over all rows is stored.
 */
void DocHtmlTable::computeTableGrid()
{
  //printf("computeTableGrid()\n");
  RowSpanList rowSpans;
  uint32_t maxCols=0;
  uint32_t rowIdx=1;
  for (auto &rowNode : children())
  {
    uint32_t colIdx=1;
    uint32_t cells=0;
    DocHtmlRow *row = std::get_if<DocHtmlRow>(&rowNode);
    if (row)
    {
      size_t i;
      for (auto &cellNode : row->children())
      {
        DocHtmlCell *cell = std::get_if<DocHtmlCell>(&cellNode);
        if (cell)
        {
          uint32_t rs = cell->rowSpan();
          uint32_t cs = cell->colSpan();

          for (i=0;i<rowSpans.size();i++)
          {
            if (rowSpans[i].rowsLeft>0 &&
                rowSpans[i].column==colIdx)
            {
              colIdx=rowSpans[i].column+1;
              cells++;
            }
          }
          if (rs>0) rowSpans.emplace_back(rs,colIdx);
          //printf("found cell at (%d,%d)\n",rowIdx,colIdx);
          cell->setRowIndex(rowIdx);
          cell->setColumnIndex(colIdx);
          colIdx+=cs;
          cells++;
        }
      }
      for (i=0;i<rowSpans.size();i++)
      {
        if (rowSpans[i].rowsLeft>0) rowSpans[i].rowsLeft--;
      }
      row->setVisibleCells(cells);
      row->setRowIndex(rowIdx);
      rowIdx++;
    }
    if (colIdx-1>maxCols) maxCols=colIdx-1;
  }
  m_numCols = maxCols;
}

//---------------------------------------------------------------------------

int DocHtmlDescTitle::parse()
{
  AUTO_TRACE();
  int retval=0;
  auto ns = AutoNodeStack(parser(),thisVariant());

  int tok;
  while ((tok=parser()->tokenizer.lex()))
  {
    if (!parser()->defaultHandleToken(thisVariant(),tok,children()))
    {
      const char *cmd_start = "\\";
      switch (tok)
      {
        case TK_COMMAND_AT:
          cmd_start = "@";
        // fall through
        case TK_COMMAND_BS:
          {
            QCString cmdName=parser()->context.token->name;
            bool isJavaLink=FALSE;
            switch (Mappers::cmdMapper->map(cmdName))
            {
              case CMD_REF:
                {
                  tok=parser()->tokenizer.lex();
                  if (tok!=TK_WHITESPACE)
                  {
                    warn_doc_error(parser()->context.fileName,parser()->tokenizer.getLineNr(),"expected whitespace after \\%s command",
                        qPrint(parser()->context.token->name));
                  }
                  else
                  {
                    parser()->tokenizer.setStateRef();
                    tok=parser()->tokenizer.lex(); // get the reference id
                    if (tok!=TK_WORD)
                    {
                      warn_doc_error(parser()->context.fileName,parser()->tokenizer.getLineNr(),"unexpected token %s as the argument of \\%s command",
                          DocTokenizer::tokToString(tok),qPrint(cmdName));
                    }
                    else
                    {
                      children().append<DocRef>(parser(),thisVariant(),parser()->context.token->name,parser()->context.context);
                      children().get_last<DocRef>()->parse();
                    }
                    parser()->tokenizer.setStatePara();
                  }
                }
                break;
              case CMD_JAVALINK:
                isJavaLink=TRUE;
                // fall through
              case CMD_LINK:
                {
                  tok=parser()->tokenizer.lex();
                  if (tok!=TK_WHITESPACE)
                  {
                    warn_doc_error(parser()->context.fileName,parser()->tokenizer.getLineNr(),"expected whitespace after \\%s command",
                        qPrint(cmdName));
                  }
                  else
                  {
                    parser()->tokenizer.setStateLink();
                    tok=parser()->tokenizer.lex();
                    if (tok!=TK_WORD)
                    {
                      warn_doc_error(parser()->context.fileName,parser()->tokenizer.getLineNr(),"unexpected token %s as the argument of \\%s command",
                          DocTokenizer::tokToString(tok),qPrint(cmdName));
                    }
                    else
                    {
                      parser()->tokenizer.setStatePara();
                      children().append<DocLink>(parser(),thisVariant(),parser()->context.token->name);
                      DocLink *lnk  = children().get_last<DocLink>();
                      QCString leftOver = lnk->parse(isJavaLink);
                      if (!leftOver.isEmpty())
                      {
                        children().append<DocWord>(parser(),thisVariant(),leftOver);
                      }
                    }
                  }
                }

                break;
              default:
                warn_doc_error(parser()->context.fileName,parser()->tokenizer.getLineNr(),"Illegal command %s found as part of a <dt> tag",
                  qPrint(cmd_start + parser()->context.token->name));
            }
          }
          break;
        case TK_SYMBOL:
          warn_doc_error(parser()->context.fileName,parser()->tokenizer.getLineNr(),"Unsupported symbol \\%s found as part of a <dt> tag",
              qPrint(parser()->context.token->name));
          break;
        case TK_HTMLTAG:
          {
            int tagId=Mappers::htmlTagMapper->map(parser()->context.token->name);
            if (tagId==HTML_DD && !parser()->context.token->endTag) // found <dd> tag
            {
              retval = RetVal_DescData;
              goto endtitle;
            }
            else if (tagId==HTML_DT && parser()->context.token->endTag)
            {
              // ignore </dt> tag.
            }
            else if (tagId==HTML_DT)
            {
              // missing <dt> tag.
              retval = RetVal_DescTitle;
              goto endtitle;
            }
            else if (tagId==HTML_DL && parser()->context.token->endTag)
            {
              retval=RetVal_EndDesc;
              goto endtitle;
            }
            else if (tagId==HTML_A)
            {
              if (!parser()->context.token->endTag)
              {
                parser()->handleAHref(thisVariant(),children(),parser()->context.token->attribs);
              }
            }
            else
            {
              warn_doc_error(parser()->context.fileName,parser()->tokenizer.getLineNr(),"Unexpected html tag <%s%s> found within <dt> context",
                  parser()->context.token->endTag?"/":"",qPrint(parser()->context.token->name));
            }
          }
          break;
        default:
          warn_doc_error(parser()->context.fileName,parser()->tokenizer.getLineNr(),"Unexpected token %s found as part of a <dt> tag",
              DocTokenizer::tokToString(tok));
          break;
      }
    }
  }
  if (tok==0)
  {
    warn_doc_error(parser()->context.fileName,parser()->tokenizer.getLineNr(),"Unexpected end of comment while inside"
        " <dt> tag");
  }
endtitle:
  parser()->handlePendingStyleCommands(thisVariant(),children());
  return retval;
}

//---------------------------------------------------------------------------

int DocHtmlDescData::parse()
{
  AUTO_TRACE();
  m_attribs = parser()->context.token->attribs;
  int retval=0;
  auto ns = AutoNodeStack(parser(),thisVariant());

  bool isFirst=TRUE;
  DocPara *par=0;
  do
  {
    children().append<DocPara>(parser(),thisVariant());
    par = children().get_last<DocPara>();
    if (isFirst) { par->markFirst(); isFirst=FALSE; }
    retval=par->parse();
  }
  while (retval==TK_NEWPARA);
  if (par) par->markLast();

  return retval;
}

//---------------------------------------------------------------------------

int DocHtmlDescList::parse()
{
  AUTO_TRACE();
  int retval=RetVal_OK;
  auto ns = AutoNodeStack(parser(),thisVariant());

  // get next token
  int tok=parser()->tokenizer.lex();
  // skip whitespace
  while (tok==TK_WHITESPACE || tok==TK_NEWPARA) tok=parser()->tokenizer.lex();
  // should find a html tag now
  if (tok==TK_HTMLTAG)
  {
    int tagId=Mappers::htmlTagMapper->map(parser()->context.token->name);
    if (tagId==HTML_DT && !parser()->context.token->endTag) // found <dt> tag
    {
      // continue
    }
    else // found some other tag
    {
      warn_doc_error(parser()->context.fileName,parser()->tokenizer.getLineNr(),"expected <dt> tag but "
          "found <%s> instead!",qPrint(parser()->context.token->name));
      parser()->tokenizer.pushBackHtmlTag(parser()->context.token->name);
      goto enddesclist;
    }
  }
  else if (tok==0) // premature end of comment
  {
    warn_doc_error(parser()->context.fileName,parser()->tokenizer.getLineNr(),"unexpected end of comment while looking"
        " for a html description title");
    goto enddesclist;
  }
  else // token other than html token
  {
    warn_doc_error(parser()->context.fileName,parser()->tokenizer.getLineNr(),"expected <dt> tag but found %s token instead!",
        DocTokenizer::tokToString(tok));
    goto enddesclist;
  }

  do
  {
    children().append<DocHtmlDescTitle>(parser(),thisVariant(),parser()->context.token->attribs);
    DocHtmlDescTitle *dt   = children().get_last<DocHtmlDescTitle>();
    children().append<DocHtmlDescData>(parser(),thisVariant());
    DocHtmlDescData *dd    = children().get_last<DocHtmlDescData>();
    retval=dt->parse();
    if (retval==RetVal_DescData)
    {
      retval=dd->parse();
    }
    else if (retval!=RetVal_DescTitle)
    {
      // error
      break;
    }
  } while (retval==RetVal_DescTitle);

  if (retval==0)
  {
    warn_doc_error(parser()->context.fileName,parser()->tokenizer.getLineNr(),"unexpected end of comment while inside <dl> block");
  }

enddesclist:

  return retval==RetVal_EndDesc ? RetVal_OK : retval;
}

//---------------------------------------------------------------------------

int DocHtmlListItem::parse()
{
  AUTO_TRACE();
  int retval=0;
  auto ns = AutoNodeStack(parser(),thisVariant());

  // parse one or more paragraphs
  bool isFirst=TRUE;
  DocPara *par=0;
  do
  {
    children().append<DocPara>(parser(),thisVariant());
    par = children().get_last<DocPara>();
    if (isFirst) { par->markFirst(); isFirst=FALSE; }
    retval=par->parse();
  }
  while (retval==TK_NEWPARA);
  if (par) par->markLast();

  AUTO_TRACE_EXIT("retval={}",DocTokenizer::retvalToString(retval));
  return retval;
}

int DocHtmlListItem::parseXml()
{
  AUTO_TRACE();
  int retval=0;
  auto ns = AutoNodeStack(parser(),thisVariant());

  // parse one or more paragraphs
  bool isFirst=TRUE;
  DocPara *par=0;
  do
  {
    children().append<DocPara>(parser(),thisVariant());
    par = children().get_last<DocPara>();
    if (isFirst) { par->markFirst(); isFirst=FALSE; }
    retval=par->parse();
    if (retval==0) break;

    //printf("new item: retval=%x parser()->context.token->name=%s parser()->context.token->endTag=%d\n",
    //    retval,qPrint(parser()->context.token->name),parser()->context.token->endTag);
    if (retval==RetVal_ListItem)
    {
      break;
    }
  }
  while (retval!=RetVal_CloseXml);

  if (par) par->markLast();

  AUTO_TRACE_EXIT("retval={}",DocTokenizer::retvalToString(retval));
  return retval;
}

//---------------------------------------------------------------------------

int DocHtmlList::parse()
{
  AUTO_TRACE();
  int retval=RetVal_OK;
  int num=1;
  auto ns = AutoNodeStack(parser(),thisVariant());

  // get next token
  int tok=parser()->tokenizer.lex();
  // skip whitespace and paragraph breaks
  while (tok==TK_WHITESPACE || tok==TK_NEWPARA) tok=parser()->tokenizer.lex();
  // should find a html tag now
  if (tok==TK_HTMLTAG)
  {
    int tagId=Mappers::htmlTagMapper->map(parser()->context.token->name);
    if (tagId==HTML_LI && !parser()->context.token->endTag) // found <li> tag
    {
      // ok, we can go on.
    }
    else if (((m_type==Unordered && tagId==HTML_UL) ||
              (m_type==Ordered   && tagId==HTML_OL)
             ) && parser()->context.token->endTag
            ) // found empty list
    {
      // add dummy item to obtain valid HTML
      children().append<DocHtmlListItem>(parser(),thisVariant(),HtmlAttribList(),1);
      warn_doc_error(parser()->context.fileName,parser()->tokenizer.getLineNr(),"empty list!");
      retval = RetVal_EndList;
      goto endlist;
    }
    else // found some other tag
    {
      // add dummy item to obtain valid HTML
      children().append<DocHtmlListItem>(parser(),thisVariant(),HtmlAttribList(),1);
      warn_doc_error(parser()->context.fileName,parser()->tokenizer.getLineNr(),"expected <li> tag but "
          "found <%s%s> instead!",parser()->context.token->endTag?"/":"",qPrint(parser()->context.token->name));
      parser()->tokenizer.pushBackHtmlTag(parser()->context.token->name);
      goto endlist;
    }
  }
  else if (tok==0) // premature end of comment
  {
    // add dummy item to obtain valid HTML
    children().append<DocHtmlListItem>(parser(),thisVariant(),HtmlAttribList(),1);
    warn_doc_error(parser()->context.fileName,parser()->tokenizer.getLineNr(),"unexpected end of comment while looking"
        " for a html list item");
    goto endlist;
  }
  else // token other than html token
  {
    // add dummy item to obtain valid HTML
    children().append<DocHtmlListItem>(parser(),thisVariant(),HtmlAttribList(),1);
    warn_doc_error(parser()->context.fileName,parser()->tokenizer.getLineNr(),"expected <li> tag but found %s token instead!",
        DocTokenizer::tokToString(tok));
    goto endlist;
  }

  do
  {
    children().append<DocHtmlListItem>(parser(),thisVariant(),parser()->context.token->attribs,num++);
    DocHtmlListItem *li = children().get_last<DocHtmlListItem>();
    retval=li->parse();
  } while (retval==RetVal_ListItem);

  if (retval==0)
  {
    warn_doc_error(parser()->context.fileName,parser()->tokenizer.getLineNr(),"unexpected end of comment while inside <%cl> block",
        m_type==Unordered ? 'u' : 'o');
  }

endlist:
  AUTO_TRACE_EXIT("retval={}",DocTokenizer::retvalToString(retval));
  return retval==RetVal_EndList ? RetVal_OK : retval;
}

int DocHtmlList::parseXml()
{
  AUTO_TRACE();
  int retval=RetVal_OK;
  int num=1;
  auto ns = AutoNodeStack(parser(),thisVariant());

  // get next token
  int tok=parser()->tokenizer.lex();
  // skip whitespace and paragraph breaks
  while (tok==TK_WHITESPACE || tok==TK_NEWPARA) tok=parser()->tokenizer.lex();
  // should find a html tag now
  if (tok==TK_HTMLTAG)
  {
    int tagId=Mappers::htmlTagMapper->map(parser()->context.token->name);
    //printf("parser()->context.token->name=%s parser()->context.token->endTag=%d\n",qPrint(parser()->context.token->name),parser()->context.token->endTag);
    if (tagId==XML_ITEM && !parser()->context.token->endTag) // found <item> tag
    {
      // ok, we can go on.
    }
    else // found some other tag
    {
      warn_doc_error(parser()->context.fileName,parser()->tokenizer.getLineNr(),"expected <item> tag but "
          "found <%s> instead!",qPrint(parser()->context.token->name));
      parser()->tokenizer.pushBackHtmlTag(parser()->context.token->name);
      goto endlist;
    }
  }
  else if (tok==0) // premature end of comment
  {
    warn_doc_error(parser()->context.fileName,parser()->tokenizer.getLineNr(),"unexpected end of comment while looking"
        " for a html list item");
    goto endlist;
  }
  else // token other than html token
  {
    warn_doc_error(parser()->context.fileName,parser()->tokenizer.getLineNr(),"expected <item> tag but found %s token instead!",
        DocTokenizer::tokToString(tok));
    goto endlist;
  }

  do
  {
    children().append<DocHtmlListItem>(parser(),thisVariant(),parser()->context.token->attribs,num++);
    DocHtmlListItem *li   = children().get_last<DocHtmlListItem>();
    retval=li->parseXml();
    if (retval==0) break;
    //printf("retval=%x parser()->context.token->name=%s\n",retval,qPrint(parser()->context.token->name));
  } while (retval==RetVal_ListItem);

  if (retval==0)
  {
    warn_doc_error(parser()->context.fileName,parser()->tokenizer.getLineNr(),"unexpected end of comment while inside <list type=\"%s\"> block",
        m_type==Unordered ? "bullet" : "number");
  }

endlist:
  AUTO_TRACE_EXIT("retval={}",DocTokenizer::retvalToString(retval));
  return retval==RetVal_EndList ||
         (retval==RetVal_CloseXml || parser()->context.token->name=="list") ?
         RetVal_OK : retval;
}

//--------------------------------------------------------------------------

int DocHtmlBlockQuote::parse()
{
  AUTO_TRACE();
  int retval=0;
  auto ns = AutoNodeStack(parser(),thisVariant());

  // parse one or more paragraphs
  bool isFirst=TRUE;
  DocPara *par=0;
  do
  {
    children().append<DocPara>(parser(),thisVariant());
    par = children().get_last<DocPara>();
    if (isFirst) { par->markFirst(); isFirst=FALSE; }
    retval=par->parse();
  }
  while (retval==TK_NEWPARA);
  if (par) par->markLast();

  AUTO_TRACE_EXIT("retval={}",DocTokenizer::retvalToString(retval));
  return (retval==RetVal_EndBlockQuote) ? RetVal_OK : retval;
}

//---------------------------------------------------------------------------

int DocParBlock::parse()
{
  AUTO_TRACE();
  int retval=0;
  auto ns = AutoNodeStack(parser(),thisVariant());

  // parse one or more paragraphs
  bool isFirst=TRUE;
  DocPara *par=0;
  do
  {
    children().append<DocPara>(parser(),thisVariant());
    par = children().get_last<DocPara>();
    if (isFirst) { par->markFirst(); isFirst=FALSE; }
    retval=par->parse();
  }
  while (retval==TK_NEWPARA);
  if (par) par->markLast();

  AUTO_TRACE_EXIT("retval={}",DocTokenizer::retvalToString(retval));
  return (retval==RetVal_EndBlockQuote) ? RetVal_OK : retval;
}

//---------------------------------------------------------------------------

DocSimpleListItem::DocSimpleListItem(DocParser *parser,DocNodeVariant *parent)
      : DocNode(parser,parent)
{
}


int DocSimpleListItem::parse()
{
  auto ns = AutoNodeStack(parser(),thisVariant());
  m_paragraph = createDocNode<DocPara>(parser(),thisVariant());
  DocPara *par = &std::get<DocPara>(*m_paragraph);
  int rv=par->parse();
  par->markFirst();
  par->markLast();
  return rv;
}

//--------------------------------------------------------------------------

int DocSimpleList::parse()
{
  auto ns = AutoNodeStack(parser(),thisVariant());
  int rv;
  do
  {
    children().append<DocSimpleListItem>(parser(),thisVariant());
    DocSimpleListItem *li   = children().get_last<DocSimpleListItem>();
    rv=li->parse();
  } while (rv==RetVal_ListItem);
  return (rv!=TK_NEWPARA) ? rv : RetVal_OK;
}

//--------------------------------------------------------------------------

DocAutoListItem::DocAutoListItem(DocParser *parser,DocNodeVariant *parent,int indent,int num)
      : DocCompoundNode(parser,parent), m_indent(indent), m_itemNum(num)
{
}

int DocAutoListItem::parse()
{
  AUTO_TRACE();
  int retval = RetVal_OK;
  auto ns = AutoNodeStack(parser(),thisVariant());

  // first parse any number of paragraphs
  bool isFirst=TRUE;
  DocPara *lastPar=0;
  do
  {
    children().append<DocPara>(parser(),thisVariant());
    DocPara *par = children().get_last<DocPara>();
    if (isFirst) { par->markFirst(); isFirst=FALSE; }
    retval=par->parse();
    if (!par->isEmpty())
    {
      if (lastPar) lastPar->markLast(FALSE);
      lastPar=par;
    }
    else
    {
      children().pop_back();
    }
    // next paragraph should be more indented than the - marker to belong
    // to this item
  } while (retval==TK_NEWPARA && parser()->context.token->indent>m_indent);
  if (lastPar) lastPar->markLast();

  AUTO_TRACE_EXIT("retval={}",DocTokenizer::retvalToString(retval));
  return retval;
}

//--------------------------------------------------------------------------

DocAutoList::DocAutoList(DocParser *parser,DocNodeVariant *parent,int indent,bool isEnumList,
                         int depth) :
      DocCompoundNode(parser,parent), m_indent(indent), m_isEnumList(isEnumList),
      m_depth(depth)
{
}

int DocAutoList::parse()
{
  AUTO_TRACE();
  int retval = RetVal_OK;
  int num=1;
  auto ns = AutoNodeStack(parser(),thisVariant());
  parser()->tokenizer.startAutoList();
	  // first item or sub list => create new list
  do
  {
    if (parser()->context.token->id!=-1) // explicitly numbered list
    {
      num=parser()->context.token->id;  // override num with real number given
    }
    children().append<DocAutoListItem>(parser(),thisVariant(),m_indent,num++);
    retval = children().get_last<DocAutoListItem>()->parse();
    //printf("DocAutoList::parse(): retval=0x%x parser()->context.token->indent=%d m_indent=%d "
    //       "m_isEnumList=%d parser()->context.token->isEnumList=%d parser()->context.token->name=%s\n",
    //       retval,parser()->context.token->indent,m_indent,m_isEnumList,parser()->context.token->isEnumList,
    //       qPrint(parser()->context.token->name));
    //printf("num=%d parser()->context.token->id=%d\n",num,parser()->context.token->id);
  }
  while (retval==TK_LISTITEM &&                // new list item
         m_indent==parser()->context.token->indent &&          // at same indent level
	 m_isEnumList==parser()->context.token->isEnumList &&  // of the same kind
         (parser()->context.token->id==-1 || parser()->context.token->id>=num)  // increasing number (or no number)
        );

  parser()->tokenizer.endAutoList();
  AUTO_TRACE_EXIT("retval={}",DocTokenizer::retvalToString(retval));
  return retval;
}

//--------------------------------------------------------------------------

void DocTitle::parse()
{
  AUTO_TRACE();
  auto ns = AutoNodeStack(parser(),thisVariant());
  parser()->tokenizer.setStateTitle();
  int tok;
  while ((tok=parser()->tokenizer.lex()))
  {
    if (!parser()->defaultHandleToken(thisVariant(),tok,children()))
    {
      parser()->errorHandleDefaultToken(thisVariant(),tok,children(),"title section");
    }
  }
  parser()->tokenizer.setStatePara();
  parser()->handlePendingStyleCommands(thisVariant(),children());
}

void DocTitle::parseFromString(DocNodeVariant *parent,const QCString &text)
{
  children().append<DocWord>(parser(),parent,text);
}

//--------------------------------------------------------------------------

DocSimpleSect::DocSimpleSect(DocParser *parser,DocNodeVariant *parent,Type t) :
     DocCompoundNode(parser,parent), m_type(t)
{
}

bool DocSimpleSect::hasTitle() const
{
  return m_title && std::get<DocTitle>(*m_title).hasTitle();
}

int DocSimpleSect::parse(bool userTitle,bool needsSeparator)
{
  AUTO_TRACE();
  auto ns = AutoNodeStack(parser(),thisVariant());

  // handle case for user defined title
  if (userTitle)
  {
    m_title = createDocNode<DocTitle>(parser(),thisVariant());
    std::get_if<DocTitle>(m_title.get())->parse();
  }

  // add new paragraph as child
  if (!children().empty() && std::holds_alternative<DocPara>(children().back()))
  {
    std::get<DocPara>(children().back()).markLast(FALSE);
  }
  bool markFirst = children().empty();
  if (needsSeparator)
  {
    children().append<DocSimpleSectSep>(parser(),thisVariant());
  }
  children().append<DocPara>(parser(),thisVariant());
  DocPara *par  = children().get_last<DocPara>();
  if (markFirst)
  {
    par->markFirst();
  }
  par->markLast();

  // parse the contents of the paragraph
  int retval = par->parse();

  AUTO_TRACE_EXIT("retval={}",DocTokenizer::retvalToString(retval));
  return retval; // 0==EOF, TK_NEWPARA, TK_LISTITEM, TK_ENDLIST, RetVal_SimpleSec
}

int DocSimpleSect::parseRcs()
{
  AUTO_TRACE();
  auto ns = AutoNodeStack(parser(),thisVariant());

  m_title = createDocNode<DocTitle>(parser(),thisVariant());
  DocTitle *title = &std::get<DocTitle>(*m_title);
  title->parseFromString(thisVariant(),parser()->context.token->name);

  QCString text = parser()->context.token->text;
  parser()->pushContext(); // this will create a new parser->context.token
  parser()->internalValidatingParseDoc(thisVariant(),children(),text);
  parser()->popContext(); // this will restore the old parser->context.token

  return RetVal_OK;
}

int DocSimpleSect::parseXml()
{
  AUTO_TRACE();
  auto ns = AutoNodeStack(parser(),thisVariant());

  int retval = RetVal_OK;
  for (;;)
  {
    // add new paragraph as child
    if (!children().empty() && std::holds_alternative<DocPara>(children().back()))
    {
      std::get<DocPara>(children().back()).markLast(false);
    }
    bool markFirst = children().empty();
    children().append<DocPara>(parser(),thisVariant());
    DocPara *par  = children().get_last<DocPara>();
    if (markFirst)
    {
      par->markFirst();
    }
    par->markLast();

    // parse the contents of the paragraph
    retval = par->parse();
    if (retval == 0) break;
    if (retval == RetVal_CloseXml)
    {
      retval = RetVal_OK;
      break;
    }
  }

  AUTO_TRACE_EXIT("retval={}",DocTokenizer::retvalToString(retval));
  return retval;
}

void DocSimpleSect::appendLinkWord(const QCString &word)
{
  DocPara *p=0;
  if (children().empty() || (p=std::get_if<DocPara>(&children().back()))==0)
  {
    children().append<DocPara>(parser(),thisVariant());
    p = children().get_last<DocPara>();
  }
  else
  {
    // Comma-separate <seealso> links.
    p->injectToken(TK_WORD,",");
    p->injectToken(TK_WHITESPACE," ");
  }

  parser()->context.inSeeBlock=TRUE;
  p->injectToken(TK_LNKWORD,word);
  parser()->context.inSeeBlock=FALSE;
}

QCString DocSimpleSect::typeString() const
{
  switch (m_type)
  {
    case Unknown:    break;
    case See:        return "see";
    case Return:     return "return";
    case Author:     // fall through
    case Authors:    return "author";
    case Version:    return "version";
    case Since:      return "since";
    case Date:       return "date";
    case Note:       return "note";
    case Warning:    return "warning";
    case Pre:        return "pre";
    case Post:       return "post";
    case Copyright:  return "copyright";
    case Invar:      return "invariant";
    case Remark:     return "remark";
    case Attention:  return "attention";
    case User:       return "user";
    case Rcs:        return "rcs";
  }
  return "unknown";
}

//--------------------------------------------------------------------------

int DocParamList::parse(const QCString &cmdName)
{
  AUTO_TRACE();
  int retval=RetVal_OK;
  auto ns = AutoNodeStack(parser(),thisVariant());
  DocPara *par=0;
  QCString saveCmdName = cmdName;

  int tok=parser()->tokenizer.lex();
  if (tok!=TK_WHITESPACE)
  {
    warn_doc_error(parser()->context.fileName,parser()->tokenizer.getLineNr(),"expected whitespace after \\%s command",
        qPrint(saveCmdName));
    retval=RetVal_EndParBlock;
    goto endparamlist;
  }
  parser()->tokenizer.setStateParam();
  tok=parser()->tokenizer.lex();
  while (tok==TK_WORD) /* there is a parameter name */
  {
    if (m_type==DocParamSect::Param)
    {
      int typeSeparator = parser()->context.token->name.find('#'); // explicit type position
      if (typeSeparator!=-1)
      {
        parser()->handleParameterType(thisVariant(),m_paramTypes,parser()->context.token->name.left(typeSeparator));
        parser()->context.token->name = parser()->context.token->name.mid(typeSeparator+1);
        parser()->context.hasParamCommand=TRUE;
        parser()->checkArgumentName();
        if (parent() && std::holds_alternative<DocParamSect>(*parent()))
        {
          std::get<DocParamSect>(*parent()).m_hasTypeSpecifier=true;
        }
      }
      else
      {
        parser()->context.hasParamCommand=TRUE;
        parser()->checkArgumentName();
      }
    }
    else if (m_type==DocParamSect::RetVal)
    {
      parser()->context.hasReturnCommand=TRUE;
      parser()->checkRetvalName();
    }
    //m_params.append(parser()->context.token->name);
    parser()->handleLinkedWord(thisVariant(),m_params);
    tok=parser()->tokenizer.lex();
  }
  parser()->tokenizer.setStatePara();
  if (tok==0) /* premature end of comment block */
  {
    warn_doc_error(parser()->context.fileName,parser()->tokenizer.getLineNr(),"unexpected end of comment block while parsing the "
        "argument of command %s",qPrint(saveCmdName));
    retval=RetVal_EndParBlock;
    goto endparamlist;
  }
  if (tok!=TK_WHITESPACE) /* premature end of comment block */
  {
    if (tok!=TK_NEWPARA) /* empty param description */
    {
      warn_doc_error(parser()->context.fileName,parser()->tokenizer.getLineNr(),"unexpected token %s in comment block while parsing the "
          "argument of command %s",DocTokenizer::tokToString(tok),qPrint(saveCmdName));
    }
    retval=RetVal_EndParBlock;
    goto endparamlist;
  }

  m_paragraphs.append<DocPara>(parser(),thisVariant());
  par = m_paragraphs.get_last<DocPara>();
  retval = par->parse();
  par->markFirst();
  par->markLast();

endparamlist:
  AUTO_TRACE_EXIT("retval={}",DocTokenizer::retvalToString(retval));
  return retval;
}

int DocParamList::parseXml(const QCString &paramName)
{
  AUTO_TRACE();
  int retval=RetVal_OK;
  auto ns = AutoNodeStack(parser(),thisVariant());

  parser()->context.token->name = paramName;
  if (m_type==DocParamSect::Param)
  {
    parser()->context.hasParamCommand=TRUE;
    parser()->checkArgumentName();
  }
  else if (m_type==DocParamSect::RetVal)
  {
    parser()->context.hasReturnCommand=TRUE;
    parser()->checkRetvalName();
  }

  parser()->handleLinkedWord(thisVariant(),m_params);

  do
  {
    m_paragraphs.append<DocPara>(parser(),thisVariant());
    DocPara *par =  m_paragraphs.get_last<DocPara>();
    retval = par->parse();
    if (par->isEmpty()) // avoid adding an empty paragraph for the whitespace
                        // after </para> and before </param>
    {
      m_paragraphs.pop_back();
      break;
    }
    else // append the paragraph to the list
    {
      if (!m_paragraphs.empty())
      {
        m_paragraphs.get_last<DocPara>()->markLast(FALSE);
      }
      bool markFirst = m_paragraphs.empty();
      par = &std::get<DocPara>(m_paragraphs.back());
      if (markFirst)
      {
        par->markFirst();
      }
      par->markLast();
    }

    if (retval == 0) break;

  } while (retval==RetVal_CloseXml &&
           Mappers::htmlTagMapper->map(parser()->context.token->name)!=XML_PARAM &&
           Mappers::htmlTagMapper->map(parser()->context.token->name)!=XML_TYPEPARAM &&
           Mappers::htmlTagMapper->map(parser()->context.token->name)!=XML_EXCEPTION);


  if (retval==0) /* premature end of comment block */
  {
    warn_doc_error(parser()->context.fileName,parser()->tokenizer.getLineNr(),"unterminated param or exception tag");
  }
  else
  {
    retval=RetVal_OK;
  }

  AUTO_TRACE_EXIT("retval={}",DocTokenizer::retvalToString(retval));
  return retval;
}

//--------------------------------------------------------------------------

int DocParamSect::parse(const QCString &cmdName,bool xmlContext, Direction d)
{
  AUTO_TRACE();
  int retval=RetVal_OK;
  auto ns = AutoNodeStack(parser(),thisVariant());

  if (d!=Unspecified)
  {
    m_hasInOutSpecifier=TRUE;
  }

  if (!children().empty() && std::holds_alternative<DocParamList>(children().back()))
  {
    DocParamList &lastPl = std::get<DocParamList>(children().back());
    lastPl.markLast(false);
  }
  bool markFirst = children().empty();
  children().append<DocParamList>(parser(),thisVariant(),m_type,d);
  DocParamList *pl = children().get_last<DocParamList>();
  if (markFirst)
  {
    pl->markFirst();
  }
  pl->markLast();
  if (xmlContext)
  {
    retval = pl->parseXml(cmdName);
  }
  else
  {
    retval = pl->parse(cmdName);
  }
  if (retval==RetVal_EndParBlock)
  {
    retval = RetVal_OK;
  }

  AUTO_TRACE_EXIT("retval={}",DocTokenizer::retvalToString(retval));
  return retval;
}

//--------------------------------------------------------------------------

DocPara::DocPara(DocParser *parser,DocNodeVariant *parent) :
        DocCompoundNode(parser,parent),
        m_isFirst(FALSE), m_isLast(FALSE)
{
}

int DocPara::handleSimpleSection(DocSimpleSect::Type t, bool xmlContext)
{
  AUTO_TRACE();
  DocSimpleSect *ss=0;
  bool needsSeparator = FALSE;
  if (!children().empty() &&                                         // has previous element
      (ss=children().get_last<DocSimpleSect>()) &&                   // was a simple sect
      ss->type()==t &&                                               // of same type
      t!=DocSimpleSect::User)                                        // but not user defined
  {
    // append to previous section
    needsSeparator = TRUE;
  }
  else // start new section
  {
    children().append<DocSimpleSect>(parser(),thisVariant(),t);
    ss = children().get_last<DocSimpleSect>();
  }
  int rv = RetVal_OK;
  if (xmlContext)
  {
    return ss->parseXml();
  }
  else
  {
    rv = ss->parse(t==DocSimpleSect::User,needsSeparator);
  }
  return (rv!=TK_NEWPARA) ? rv : RetVal_OK;
}

int DocPara::handleParamSection(const QCString &cmdName,
                                DocParamSect::Type t,
                                bool xmlContext=FALSE,
                                int direction=DocParamSect::Unspecified)
{
  AUTO_TRACE();
  DocParamSect   *ps = 0;
  if (!children().empty() &&                                       // previous element
      (ps=children().get_last<DocParamSect>()) &&                  // was a param sect
      ps->type()==t)                                               // of same type
  { // append to previous section ps
  }
  else // start new section
  {
    children().append<DocParamSect>(parser(),thisVariant(),t);
    ps = children().get_last<DocParamSect>();
  }
  int rv=ps->parse(cmdName,xmlContext,
                   static_cast<DocParamSect::Direction>(direction));
  AUTO_TRACE_EXIT("retval={}",DocTokenizer::retvalToString(rv));
  return (rv!=TK_NEWPARA) ? rv : RetVal_OK;
}

void DocPara::handleCite()
{
  AUTO_TRACE();
  // get the argument of the cite command.
  int tok=parser()->tokenizer.lex();
  if (tok!=TK_WHITESPACE)
  {
    warn_doc_error(parser()->context.fileName,parser()->tokenizer.getLineNr(),"expected whitespace after \\%s command",
        qPrint("cite"));
    return;
  }
  parser()->tokenizer.setStateCite();
  tok=parser()->tokenizer.lex();
  if (tok==0)
  {
    warn_doc_error(parser()->context.fileName,parser()->tokenizer.getLineNr(),"unexpected end of comment block while parsing the "
        "argument of command %s\n", qPrint("cite"));
    return;
  }
  else if (tok!=TK_WORD && tok!=TK_LNKWORD)
  {
    warn_doc_error(parser()->context.fileName,parser()->tokenizer.getLineNr(),"unexpected token %s as the argument of %s",
        DocTokenizer::tokToString(tok),qPrint("cite"));
    return;
  }
  parser()->context.token->sectionId = parser()->context.token->name;
  children().append<DocCite>(
        parser(),thisVariant(),parser()->context.token->name,parser()->context.context);

  parser()->tokenizer.setStatePara();
}

void DocPara::handleEmoji()
{
  AUTO_TRACE();
  // get the argument of the emoji command.
  int tok=parser()->tokenizer.lex();
  if (tok!=TK_WHITESPACE)
  {
    warn_doc_error(parser()->context.fileName,parser()->tokenizer.getLineNr(),"expected whitespace after \\%s command",
        qPrint("emoji"));
    return;
  }
  parser()->tokenizer.setStateEmoji();
  tok=parser()->tokenizer.lex();
  if (tok==0)
  {
    warn_doc_error(parser()->context.fileName,parser()->tokenizer.getLineNr(),"no emoji name given or unexpected end of comment block while parsing the "
        "argument of command %s", qPrint("emoji"));
    parser()->tokenizer.setStatePara();
    return;
  }
  else if (tok!=TK_WORD)
  {
    warn_doc_error(parser()->context.fileName,parser()->tokenizer.getLineNr(),"unexpected token %s as the argument of %s",
        DocTokenizer::tokToString(tok),qPrint("emoji"));
    parser()->tokenizer.setStatePara();
    return;
  }
  children().append<DocEmoji>(parser(),thisVariant(),parser()->context.token->name);
  parser()->tokenizer.setStatePara();
}

int DocPara::handleXRefItem()
{
  AUTO_TRACE();
  int retval=parser()->tokenizer.lex();
  ASSERT(retval==TK_WHITESPACE);
  parser()->tokenizer.setStateXRefItem();
  retval=parser()->tokenizer.lex();
  if (retval==RetVal_OK)
  {
    children().append<DocXRefItem>(parser(),thisVariant(),
                                   parser()->context.token->id,parser()->context.token->name);
    DocXRefItem *ref =  children().get_last<DocXRefItem>();
    if (!ref->parse())
    {
      children().pop_back();
    }
  }
  parser()->tokenizer.setStatePara();
  return retval;
}

void DocPara::handleShowDate()
{
  AUTO_TRACE();
  QCString fmt;
  QCString date;
  int tok=parser()->tokenizer.lex();
  if (tok!=TK_WHITESPACE)
  {
    warn_doc_error(parser()->context.fileName,parser()->tokenizer.getLineNr(),"expected whitespace after '\\%s' command",
        qPrint("showdate"));
    return;
  }
  parser()->tokenizer.setStateQuotedString();
  tok = parser()->tokenizer.lex();
  if (tok!=TK_WORD)
  {
    warn_doc_error(parser()->context.fileName,parser()->tokenizer.getLineNr(),"invalid <format> argument for command '\\showdate'");
    parser()->tokenizer.setStatePara();
    return;
  }
  fmt = parser()->context.token->name;

  parser()->tokenizer.setStateShowDate();
  tok = parser()->tokenizer.lex();

  QCString specDateRaw = tok==TK_WORD ? parser()->context.token->name : QCString();
  QCString specDate    = specDateRaw.stripWhiteSpace();
  bool specDateOnlyWS  = !specDateRaw.isEmpty() && specDate.isEmpty();
  if (!specDate.isEmpty() && tok!=TK_WORD && tok!=0)
  {
    warn_doc_error(parser()->context.fileName,parser()->tokenizer.getLineNr(),"invalid <date_time> argument for command '\\showdate'");
    parser()->tokenizer.setStatePara();
    return;
  }

  std::tm dat{};
  int specFormat=0;
  QCString err = dateTimeFromString(specDate,dat,specFormat);
  if (!err.isEmpty())
  {
    warn_doc_error(parser()->context.fileName,parser()->tokenizer.getLineNr(),"invalid <date_time> argument for command '\\showdate': %s",qPrint(err));
    parser()->tokenizer.setStatePara();
    return;
  }

  int usedFormat=0;
  QCString dateTimeStr = formatDateTime(fmt,dat,usedFormat);

  // warn the user if the format contains markers that are not explicitly filled in
  for (int i=0;i<SF_NumBits;i++)
  {
    int bitMask = 1<<i;
    if ((usedFormat&bitMask) && !(specFormat&bitMask)) // a part was used in the format string but its value was not specified.
    {
      warn_doc_error(parser()->context.fileName,parser()->tokenizer.getLineNr(),"'\\showdate' <format> parameter '%s' has %s related markers which are not specified in the <date_time> parameter '%s'. Filling in the current value for %s instead.",
          qPrint(fmt),SF_bit2str(i),qPrint(specDate),SF_bit2str(i));
    }
  }

  children().append<DocWord>(parser(),thisVariant(),dateTimeStr);
  if (specDateOnlyWS) // specDate is only whitespace
  {
    children().append<DocWhiteSpace>(parser(),thisVariant()," ");
  }
  parser()->tokenizer.setStatePara();
}

void DocPara::handleILine()
{
  AUTO_TRACE();
  parser()->tokenizer.setStateILine();
  int tok = parser()->tokenizer.lex();
  if (tok!=TK_WORD)
  {
    warn_doc_error(parser()->context.fileName,parser()->tokenizer.getLineNr(),"invalid argument for command '\\iline'\n");
    return;
  }
  parser()->tokenizer.setStatePara();
}

void DocPara::handleIFile()
{
  AUTO_TRACE();
  int tok=parser()->tokenizer.lex();
  if (tok!=TK_WHITESPACE)
  {
    warn_doc_error(parser()->context.fileName,parser()->tokenizer.getLineNr(),"expected whitespace after \\ifile command");
    return;
  }
  parser()->tokenizer.setStateFile();
  tok=parser()->tokenizer.lex();
  parser()->tokenizer.setStatePara();
  if (tok!=TK_WORD)
  {
    warn_doc_error(parser()->context.fileName,parser()->tokenizer.getLineNr(),"unexpected token %s as the argument of \\ifile",
        DocTokenizer::tokToString(tok));
    return;
  }
  parser()->context.fileName = parser()->context.token->name;
  parser()->tokenizer.setStatePara();
}


void DocPara::handleIncludeOperator(const QCString &cmdName,DocIncOperator::Type t)
{
  AUTO_TRACE("cmdName={}",cmdName);
  QCString saveCmdName = cmdName;
  int tok=parser()->tokenizer.lex();
  if (tok!=TK_WHITESPACE)
  {
    warn_doc_error(parser()->context.fileName,parser()->tokenizer.getLineNr(),"expected whitespace after \\%s command",
        qPrint(saveCmdName));
    return;
  }
  parser()->tokenizer.setStatePattern();
  tok=parser()->tokenizer.lex();
  parser()->tokenizer.setStatePara();
  if (tok==0)
  {
    warn_doc_error(parser()->context.fileName,parser()->tokenizer.getLineNr(),"unexpected end of comment block while parsing the "
        "argument of command %s", qPrint(saveCmdName));
    return;
  }
  else if (tok!=TK_WORD)
  {
    warn_doc_error(parser()->context.fileName,parser()->tokenizer.getLineNr(),"unexpected token %s as the argument of %s",
        DocTokenizer::tokToString(tok),qPrint(saveCmdName));
    return;
  }
  auto it1 = children().size()>=1 ? std::prev(children().end()) : children().end();
  auto it2 = children().size()>=2 ? std::prev(it1)              : children().end();
  DocNodeVariant *n1 = it1!=children().end() ? &(*it1) : 0;
  DocNodeVariant *n2 = it2!=children().end() ? &(*it2) : 0;
  children().append<DocIncOperator>(parser(),thisVariant(),t,
                                    parser()->context.token->name,
                                    parser()->context.context,
                                    parser()->context.isExample,
                                    parser()->context.exampleName);
  DocIncOperator *op = children().get_last<DocIncOperator>();
  DocIncOperator *n1_docIncOp = std::get_if<DocIncOperator>(n1);
  DocWhiteSpace  *n1_docWs    = std::get_if<DocWhiteSpace >(n1);
  DocIncOperator *n2_docIncOp = std::get_if<DocIncOperator>(n2);
  bool isFirst = !n1 ||                            // no last node
                 (!n1_docIncOp && !n1_docWs) ||    // last node is not operator or whitespace
                 (n1_docWs && n2 && !n2_docIncOp); // last node is not operator
  op->markFirst(isFirst);
  op->markLast(true);
  if (n1_docIncOp)
  {
    n1_docIncOp->markLast(false);
  }
  else if (n1_docWs && n2_docIncOp)
  {
    n2_docIncOp->markLast(false);
  }
  op->parse();
}

template<class T>
void DocPara::handleFile(const QCString &cmdName)
{
  AUTO_TRACE("cmdName={}",cmdName);
  QCString saveCmdName = cmdName;
  int tok=parser()->tokenizer.lex();
  if (tok!=TK_WHITESPACE)
  {
    warn_doc_error(parser()->context.fileName,parser()->tokenizer.getLineNr(),"expected whitespace after \\%s command",
        qPrint(saveCmdName));
    return;
  }
  parser()->tokenizer.setStateFile();
  tok=parser()->tokenizer.lex();
  parser()->tokenizer.setStatePara();
  if (tok!=TK_WORD)
  {
    warn_doc_error(parser()->context.fileName,parser()->tokenizer.getLineNr(),"unexpected token %s as the argument of %s",
        DocTokenizer::tokToString(tok),qPrint(saveCmdName));
    return;
  }
  QCString name = parser()->context.token->name;
  children().append<T>(parser(),thisVariant(),name,
                       parser()->context.context,
                       parser()->context.fileName,
                       parser()->tokenizer.getLineNr());
  auto df = children().get_last<T>();
  if (!df->parse())
  {
    children().pop_back();
  }
}

void DocPara::handleVhdlFlow()
{
  AUTO_TRACE();
  children().append<DocVhdlFlow>(parser(),thisVariant());
  children().get_last<DocVhdlFlow>()->parse();
}

void DocPara::handleLink(const QCString &cmdName,bool isJavaLink)
{
  AUTO_TRACE("cmdName={} isJavaLink={}",cmdName,isJavaLink);
  QCString saveCmdName = cmdName;
  int tok=parser()->tokenizer.lex();
  if (tok!=TK_WHITESPACE)
  {
    warn_doc_error(parser()->context.fileName,parser()->tokenizer.getLineNr(),"expected whitespace after \\%s command",
        qPrint(saveCmdName));
    return;
  }
  parser()->tokenizer.setStateLink();
  tok=parser()->tokenizer.lex();
  if (tok!=TK_WORD)
  {
    warn_doc_error(parser()->context.fileName,parser()->tokenizer.getLineNr(),"%s as the argument of %s",
        DocTokenizer::tokToString(tok),qPrint(saveCmdName));
    return;
  }
  if (saveCmdName == "javalink")
  {
    children().append<DocStyleChange>(parser(),thisVariant(),
                                           parser()->context.nodeStack.size(),
                                           DocStyleChange::Code,cmdName,TRUE);
  }
  parser()->tokenizer.setStatePara();
  children().append<DocLink>(parser(),thisVariant(),parser()->context.token->name);
  DocLink *lnk =  children().get_last<DocLink>();
  if (saveCmdName == "javalink")
  {
    children().append<DocStyleChange>(parser(),thisVariant(),
                                           parser()->context.nodeStack.size(),
                                           DocStyleChange::Code,cmdName,FALSE);
  }
  QCString leftOver = lnk->parse(isJavaLink);
  if (!leftOver.isEmpty())
  {
    children().append<DocWord>(parser(),thisVariant(),leftOver);
  }
}

void DocPara::handleRef(const QCString &cmdName)
{
  AUTO_TRACE("cmdName={}",cmdName);
  QCString saveCmdName = cmdName;
  int tok=parser()->tokenizer.lex();
  if (tok!=TK_WHITESPACE)
  {
    warn_doc_error(parser()->context.fileName,parser()->tokenizer.getLineNr(),"expected whitespace after \\%s command",
        qPrint(saveCmdName));
    return;
  }
  parser()->tokenizer.setStateRef();
  tok=parser()->tokenizer.lex(); // get the reference id
  if (tok!=TK_WORD)
  {
    warn_doc_error(parser()->context.fileName,parser()->tokenizer.getLineNr(),"unexpected token %s as the argument of %s",
        DocTokenizer::tokToString(tok),qPrint(saveCmdName));
    goto endref;
  }
  children().append<DocRef>(parser(),thisVariant(),
                            parser()->context.token->name,
                            parser()->context.context);
  children().get_last<DocRef>()->parse();
endref:
  parser()->tokenizer.setStatePara();
}

void DocPara::handleInclude(const QCString &cmdName,DocInclude::Type t)
{
  AUTO_TRACE("cmdName={}",cmdName);
  QCString saveCmdName = cmdName;
  int tok=parser()->tokenizer.lex();
  bool isBlock = false;
  if (tok==TK_WORD && parser()->context.token->name=="{")
  {
    parser()->tokenizer.setStateOptions();
    tok=parser()->tokenizer.lex();
    parser()->tokenizer.setStatePara();
    StringVector optList=split(parser()->context.token->name.str(),",");
    auto contains = [&optList](const char *kw)
    {
      return std::find(optList.begin(),optList.end(),kw)!=optList.end();
    };
    if (t==DocInclude::Include && contains("lineno"))
    {
      t = DocInclude::IncWithLines;
    }
    else if (t==DocInclude::Snippet && contains("lineno"))
    {
      t = DocInclude::SnipWithLines;
    }
    else if (t==DocInclude::DontInclude && contains("lineno"))
    {
      t = DocInclude::DontIncWithLines;
    }
    else if (t==DocInclude::Include && contains("doc"))
    {
      t = DocInclude::IncludeDoc;
    }
    else if (t==DocInclude::Snippet && contains("doc"))
    {
      t = DocInclude::SnippetDoc;
    }
    else if (t==DocInclude::Snippet && contains("trimleft"))
    {
      t = DocInclude::SnippetTrimLeft;
    }
    tok=parser()->tokenizer.lex();
    if (tok!=TK_WHITESPACE)
    {
      warn_doc_error(parser()->context.fileName,parser()->tokenizer.getLineNr(),"expected whitespace after \\%s command",
          qPrint(saveCmdName));
      return;
    }
  }
  else if (tok==TK_WORD && parser()->context.token->name=="[")
  {
    parser()->tokenizer.setStateBlock();
    tok=parser()->tokenizer.lex();
    isBlock = (parser()->context.token->name.stripWhiteSpace() == "block");
    parser()->tokenizer.setStatePara();
    tok=parser()->tokenizer.lex();
  }
  else if (tok!=TK_WHITESPACE)
  {
    warn_doc_error(parser()->context.fileName,parser()->tokenizer.getLineNr(),"expected whitespace after \\%s command",
        qPrint(saveCmdName));
    return;
  }
  parser()->tokenizer.setStateFile();
  tok=parser()->tokenizer.lex();
  parser()->tokenizer.setStatePara();
  if (tok==0)
  {
    warn_doc_error(parser()->context.fileName,parser()->tokenizer.getLineNr(),"unexpected end of comment block while parsing the "
        "argument of command %s",qPrint(saveCmdName));
    return;
  }
  else if (tok!=TK_WORD)
  {
    warn_doc_error(parser()->context.fileName,parser()->tokenizer.getLineNr(),"unexpected token %s as the argument of %s",
        DocTokenizer::tokToString(tok),qPrint(saveCmdName));
    return;
  }
  QCString fileName = parser()->context.token->name;
  QCString blockId;
  if (t==DocInclude::Snippet || t==DocInclude::SnipWithLines || t==DocInclude::SnippetDoc || t == DocInclude::SnippetTrimLeft)
  {
    if (fileName == "this") fileName=parser()->context.fileName;
    parser()->tokenizer.setStateSnippet();
    tok=parser()->tokenizer.lex();
    parser()->tokenizer.setStatePara();
    if (tok!=TK_WORD)
    {
      warn_doc_error(parser()->context.fileName,parser()->tokenizer.getLineNr(),"expected block identifier, but found token %s instead while parsing the %s command",
          DocTokenizer::tokToString(tok),qPrint(saveCmdName));
      return;
    }
    blockId = "["+parser()->context.token->name+"]";
  }

  // This is the only place to handle the \includedoc and \snippetdoc commands,
  // as the content is included here as if it is really here.
  if (t==DocInclude::IncludeDoc || t==DocInclude::SnippetDoc)
  {
     QCString inc_text;
     int inc_line  = 1;
     parser()->readTextFileByName(fileName,inc_text);
     if (t==DocInclude::SnippetDoc)
     {
       int count;
       if (!blockId.isEmpty() && (count=inc_text.contains(blockId.data()))!=2)
       {
          warn_doc_error(parser()->context.fileName,parser()->tokenizer.getLineNr(),"block marked with %s for \\snippet should appear twice in file %s, found it %d times\n",
            qPrint(blockId),qPrint(fileName),count);
       }
       inc_line = lineBlock(inc_text, blockId);
       inc_text = extractBlock(inc_text, blockId);
     }

     Markdown markdown(fileName,inc_line);
     QCString strippedDoc = stripIndentation(inc_text);
     QCString processedDoc = Config_getBool(MARKDOWN_SUPPORT) ? markdown.process(strippedDoc,inc_line) : strippedDoc;

     parser()->pushContext();
     parser()->context.fileName = fileName;
     parser()->tokenizer.setLineNr(inc_line);
     parser()->internalValidatingParseDoc(thisVariant(),children(),processedDoc);
     parser()->popContext();
  }
  else
  {
    children().append<DocInclude>(parser(),thisVariant(),fileName,
                                  parser()->context.context,t,
                                  parser()->context.isExample,
                                  parser()->context.exampleName,
                                  blockId,isBlock);
    children().get_last<DocInclude>()->parse();
  }
}

void DocPara::handleSection(const QCString &cmdName)
{
  AUTO_TRACE("cmdName={}",cmdName);
  QCString saveCmdName = cmdName;
  // get the argument of the section command.
  int tok=parser()->tokenizer.lex();
  if (tok!=TK_WHITESPACE)
  {
    warn_doc_error(parser()->context.fileName,parser()->tokenizer.getLineNr(),"expected whitespace after \\%s command",
        qPrint(saveCmdName));
    return;
  }
  tok=parser()->tokenizer.lex();
  if (tok==0)
  {
    warn_doc_error(parser()->context.fileName,parser()->tokenizer.getLineNr(),"unexpected end of comment block while parsing the "
        "argument of command %s\n", qPrint(saveCmdName));
    return;
  }
  else if (tok!=TK_WORD && tok!=TK_LNKWORD)
  {
    warn_doc_error(parser()->context.fileName,parser()->tokenizer.getLineNr(),"unexpected token %s as the argument of %s",
        DocTokenizer::tokToString(tok),qPrint(saveCmdName));
    return;
  }
  parser()->context.token->sectionId = parser()->context.token->name;
  parser()->tokenizer.setStateSkipTitle();
  parser()->tokenizer.lex();
  parser()->tokenizer.setStatePara();
}

int DocPara::handleHtmlHeader(const HtmlAttribList &tagHtmlAttribs,int level)
{
  AUTO_TRACE();
  children().append<DocHtmlHeader>(parser(),thisVariant(),tagHtmlAttribs,level);
  int retval = children().get_last<DocHtmlHeader>()->parse();
  return (retval==RetVal_OK) ? TK_NEWPARA : retval;
}

// For XML tags whose content is stored in attributes rather than
// contained within the element, we need a way to inject the attribute
// text into the current paragraph.
bool DocPara::injectToken(int tok,const QCString &tokText)
{
  AUTO_TRACE();
  parser()->context.token->name = tokText;
  return parser()->defaultHandleToken(thisVariant(),tok,children());
}

int DocPara::handleStartCode()
{
  AUTO_TRACE();
  int retval = parser()->tokenizer.lex();
  QCString lang = parser()->context.token->name;
  if (!lang.isEmpty() && lang.at(0)!='.')
  {
    lang="."+lang;
  }
  if (parser()->context.xmlComment)
  {
    parser()->context.token->verb = substitute(substitute(parser()->context.token->verb,"&lt;","<"),"&gt;",">");
  }
  // search for the first non-whitespace line, index is stored in li
  int i=0,li=0,l=parser()->context.token->verb.length();
  while (i<l && (parser()->context.token->verb.at(i)==' ' || parser()->context.token->verb.at(i)=='\n'))
  {
    if (parser()->context.token->verb.at(i)=='\n') li=i+1;
    i++;
  }
  children().append<DocVerbatim>(parser(),thisVariant(),
                                 parser()->context.context,
                                 stripIndentation(parser()->context.token->verb.mid(li)),
                                 DocVerbatim::Code,
                                 parser()->context.isExample,
                                 parser()->context.exampleName,
                                 FALSE,lang);
  if (retval==0) warn_doc_error(parser()->context.fileName,parser()->tokenizer.getLineNr(),"code section ended without end marker");
  parser()->tokenizer.setStatePara();
  AUTO_TRACE_EXIT("retval={}",DocTokenizer::retvalToString(retval));
  return retval;
}

void DocPara::handleInheritDoc()
{
  if (parser()->context.memberDef) // inheriting docs from a member
  {
    const MemberDef *reMd = parser()->context.memberDef->reimplements();
    if (reMd) // member from which was inherited.
    {
      const MemberDef *thisMd = parser()->context.memberDef;
      //printf("{InheritDocs:%s=>%s}\n",qPrint(parser()->context.memberDef->qualifiedName()),qPrint(reMd->qualifiedName()));
      parser()->pushContext();
      parser()->context.scope=reMd->getOuterScope();
      if (parser()->context.scope!=Doxygen::globalScope)
      {
        parser()->context.context=parser()->context.scope->name();
      }
      parser()->context.memberDef=reMd;
      while (!parser()->context.styleStack.empty()) parser()->context.styleStack.pop();
      while (!parser()->context.nodeStack.empty()) parser()->context.nodeStack.pop();
      parser()->context.copyStack.push_back(reMd);
      parser()->internalValidatingParseDoc(thisVariant(),children(),reMd->briefDescription());
      parser()->internalValidatingParseDoc(thisVariant(),children(),reMd->documentation());
      parser()->context.copyStack.pop_back();
      auto hasParamCommand   = parser()->context.hasParamCommand;
      auto hasReturnCommand  = parser()->context.hasReturnCommand;
      auto retvalsFound      = parser()->context.retvalsFound;
      auto paramsFound       = parser()->context.paramsFound;
      parser()->popContext();
      parser()->context.hasParamCommand      = hasParamCommand;
      parser()->context.hasReturnCommand     = hasReturnCommand;
      parser()->context.retvalsFound         = retvalsFound;
      parser()->context.paramsFound          = paramsFound;
      parser()->context.memberDef = thisMd;
    }
  }
}


int DocPara::handleCommand(const QCString &cmdName, const int tok)
{
  AUTO_TRACE("cmdName={}",cmdName);
  int retval = RetVal_OK;
  int cmdId = Mappers::cmdMapper->map(cmdName);
  switch (cmdId)
  {
    case CMD_UNKNOWN:
      children().append<DocWord>(parser(),thisVariant(),TK_COMMAND_CHAR(tok) + cmdName);
      warn_doc_error(parser()->context.fileName,parser()->tokenizer.getLineNr(),"Found unknown command '%s%s'",TK_COMMAND_CHAR(tok),qPrint(cmdName));
      break;
    case CMD_EMPHASIS:
      children().append<DocStyleChange>(parser(),thisVariant(),parser()->context.nodeStack.size(),DocStyleChange::Italic,cmdName,TRUE);
      retval=parser()->handleStyleArgument(thisVariant(),children(),cmdName);
      children().append<DocStyleChange>(parser(),thisVariant(),parser()->context.nodeStack.size(),DocStyleChange::Italic,cmdName,FALSE);
      if (retval!=TK_WORD) children().append<DocWhiteSpace>(parser(),thisVariant()," ");
      break;
    case CMD_BOLD:
      children().append<DocStyleChange>(parser(),thisVariant(),parser()->context.nodeStack.size(),DocStyleChange::Bold,cmdName,TRUE);
      retval=parser()->handleStyleArgument(thisVariant(),children(),cmdName);
      children().append<DocStyleChange>(parser(),thisVariant(),parser()->context.nodeStack.size(),DocStyleChange::Bold,cmdName,FALSE);
      if (retval!=TK_WORD) children().append<DocWhiteSpace>(parser(),thisVariant()," ");
      break;
    case CMD_CODE:
      children().append<DocStyleChange>(parser(),thisVariant(),parser()->context.nodeStack.size(),DocStyleChange::Code,cmdName,TRUE);
      retval=parser()->handleStyleArgument(thisVariant(),children(),cmdName);
      children().append<DocStyleChange>(parser(),thisVariant(),parser()->context.nodeStack.size(),DocStyleChange::Code,cmdName,FALSE);
      if (retval!=TK_WORD) children().append<DocWhiteSpace>(parser(),thisVariant()," ");
      break;
    case CMD_BSLASH:
      children().append<DocSymbol>(parser(),thisVariant(),HtmlEntityMapper::Sym_BSlash);
      break;
    case CMD_AT:
      children().append<DocSymbol>(parser(),thisVariant(),HtmlEntityMapper::Sym_At);
      break;
    case CMD_LESS:
      children().append<DocSymbol>(parser(),thisVariant(),HtmlEntityMapper::Sym_Less);
      break;
    case CMD_GREATER:
      children().append<DocSymbol>(parser(),thisVariant(),HtmlEntityMapper::Sym_Greater);
      break;
    case CMD_AMP:
      children().append<DocSymbol>(parser(),thisVariant(),HtmlEntityMapper::Sym_Amp);
      break;
    case CMD_DOLLAR:
      children().append<DocSymbol>(parser(),thisVariant(),HtmlEntityMapper::Sym_Dollar);
      break;
    case CMD_HASH:
      children().append<DocSymbol>(parser(),thisVariant(),HtmlEntityMapper::Sym_Hash);
      break;
    case CMD_PIPE:
      children().append<DocSymbol>(parser(),thisVariant(),HtmlEntityMapper::Sym_Pipe);
      break;
    case CMD_DCOLON:
      children().append<DocSymbol>(parser(),thisVariant(),HtmlEntityMapper::Sym_DoubleColon);
      break;
    case CMD_PERCENT:
      children().append<DocSymbol>(parser(),thisVariant(),HtmlEntityMapper::Sym_Percent);
      break;
    case CMD_NDASH:
      children().append<DocSymbol>(parser(),thisVariant(),HtmlEntityMapper::Sym_Minus);
      children().append<DocSymbol>(parser(),thisVariant(),HtmlEntityMapper::Sym_Minus);
      break;
    case CMD_MDASH:
      children().append<DocSymbol>(parser(),thisVariant(),HtmlEntityMapper::Sym_Minus);
      children().append<DocSymbol>(parser(),thisVariant(),HtmlEntityMapper::Sym_Minus);
      children().append<DocSymbol>(parser(),thisVariant(),HtmlEntityMapper::Sym_Minus);
      break;
    case CMD_QUOTE:
      children().append<DocSymbol>(parser(),thisVariant(),HtmlEntityMapper::Sym_Quot);
      break;
    case CMD_PUNT:
      children().append<DocSymbol>(parser(),thisVariant(),HtmlEntityMapper::Sym_Dot);
      break;
    case CMD_PLUS:
      children().append<DocSymbol>(parser(),thisVariant(),HtmlEntityMapper::Sym_Plus);
      break;
    case CMD_MINUS:
      children().append<DocSymbol>(parser(),thisVariant(),HtmlEntityMapper::Sym_Minus);
      break;
    case CMD_EQUAL:
      children().append<DocSymbol>(parser(),thisVariant(),HtmlEntityMapper::Sym_Equal);
      break;
    case CMD_SA:
      parser()->context.inSeeBlock=TRUE;
      retval = handleSimpleSection(DocSimpleSect::See);
      parser()->context.inSeeBlock=FALSE;
      break;
    case CMD_RETURN:
      retval = handleSimpleSection(DocSimpleSect::Return);
      parser()->context.hasReturnCommand=TRUE;
      break;
    case CMD_AUTHOR:
      retval = handleSimpleSection(DocSimpleSect::Author);
      break;
    case CMD_AUTHORS:
      retval = handleSimpleSection(DocSimpleSect::Authors);
      break;
    case CMD_VERSION:
      retval = handleSimpleSection(DocSimpleSect::Version);
      break;
    case CMD_SINCE:
      retval = handleSimpleSection(DocSimpleSect::Since);
      break;
    case CMD_DATE:
      retval = handleSimpleSection(DocSimpleSect::Date);
      break;
    case CMD_NOTE:
      retval = handleSimpleSection(DocSimpleSect::Note);
      break;
    case CMD_WARNING:
      retval = handleSimpleSection(DocSimpleSect::Warning);
      break;
    case CMD_PRE:
      retval = handleSimpleSection(DocSimpleSect::Pre);
      break;
    case CMD_POST:
      retval = handleSimpleSection(DocSimpleSect::Post);
      break;
    case CMD_COPYRIGHT:
      retval = handleSimpleSection(DocSimpleSect::Copyright);
      break;
    case CMD_INVARIANT:
      retval = handleSimpleSection(DocSimpleSect::Invar);
      break;
    case CMD_REMARK:
      retval = handleSimpleSection(DocSimpleSect::Remark);
      break;
    case CMD_ATTENTION:
      retval = handleSimpleSection(DocSimpleSect::Attention);
      break;
    case CMD_PAR:
      retval = handleSimpleSection(DocSimpleSect::User);
      break;
    case CMD_LI:
      {
        children().append<DocSimpleList>(parser(),thisVariant());
        retval = children().get_last<DocSimpleList>()->parse();
      }
      break;
    case CMD_SECTION:
      {
        handleSection(cmdName);
        retval = RetVal_Section;
      }
      break;
    case CMD_SUBSECTION:
      {
        handleSection(cmdName);
        retval = RetVal_Subsection;
      }
      break;
    case CMD_SUBSUBSECTION:
      {
        handleSection(cmdName);
        retval = RetVal_Subsubsection;
      }
      break;
    case CMD_PARAGRAPH:
      {
        handleSection(cmdName);
        retval = RetVal_Paragraph;
      }
      break;
    case CMD_ISTARTCODE:
      {
        parser()->tokenizer.setStateICode();
        retval = handleStartCode();
      }
      break;
    case CMD_STARTCODE:
      {
        parser()->tokenizer.setStateCode();
        retval = handleStartCode();
      }
      break;
    case CMD_HTMLONLY:
      {
        parser()->tokenizer.setStateHtmlOnly();
        retval = parser()->tokenizer.lex();
        children().append<DocVerbatim>(parser(),thisVariant(),parser()->context.context,parser()->context.token->verb,DocVerbatim::HtmlOnly,parser()->context.isExample,parser()->context.exampleName,parser()->context.token->name=="block");
        if (retval==0) warn_doc_error(parser()->context.fileName,parser()->tokenizer.getLineNr(),"htmlonly section ended without end marker");
        parser()->tokenizer.setStatePara();
      }
      break;
    case CMD_MANONLY:
      {
        parser()->tokenizer.setStateManOnly();
        retval = parser()->tokenizer.lex();
        children().append<DocVerbatim>(parser(),thisVariant(),parser()->context.context,parser()->context.token->verb,DocVerbatim::ManOnly,parser()->context.isExample,parser()->context.exampleName);
        if (retval==0) warn_doc_error(parser()->context.fileName,parser()->tokenizer.getLineNr(),"manonly section ended without end marker");
        parser()->tokenizer.setStatePara();
      }
      break;
    case CMD_RTFONLY:
      {
        parser()->tokenizer.setStateRtfOnly();
        retval = parser()->tokenizer.lex();
        children().append<DocVerbatim>(parser(),thisVariant(),parser()->context.context,parser()->context.token->verb,DocVerbatim::RtfOnly,parser()->context.isExample,parser()->context.exampleName);
        if (retval==0) warn_doc_error(parser()->context.fileName,parser()->tokenizer.getLineNr(),"rtfonly section ended without end marker");
        parser()->tokenizer.setStatePara();
      }
      break;
    case CMD_LATEXONLY:
      {
        parser()->tokenizer.setStateLatexOnly();
        retval = parser()->tokenizer.lex();
        children().append<DocVerbatim>(parser(),thisVariant(),parser()->context.context,parser()->context.token->verb,DocVerbatim::LatexOnly,parser()->context.isExample,parser()->context.exampleName);
        if (retval==0) warn_doc_error(parser()->context.fileName,parser()->tokenizer.getLineNr(),"latexonly section ended without end marker");
        parser()->tokenizer.setStatePara();
      }
      break;
    case CMD_XMLONLY:
      {
        parser()->tokenizer.setStateXmlOnly();
        retval = parser()->tokenizer.lex();
        children().append<DocVerbatim>(parser(),thisVariant(),parser()->context.context,parser()->context.token->verb,DocVerbatim::XmlOnly,parser()->context.isExample,parser()->context.exampleName);
        if (retval==0) warn_doc_error(parser()->context.fileName,parser()->tokenizer.getLineNr(),"xmlonly section ended without end marker");
        parser()->tokenizer.setStatePara();
      }
      break;
    case CMD_DBONLY:
      {
        parser()->tokenizer.setStateDbOnly();
        retval = parser()->tokenizer.lex();
        children().append<DocVerbatim>(parser(),thisVariant(),parser()->context.context,parser()->context.token->verb,DocVerbatim::DocbookOnly,parser()->context.isExample,parser()->context.exampleName);
        if (retval==0) warn_doc_error(parser()->context.fileName,parser()->tokenizer.getLineNr(),"docbookonly section ended without end marker");
        parser()->tokenizer.setStatePara();
      }
      break;
    case CMD_ILITERAL:
      {
        DocVerbatim::Type t = DocVerbatim::JavaDocLiteral;
        parser()->tokenizer.setStateILiteralOpt();
        retval = parser()->tokenizer.lex();

        QCString fullMatch = parser()->context.token->verb;
        int idx = fullMatch.find('{');
        int idxEnd = fullMatch.find("}",idx+1);
        StringVector optList;
        if (idx != -1) // options present
        {
           QCString optStr = fullMatch.mid(idx+1,idxEnd-idx-1).stripWhiteSpace();
           optList = split(optStr.str(),",");
           for (const auto &opt : optList)
           {
             if (opt.empty()) continue;
             QCString locOpt(opt);
             locOpt = locOpt.stripWhiteSpace().lower();
             if (locOpt == "code")
             {
               t = DocVerbatim::JavaDocCode;
             }
             else if (!locOpt.isEmpty())
             {
               warn(parser()->context.fileName,parser()->tokenizer.getLineNr(), "Unknown option '%s' for '\\iliteral'",qPrint(opt));
             }
           }
        }

        parser()->tokenizer.setStateILiteral();
        retval = parser()->tokenizer.lex();
        children().append<DocVerbatim>(parser(),thisVariant(),parser()->context.context,parser()->context.token->verb,t,parser()->context.isExample,parser()->context.exampleName);
        if (retval==0)
        {
          if (t == DocVerbatim::JavaDocCode)
          {
            warn_doc_error(parser()->context.fileName,parser()->tokenizer.getLineNr(),"javadoc code section ended without end marker");
          }
          else
          {
            warn_doc_error(parser()->context.fileName,parser()->tokenizer.getLineNr(),"javadoc literal section ended without end marker");
          }
        }
        parser()->tokenizer.setStatePara();
      }
      break;
    case CMD_IVERBATIM:
    case CMD_VERBATIM:
      {
        if (cmdId == CMD_VERBATIM)
        {
          parser()->tokenizer.setStateVerbatim();
        }
        else
        {
          parser()->tokenizer.setStateIVerbatim();
        }
        retval = parser()->tokenizer.lex();
        children().append<DocVerbatim>(parser(),thisVariant(),parser()->context.context,parser()->context.token->verb,DocVerbatim::Verbatim,parser()->context.isExample,parser()->context.exampleName);
        if (retval==0) warn_doc_error(parser()->context.fileName,parser()->tokenizer.getLineNr(),"verbatim section ended without end marker");
        parser()->tokenizer.setStatePara();
      }
      break;
    case CMD_DOT:
      {
        children().append<DocVerbatim>(parser(),thisVariant(),
                                       parser()->context.context,
                                       parser()->context.token->verb,
                                       DocVerbatim::Dot,
                                       parser()->context.isExample,
                                       parser()->context.exampleName);
        DocVerbatim *dv = children().get_last<DocVerbatim>();
        parser()->tokenizer.setStatePara();
        QCString width,height;
        parser()->defaultHandleTitleAndSize(CMD_DOT,&children().back(),dv->children(),width,height);
        parser()->tokenizer.setStateDot();
        retval = parser()->tokenizer.lex();
        dv->setText(parser()->context.token->verb);
        dv->setWidth(width);
        dv->setHeight(height);
        dv->setLocation(parser()->context.fileName,parser()->tokenizer.getLineNr());
        if (!Config_getBool(HAVE_DOT))
        {
          warn_doc_error(parser()->context.fileName,parser()->tokenizer.getLineNr(),"ignoring \\dot command because HAVE_DOT is not set");
          children().pop_back();
        }
        if (retval==0) warn_doc_error(parser()->context.fileName,parser()->tokenizer.getLineNr(),"dot section ended without end marker");
        parser()->tokenizer.setStatePara();
      }
      break;
    case CMD_MSC:
      {
        children().append<DocVerbatim>(parser(),thisVariant(),
                                       parser()->context.context,
                                       parser()->context.token->verb,
                                       DocVerbatim::Msc,
                                       parser()->context.isExample,
                                       parser()->context.exampleName);
        DocVerbatim *dv = children().get_last<DocVerbatim>();
        parser()->tokenizer.setStatePara();
        QCString width,height;
        parser()->defaultHandleTitleAndSize(CMD_MSC,&children().back(),dv->children(),width,height);
        parser()->tokenizer.setStateMsc();
        retval = parser()->tokenizer.lex();
        dv->setText(parser()->context.token->verb);
        dv->setWidth(width);
        dv->setHeight(height);
        dv->setLocation(parser()->context.fileName,parser()->tokenizer.getLineNr());
        if (retval==0)
        {
          warn_doc_error(parser()->context.fileName,parser()->tokenizer.getLineNr(),"msc section ended without end marker");
        }
        parser()->tokenizer.setStatePara();
      }
      break;
    case CMD_STARTUML:
      {
        QCString jarPath = Config_getString(PLANTUML_JAR_PATH);
        parser()->tokenizer.setStatePlantUMLOpt();
        retval = parser()->tokenizer.lex();
        QCString fullMatch = parser()->context.token->sectionId;
        QCString sectionId = "";
        int idx = fullMatch.find('{');
        int idxEnd = fullMatch.find("}",idx+1);
        StringVector optList;
        QCString engine;
        if (idx != -1) // options present
        {
           QCString optStr = fullMatch.mid(idx+1,idxEnd-idx-1).stripWhiteSpace();
           optList = split(optStr.str(),",");
           for (const auto &opt : optList)
           {
             if (opt.empty()) continue;
             bool found = false;
             QCString locOpt(opt);
             locOpt = locOpt.stripWhiteSpace().lower();
             if (g_plantumlEngine.find(locOpt.str())!=g_plantumlEngine.end())
             {
               if (!engine.isEmpty())
               {
                 warn(parser()->context.fileName,parser()->tokenizer.getLineNr(), "Multiple definition of engine for '\\startuml'");
               }
               engine = locOpt;
               found = true;
             }
             if (!found)
             {
               if (sectionId.isEmpty())
               {
                 sectionId = opt;
               }
               else
               {
                 warn(parser()->context.fileName,parser()->tokenizer.getLineNr(),"Multiple use of filename for '\\startuml'");
               }
             }
           }
        }
        else
        {
          sectionId = parser()->context.token->sectionId;
        }
        if (engine.isEmpty()) engine = "uml";

        if (sectionId.isEmpty())
        {
          parser()->tokenizer.setStatePlantUMLOpt();
          retval = parser()->tokenizer.lex();
          assert(retval==RetVal_OK);

          sectionId = parser()->context.token->sectionId;
          sectionId = sectionId.stripWhiteSpace();
        }

        QCString plantFile(sectionId);
        children().append<DocVerbatim>(parser(),thisVariant(),
                                       parser()->context.context,
                                       parser()->context.token->verb,
                                       DocVerbatim::PlantUML,
                                       FALSE,plantFile);
        DocVerbatim *dv = children().get_last<DocVerbatim>();
        dv->setEngine(engine);
        parser()->tokenizer.setStatePara();
        QCString width,height;
        parser()->defaultHandleTitleAndSize(CMD_STARTUML,&children().back(),dv->children(),width,height);
        parser()->tokenizer.setStatePlantUML();
        retval = parser()->tokenizer.lex();
        int line = 0;
        QCString trimmedVerb = stripLeadingAndTrailingEmptyLines(parser()->context.token->verb,line);
        if (engine == "ditaa")
        {
          dv->setUseBitmap(true);
        }
        else if (engine == "uml")
        {
          int i = trimmedVerb.find('\n');
          QCString firstLine = i==-1 ? trimmedVerb : trimmedVerb.left(i);
          if (firstLine.stripWhiteSpace() == "ditaa") dv->setUseBitmap(true);
        }
        dv->setText(trimmedVerb);
        dv->setWidth(width);
        dv->setHeight(height);
        dv->setLocation(parser()->context.fileName,parser()->tokenizer.getLineNr());
        if (jarPath.isEmpty())
        {
          warn_doc_error(parser()->context.fileName,parser()->tokenizer.getLineNr(),"ignoring \\startuml command because PLANTUML_JAR_PATH is not set");
          children().pop_back();
        }
        if (retval==0) warn_doc_error(parser()->context.fileName,parser()->tokenizer.getLineNr(),"startuml section ended without end marker");
        parser()->tokenizer.setStatePara();
      }
      break;
    case CMD_ENDPARBLOCK:
      retval=RetVal_EndParBlock;
      break;
    case CMD_ENDICODE:
    case CMD_ENDCODE:
    case CMD_ENDHTMLONLY:
    case CMD_ENDMANONLY:
    case CMD_ENDRTFONLY:
    case CMD_ENDLATEXONLY:
    case CMD_ENDXMLONLY:
    case CMD_ENDDBONLY:
    case CMD_ENDLINK:
    case CMD_ENDVERBATIM:
    case CMD_ENDIVERBATIM:
    case CMD_ENDILITERAL:
    case CMD_ENDDOT:
    case CMD_ENDMSC:
    case CMD_ENDUML:
      warn_doc_error(parser()->context.fileName,parser()->tokenizer.getLineNr(),"unexpected command %s",qPrint(parser()->context.token->name));
      break;
    case CMD_PARAM:
      retval = handleParamSection(cmdName,DocParamSect::Param,FALSE,parser()->context.token->paramDir);
      break;
    case CMD_TPARAM:
      retval = handleParamSection(cmdName,DocParamSect::TemplateParam,FALSE,parser()->context.token->paramDir);
      break;
    case CMD_RETVAL:
      retval = handleParamSection(cmdName,DocParamSect::RetVal);
      break;
    case CMD_EXCEPTION:
      retval = handleParamSection(cmdName,DocParamSect::Exception);
      break;
    case CMD_XREFITEM:
      retval = handleXRefItem();
      break;
    case CMD_LINEBREAK:
      {
        children().append<DocLineBreak>(parser(),thisVariant());
      }
      break;
    case CMD_IANCHOR:
    case CMD_ANCHOR:
      {
        parser()->handleAnchor(thisVariant(),children());
      }
      break;
    case CMD_ADDINDEX:
      {
        children().append<DocIndexEntry>(parser(),thisVariant(),
                     parser()->context.scope!=Doxygen::globalScope?parser()->context.scope:0,
                     parser()->context.memberDef);
        retval = children().get_last<DocIndexEntry>()->parse();
      }
      break;
    case CMD_INTERNAL:
      retval = RetVal_Internal;
      break;
    case CMD_ENDINTERNAL:
      retval = RetVal_EndInternal;
      break;
    case CMD_PARBLOCK:
      {
        children().append<DocParBlock>(parser(),thisVariant());
        retval = children().get_last<DocParBlock>()->parse();
      }
      break;
    case CMD_COPYDOC:   // fall through
    case CMD_COPYBRIEF: // fall through
    case CMD_COPYDETAILS:
      //retval = RetVal_CopyDoc;
      // these commands should already be resolved by processCopyDoc()
      break;
    case CMD_INCLUDE:
      handleInclude(cmdName,DocInclude::Include);
      break;
    case CMD_INCWITHLINES:
      handleInclude(cmdName,DocInclude::IncWithLines);
      break;
    case CMD_DONTINCLUDE:
      handleInclude(cmdName,DocInclude::DontInclude);
      break;
    case CMD_HTMLINCLUDE:
      handleInclude(cmdName,DocInclude::HtmlInclude);
      break;
    case CMD_LATEXINCLUDE:
      handleInclude(cmdName,DocInclude::LatexInclude);
      break;
    case CMD_RTFINCLUDE:
      handleInclude(cmdName,DocInclude::RtfInclude);
      break;
    case CMD_MANINCLUDE:
      handleInclude(cmdName,DocInclude::ManInclude);
      break;
    case CMD_XMLINCLUDE:
      handleInclude(cmdName,DocInclude::XmlInclude);
      break;
    case CMD_DOCBOOKINCLUDE:
      handleInclude(cmdName,DocInclude::DocbookInclude);
      break;
    case CMD_VERBINCLUDE:
      handleInclude(cmdName,DocInclude::VerbInclude);
      break;
    case CMD_SNIPPET:
      handleInclude(cmdName,DocInclude::Snippet);
      break;
    case CMD_SNIPWITHLINES:
      handleInclude(cmdName,DocInclude::SnipWithLines);
      break;
    case CMD_INCLUDEDOC:
      handleInclude(cmdName,DocInclude::IncludeDoc);
      break;
    case CMD_SNIPPETDOC:
      handleInclude(cmdName,DocInclude::SnippetDoc);
      break;
    case CMD_SKIP:
      handleIncludeOperator(cmdName,DocIncOperator::Skip);
      break;
    case CMD_UNTIL:
      handleIncludeOperator(cmdName,DocIncOperator::Until);
      break;
    case CMD_SKIPLINE:
      handleIncludeOperator(cmdName,DocIncOperator::SkipLine);
      break;
    case CMD_LINE:
      handleIncludeOperator(cmdName,DocIncOperator::Line);
      break;
    case CMD_IMAGE:
      parser()->handleImage(thisVariant(),children());
      break;
    case CMD_DOTFILE:
      if (!Config_getBool(HAVE_DOT))
      {
        warn_doc_error(parser()->context.fileName,parser()->tokenizer.getLineNr(),
                       "ignoring \\dotfile command because HAVE_DOT is not set");
      }
      else
      {
        handleFile<DocDotFile>(cmdName);
      }
      break;
    case CMD_VHDLFLOW:
      handleVhdlFlow();
      break;
    case CMD_MSCFILE:
      handleFile<DocMscFile>(cmdName);
      break;
    case CMD_DIAFILE:
      handleFile<DocDiaFile>(cmdName);
      break;
    case CMD_LINK:
      handleLink(cmdName,FALSE);
      break;
    case CMD_JAVALINK:
      handleLink(cmdName,TRUE);
      break;
    case CMD_CITE:
      handleCite();
      break;
    case CMD_EMOJI:
      handleEmoji();
      break;
    case CMD_REF: // fall through
    case CMD_SUBPAGE:
      handleRef(cmdName);
      break;
    case CMD_SECREFLIST:
      {
        children().append<DocSecRefList>(parser(),thisVariant());
        children().get_last<DocSecRefList>()->parse();
      }
      break;
    case CMD_SECREFITEM:
      warn_doc_error(parser()->context.fileName,parser()->tokenizer.getLineNr(),"unexpected command %s",qPrint(parser()->context.token->name));
      break;
    case CMD_ENDSECREFLIST:
      warn_doc_error(parser()->context.fileName,parser()->tokenizer.getLineNr(),"unexpected command %s",qPrint(parser()->context.token->name));
      break;
    case CMD_FORMULA:
      {
        children().append<DocFormula>(parser(),thisVariant(),parser()->context.token->id);
      }
      break;
    //case CMD_LANGSWITCH:
    //  retval = handleLanguageSwitch();
    //  break;
    case CMD_INTERNALREF:
      //warn_doc_error(parser()->context.fileName,parser()->tokenizer.getLineNr(),"unexpected command %s",qPrint(parser()->context.token->name));
      {
        parser()->handleInternalRef(thisVariant(),children());
        parser()->tokenizer.setStatePara();
      }
      break;
    case CMD_INHERITDOC:
      handleInheritDoc();
      break;
    case CMD_SHOWDATE:
      handleShowDate();
      break;
    case CMD_ILINE:
      handleILine();
      break;
    case CMD_IFILE:
      handleIFile();
      break;
    default:
      // we should not get here!
      ASSERT(0);
      break;
  }
  INTERNAL_ASSERT(retval==0 || retval==RetVal_OK || retval==RetVal_SimpleSec ||
         retval==TK_LISTITEM || retval==TK_ENDLIST || retval==TK_NEWPARA ||
         retval==RetVal_Section || retval==RetVal_EndList ||
         retval==RetVal_Internal || retval==RetVal_SwitchLang ||
         retval==RetVal_EndInternal
        );
  AUTO_TRACE_EXIT("retval={}",DocTokenizer::retvalToString(retval));
  return retval;
}

static bool findAttribute(const HtmlAttribList &tagHtmlAttribs,
                          const char *attrName,
                          QCString *result)
{

  for (const auto &opt : tagHtmlAttribs)
  {
    if (opt.name==attrName)
    {
      *result = opt.value;
      return TRUE;
    }
  }
  return FALSE;
}

int DocPara::handleHtmlStartTag(const QCString &tagName,const HtmlAttribList &tagHtmlAttribs)
{
  AUTO_TRACE("tagName={} #tagHtmlAttrs={}",tagName,tagHtmlAttribs.size());
  int retval=RetVal_OK;
  int tagId = Mappers::htmlTagMapper->map(tagName);
  if (parser()->context.token->emptyTag && !(tagId&XML_CmdMask) &&
      tagId!=HTML_UNKNOWN && tagId!=HTML_IMG && tagId!=HTML_BR && tagId!=HTML_HR && tagId!=HTML_P
      && tagId!=HTML_DIV && tagId!=HTML_SPAN)
  {
      warn_doc_error(parser()->context.fileName,parser()->tokenizer.getLineNr(),"HTML tag ('<%s/>') may not use the 'empty tag' XHTML syntax.",
                     qPrint(tagName));
  }
  switch (tagId)
  {
    case HTML_UL:
      if (!parser()->context.token->emptyTag)
      {
        children().append<DocHtmlList>(parser(),thisVariant(),
                                       tagHtmlAttribs,DocHtmlList::Unordered);
        retval=children().get_last<DocHtmlList>()->parse();
      }
      break;
    case HTML_OL:
      if (!parser()->context.token->emptyTag)
      {
        children().append<DocHtmlList>(parser(),thisVariant(),
                                       tagHtmlAttribs,DocHtmlList::Ordered);
        retval=children().get_last<DocHtmlList>()->parse();
      }
      break;
    case HTML_LI:
      if (parser()->context.token->emptyTag) break;
      if (!insideUL(thisVariant()) && !insideOL(thisVariant()))
      {
        warn_doc_error(parser()->context.fileName,parser()->tokenizer.getLineNr(),"lonely <li> tag found");
      }
      else
      {
        retval=RetVal_ListItem;
      }
      break;
    case HTML_BOLD:
      if (!parser()->context.token->emptyTag) parser()->handleStyleEnter(thisVariant(),children(),DocStyleChange::Bold,tagName,&parser()->context.token->attribs);
      break;
    case HTML_S:
      if (!parser()->context.token->emptyTag) parser()->handleStyleEnter(thisVariant(),children(),DocStyleChange::S,tagName,&parser()->context.token->attribs);
      break;
    case HTML_STRIKE:
      if (!parser()->context.token->emptyTag) parser()->handleStyleEnter(thisVariant(),children(),DocStyleChange::Strike,tagName,&parser()->context.token->attribs);
      break;
    case HTML_DEL:
      if (!parser()->context.token->emptyTag) parser()->handleStyleEnter(thisVariant(),children(),DocStyleChange::Del,tagName,&parser()->context.token->attribs);
      break;
    case HTML_UNDERLINE:
      if (!parser()->context.token->emptyTag) parser()->handleStyleEnter(thisVariant(),children(),DocStyleChange::Underline,tagName,&parser()->context.token->attribs);
      break;
    case HTML_INS:
      if (!parser()->context.token->emptyTag) parser()->handleStyleEnter(thisVariant(),children(),DocStyleChange::Ins,tagName,&parser()->context.token->attribs);
      break;
    case HTML_CODE:
      if (parser()->context.token->emptyTag) break;
      if (/*getLanguageFromFileName(parser()->context.fileName)==SrcLangExt_CSharp ||*/ parser()->context.xmlComment)
        // for C# source or inside a <summary> or <remark> section we
        // treat <code> as an XML tag (so similar to @code)
      {
        parser()->tokenizer.setStateXmlCode();
        retval = handleStartCode();
      }
      else // normal HTML markup
      {
        parser()->handleStyleEnter(thisVariant(),children(),DocStyleChange::Code,tagName,&parser()->context.token->attribs);
      }
      break;
    case HTML_EMPHASIS:
      if (!parser()->context.token->emptyTag) parser()->handleStyleEnter(thisVariant(),children(),DocStyleChange::Italic,tagName,&parser()->context.token->attribs);
      break;
    case HTML_DIV:
      parser()->handleStyleEnter(thisVariant(),children(),DocStyleChange::Div,tagName,&parser()->context.token->attribs);
      if (parser()->context.token->emptyTag) parser()->handleStyleLeave(thisVariant(),children(),DocStyleChange::Div,tagName);
      break;
    case HTML_SPAN:
      parser()->handleStyleEnter(thisVariant(),children(),DocStyleChange::Span,tagName,&parser()->context.token->attribs);
      if (parser()->context.token->emptyTag) parser()->handleStyleLeave(thisVariant(),children(),DocStyleChange::Span,tagName);
      break;
    case HTML_SUB:
      if (!parser()->context.token->emptyTag) parser()->handleStyleEnter(thisVariant(),children(),DocStyleChange::Subscript,tagName,&parser()->context.token->attribs);
      break;
    case HTML_SUP:
      if (!parser()->context.token->emptyTag) parser()->handleStyleEnter(thisVariant(),children(),DocStyleChange::Superscript,tagName,&parser()->context.token->attribs);
      break;
    case HTML_CENTER:
      if (!parser()->context.token->emptyTag) parser()->handleStyleEnter(thisVariant(),children(),DocStyleChange::Center,tagName,&parser()->context.token->attribs);
      break;
    case HTML_SMALL:
      if (!parser()->context.token->emptyTag) parser()->handleStyleEnter(thisVariant(),children(),DocStyleChange::Small,tagName,&parser()->context.token->attribs);
      break;
    case HTML_CITE:
      if (!parser()->context.token->emptyTag) parser()->handleStyleEnter(thisVariant(),children(),DocStyleChange::Cite,tagName,&parser()->context.token->attribs);
      break;
    case HTML_PRE:
      if (parser()->context.token->emptyTag) break;
      parser()->handleStyleEnter(thisVariant(),children(),DocStyleChange::Preformatted,tagName,&parser()->context.token->attribs);
      setInsidePreformatted(TRUE);
      parser()->tokenizer.setInsidePre(TRUE);
      break;
    case HTML_P:
      retval=TK_NEWPARA;
      break;
    case HTML_DL:
      if (!parser()->context.token->emptyTag)
      {
        children().append<DocHtmlDescList>(parser(),thisVariant(),tagHtmlAttribs);
        retval=children().get_last<DocHtmlDescList>()->parse();
      }
      break;
    case HTML_DT:
      retval = RetVal_DescTitle;
      break;
    case HTML_DD:
      warn_doc_error(parser()->context.fileName,parser()->tokenizer.getLineNr(),"Unexpected tag <dd> found");
      break;
    case HTML_TABLE:
      if (!parser()->context.token->emptyTag)
      {
        children().append<DocHtmlTable>(parser(),thisVariant(),tagHtmlAttribs);
        retval=children().get_last<DocHtmlTable>()->parse();
      }
      break;
    case HTML_TR:
      retval = RetVal_TableRow;
      break;
    case HTML_TD:
      retval = RetVal_TableCell;
      break;
    case HTML_TH:
      retval = RetVal_TableHCell;
      break;
    case HTML_CAPTION:
      warn_doc_error(parser()->context.fileName,parser()->tokenizer.getLineNr(),"Unexpected tag <caption> found");
      break;
    case HTML_BR:
      {
        children().append<DocLineBreak>(parser(),thisVariant(),tagHtmlAttribs);
      }
      break;
    case HTML_HR:
      {
        children().append<DocHorRuler>(parser(),thisVariant(),tagHtmlAttribs);
      }
      break;
    case HTML_A:
      retval = parser()->handleAHref(thisVariant(),children(),tagHtmlAttribs);
      break;
    case HTML_H1:
      if (!parser()->context.token->emptyTag) retval=handleHtmlHeader(tagHtmlAttribs,1);
      break;
    case HTML_H2:
      if (!parser()->context.token->emptyTag) retval=handleHtmlHeader(tagHtmlAttribs,2);
      break;
    case HTML_H3:
      if (!parser()->context.token->emptyTag) retval=handleHtmlHeader(tagHtmlAttribs,3);
      break;
    case HTML_H4:
      if (!parser()->context.token->emptyTag) retval=handleHtmlHeader(tagHtmlAttribs,4);
      break;
    case HTML_H5:
      if (!parser()->context.token->emptyTag) retval=handleHtmlHeader(tagHtmlAttribs,5);
      break;
    case HTML_H6:
      if (!parser()->context.token->emptyTag) retval=handleHtmlHeader(tagHtmlAttribs,6);
      break;
    case HTML_IMG:
      {
        parser()->handleImg(thisVariant(),children(),tagHtmlAttribs);
      }
      break;
    case HTML_DETAILS:
      if (!parser()->context.token->emptyTag)
      {
        children().append<DocHtmlDetails>(parser(),thisVariant(),tagHtmlAttribs);
        retval=children().get_last<DocHtmlDetails>()->parse();
      }
      break;
    case HTML_BLOCKQUOTE:
      if (!parser()->context.token->emptyTag)
      {
        children().append<DocHtmlBlockQuote>(parser(),thisVariant(),tagHtmlAttribs);
        retval = children().get_last<DocHtmlBlockQuote>()->parse();
      }
      break;

    case XML_SUMMARY:
      if (insideDetails(thisVariant()))
      {
        if (!parser()->context.token->emptyTag)
        {
          DocNodeVariant *n=parent();
          while (n && !std::holds_alternative<DocHtmlDetails>(*n)) n=::parent(n);
          DocHtmlDetails *d = std::get_if<DocHtmlDetails>(n);
          if (d)
          {
            if (!d->summary()) // details section does not have a summary yet
            {
              d->parseSummary(n,parser()->context.token->attribs);
            }
            else
            {
              retval = TK_NEWPARA;
            }
          }
        }
      }
      break;
    case XML_REMARKS:
    case XML_EXAMPLE:
      parser()->context.xmlComment=TRUE;
      // fall through
    case XML_VALUE:
    case XML_PARA:
      if (!children().empty())
      {
        retval = TK_NEWPARA;
      }
      break;
    case XML_DESCRIPTION:
      if (insideTable(thisVariant()))
      {
        retval=RetVal_TableCell;
      }
      break;
    case XML_C:
      parser()->handleStyleEnter(thisVariant(),children(),DocStyleChange::Code,tagName,&parser()->context.token->attribs);
      break;
    case XML_PARAM:
    case XML_TYPEPARAM:
      {
        parser()->context.xmlComment=TRUE;
        QCString paramName;
        if (findAttribute(tagHtmlAttribs,"name",&paramName))
        {
          if (paramName.isEmpty())
          {
            if (Config_getBool(WARN_NO_PARAMDOC))
            {
              warn_doc_error(parser()->context.fileName,parser()->tokenizer.getLineNr(),"empty 'name' attribute for <param%s> tag.",tagId==XML_PARAM?"":"type");
            }
          }
          else
          {
            retval = handleParamSection(paramName,
                tagId==XML_PARAM ? DocParamSect::Param : DocParamSect::TemplateParam,
                TRUE);
          }
        }
        else
        {
          warn_doc_error(parser()->context.fileName,parser()->tokenizer.getLineNr(),"Missing 'name' attribute from <param%s> tag.",tagId==XML_PARAM?"":"type");
        }
      }
      break;
    case XML_PARAMREF:
    case XML_TYPEPARAMREF:
      {
        QCString paramName;
        if (findAttribute(tagHtmlAttribs,"name",&paramName))
        {
          //printf("paramName=%s\n",qPrint(paramName));
          children().append<DocStyleChange>(parser(),thisVariant(),parser()->context.nodeStack.size(),DocStyleChange::Italic,tagName,TRUE);
          children().append<DocWord>(parser(),thisVariant(),paramName);
          children().append<DocStyleChange>(parser(),thisVariant(),parser()->context.nodeStack.size(),DocStyleChange::Italic,tagName,FALSE);
          if (retval!=TK_WORD) children().append<DocWhiteSpace>(parser(),thisVariant()," ");
        }
        else
        {
          warn_doc_error(parser()->context.fileName,parser()->tokenizer.getLineNr(),"Missing 'name' attribute from <param%sref> tag.",tagId==XML_PARAMREF?"":"type");
        }
      }
      break;
    case XML_EXCEPTION:
      {
        parser()->context.xmlComment=TRUE;
        QCString exceptName;
        if (findAttribute(tagHtmlAttribs,"cref",&exceptName))
        {
          unescapeCRef(exceptName);
          retval = handleParamSection(exceptName,DocParamSect::Exception,TRUE);
        }
        else
        {
          warn_doc_error(parser()->context.fileName,parser()->tokenizer.getLineNr(),"Missing 'cref' attribute from <exception> tag.");
        }
      }
      break;
    case XML_ITEM:
    case XML_LISTHEADER:
      if (insideTable(thisVariant()))
      {
        retval=RetVal_TableRow;
      }
      else if (insideUL(thisVariant()) || insideOL(thisVariant()))
      {
        retval=RetVal_ListItem;
      }
      else
      {
        warn_doc_error(parser()->context.fileName,parser()->tokenizer.getLineNr(),"lonely <item> tag found");
      }
      break;
    case XML_RETURNS:
      parser()->context.xmlComment=TRUE;
      retval = handleSimpleSection(DocSimpleSect::Return,TRUE);
      parser()->context.hasReturnCommand=TRUE;
      break;
    case XML_TERM:
      if (insideTable(thisVariant()))
      {
        retval=RetVal_TableCell;
      }
      break;
    case XML_SEE:
      // I'm not sure if <see> is the same as <seealso> or if it
      // should you link a member without producing a section. The
      // C# specification is extremely vague about this (but what else
      // can we expect from Microsoft...)
      {
        QCString cref;
        //printf("XML_SEE: empty tag=%d\n",parser()->context.token->emptyTag);
        if (findAttribute(tagHtmlAttribs,"cref",&cref))
        {
          unescapeCRef(cref);
          if (parser()->context.token->emptyTag) // <see cref="..."/> style
          {
            bool inSeeBlock = parser()->context.inSeeBlock;
            parser()->context.token->name = cref;
            parser()->context.inSeeBlock = TRUE;
            parser()->handleLinkedWord(thisVariant(),children(),TRUE);
            parser()->context.inSeeBlock = inSeeBlock;
          }
          else // <see cref="...">...</see> style
          {
            //DocRef *ref = new DocRef(this,cref);
            //children().append(ref);
            //ref->parse();
            parser()->tokenizer.setStatePara();
            children().append<DocLink>(parser(),thisVariant(),cref);
            DocLink *lnk  = children().get_last<DocLink>();
            QCString leftOver = lnk->parse(FALSE,TRUE);
            if (!leftOver.isEmpty())
            {
              children().append<DocWord>(parser(),thisVariant(),leftOver);
            }
          }
        }
        else if (findAttribute(tagHtmlAttribs,"langword",&cref)) // <see langword="..."/> or <see langword="..."></see>
        {
          bool inSeeBlock = parser()->context.inSeeBlock;
          parser()->context.token->name = cref;
          parser()->context.inSeeBlock = TRUE;
          children().append<DocStyleChange>(parser(),thisVariant(),parser()->context.nodeStack.size(),DocStyleChange::Code,tagName,TRUE);
          parser()->handleLinkedWord(thisVariant(),children(),TRUE);
          children().append<DocStyleChange>(parser(),thisVariant(),parser()->context.nodeStack.size(),DocStyleChange::Code,tagName,FALSE);
          parser()->context.inSeeBlock = inSeeBlock;
        }
        else
        {
          warn_doc_error(parser()->context.fileName,parser()->tokenizer.getLineNr(),"Missing 'cref' or 'langword' attribute from <see> tag.");
        }
      }
      break;
    case XML_SEEALSO:
      {
        parser()->context.xmlComment=TRUE;
        QCString cref;
        if (findAttribute(tagHtmlAttribs,"cref",&cref))
        {
          unescapeCRef(cref);
          // Look for an existing "see" section
          DocNodeVariant *vss=0;
          for (auto &n : children())
          {
            DocSimpleSect *candidate = std::get_if<DocSimpleSect>(&n);
            if (candidate && candidate->type()==DocSimpleSect::See)
            {
              vss = &n;
            }
          }

          if (!vss)  // start new section
          {
            children().append<DocSimpleSect>(parser(),thisVariant(),DocSimpleSect::See);
            vss = &children().back();
          }

          std::get<DocSimpleSect>(*vss).appendLinkWord(cref);
          retval = RetVal_OK;
        }
        else
        {
          warn_doc_error(parser()->context.fileName,parser()->tokenizer.getLineNr(),"Missing 'cref' attribute from <seealso> tag.");
        }
      }
      break;
    case XML_LIST:
      {
        QCString type;
        findAttribute(tagHtmlAttribs,"type",&type);
        DocHtmlList::Type listType = DocHtmlList::Unordered;
        HtmlAttribList emptyList;
        if (type=="number")
        {
          listType=DocHtmlList::Ordered;
        }
        if (type=="table")
        {
          children().append<DocHtmlTable>(parser(),thisVariant(),emptyList);
          retval=children().get_last<DocHtmlTable>()->parseXml();
        }
        else
        {
          children().append<DocHtmlList>(parser(),thisVariant(),emptyList,listType);
          retval=children().get_last<DocHtmlList>()->parseXml();
        }
      }
      break;
    case XML_INCLUDE:
    case XML_PERMISSION:
      // These tags are defined in .Net but are currently unsupported
      parser()->context.xmlComment=TRUE;
      break;
    case HTML_UNKNOWN:
      warn_doc_error(parser()->context.fileName,parser()->tokenizer.getLineNr(),"Unsupported xml/html tag <%s> found", qPrint(tagName));
      children().append<DocWord>(parser(),thisVariant(), "<"+tagName+parser()->context.token->attribsStr+">");
      break;
  case XML_INHERITDOC:
      handleInheritDoc();
      break;
  default:
      // we should not get here!
      ASSERT(0);
      break;
  }
  AUTO_TRACE_EXIT("retval={}",DocTokenizer::retvalToString(retval));
  return retval;
}

int DocPara::handleHtmlEndTag(const QCString &tagName)
{
  AUTO_TRACE("tagName={}",tagName);
  int tagId = Mappers::htmlTagMapper->map(tagName);
  int retval=RetVal_OK;
  switch (tagId)
  {
    case HTML_UL:
      if (!insideUL(thisVariant()))
      {
        warn_doc_error(parser()->context.fileName,parser()->tokenizer.getLineNr(),"found </ul> tag without matching <ul>");
      }
      else
      {
        retval=RetVal_EndList;
      }
      break;
    case HTML_OL:
      if (!insideOL(thisVariant()))
      {
        warn_doc_error(parser()->context.fileName,parser()->tokenizer.getLineNr(),"found </ol> tag without matching <ol>");
      }
      else
      {
        retval=RetVal_EndList;
      }
      break;
    case HTML_LI:
      if (!insideLI(thisVariant()))
      {
        warn_doc_error(parser()->context.fileName,parser()->tokenizer.getLineNr(),"found </li> tag without matching <li>");
      }
      else
      {
        // ignore </li> tags
      }
      break;
    case HTML_DETAILS:
      retval=RetVal_EndHtmlDetails;
      break;
    case HTML_BLOCKQUOTE:
      retval=RetVal_EndBlockQuote;
      break;
    case HTML_BOLD:
      parser()->handleStyleLeave(thisVariant(),children(),DocStyleChange::Bold,tagName);
      break;
    case HTML_S:
      parser()->handleStyleLeave(thisVariant(),children(),DocStyleChange::S,"s");
      break;
    case HTML_STRIKE:
      parser()->handleStyleLeave(thisVariant(),children(),DocStyleChange::Strike,tagName);
      break;
    case HTML_DEL:
      parser()->handleStyleLeave(thisVariant(),children(),DocStyleChange::Del,tagName);
      break;
    case HTML_UNDERLINE:
      parser()->handleStyleLeave(thisVariant(),children(),DocStyleChange::Underline,tagName);
      break;
    case HTML_INS:
      parser()->handleStyleLeave(thisVariant(),children(),DocStyleChange::Ins,tagName);
      break;
    case HTML_CODE:
      parser()->handleStyleLeave(thisVariant(),children(),DocStyleChange::Code,tagName);
      break;
    case HTML_EMPHASIS:
      parser()->handleStyleLeave(thisVariant(),children(),DocStyleChange::Italic,tagName);
      break;
    case HTML_DIV:
      parser()->handleStyleLeave(thisVariant(),children(),DocStyleChange::Div,tagName);
      break;
    case HTML_SPAN:
      parser()->handleStyleLeave(thisVariant(),children(),DocStyleChange::Span,tagName);
      break;
    case HTML_SUB:
      parser()->handleStyleLeave(thisVariant(),children(),DocStyleChange::Subscript,tagName);
      break;
    case HTML_SUP:
      parser()->handleStyleLeave(thisVariant(),children(),DocStyleChange::Superscript,tagName);
      break;
    case HTML_CENTER:
      parser()->handleStyleLeave(thisVariant(),children(),DocStyleChange::Center,tagName);
      break;
    case HTML_SMALL:
      parser()->handleStyleLeave(thisVariant(),children(),DocStyleChange::Small,tagName);
      break;
    case HTML_CITE:
      parser()->handleStyleLeave(thisVariant(),children(),DocStyleChange::Cite,tagName);
      break;
    case HTML_PRE:
      parser()->handleStyleLeave(thisVariant(),children(),DocStyleChange::Preformatted,tagName);
      setInsidePreformatted(FALSE);
      parser()->tokenizer.setInsidePre(FALSE);
      break;
    case HTML_P:
      retval=TK_NEWPARA;
      break;
    case HTML_DL:
      retval=RetVal_EndDesc;
      break;
    case HTML_DT:
      // ignore </dt> tag
      break;
    case HTML_DD:
      // ignore </dd> tag
      break;
    case HTML_TABLE:
      retval=RetVal_EndTable;
      break;
    case HTML_TR:
      // ignore </tr> tag
      break;
    case HTML_TD:
      // ignore </td> tag
      break;
    case HTML_TH:
      // ignore </th> tag
      break;
    case HTML_CAPTION:
      warn_doc_error(parser()->context.fileName,parser()->tokenizer.getLineNr(),"Unexpected tag </caption> found");
      break;
    case HTML_BR:
      warn_doc_error(parser()->context.fileName,parser()->tokenizer.getLineNr(),"Illegal </br> tag found\n");
      break;
    case HTML_H1:
      warn_doc_error(parser()->context.fileName,parser()->tokenizer.getLineNr(),"Unexpected tag </h1> found");
      break;
    case HTML_H2:
      warn_doc_error(parser()->context.fileName,parser()->tokenizer.getLineNr(),"Unexpected tag </h2> found");
      break;
    case HTML_H3:
      warn_doc_error(parser()->context.fileName,parser()->tokenizer.getLineNr(),"Unexpected tag </h3> found");
      break;
    case HTML_H4:
      warn_doc_error(parser()->context.fileName,parser()->tokenizer.getLineNr(),"Unexpected tag </h4> found");
      break;
    case HTML_H5:
      warn_doc_error(parser()->context.fileName,parser()->tokenizer.getLineNr(),"Unexpected tag </h5> found");
      break;
    case HTML_H6:
      warn_doc_error(parser()->context.fileName,parser()->tokenizer.getLineNr(),"Unexpected tag </h6> found");
      break;
    case HTML_IMG:
      warn_doc_error(parser()->context.fileName,parser()->tokenizer.getLineNr(),"Unexpected tag </img> found");
      break;
    case HTML_HR:
      warn_doc_error(parser()->context.fileName,parser()->tokenizer.getLineNr(),"Illegal </hr> tag found\n");
      break;
    case HTML_A:
      //warn_doc_error(parser()->context.fileName,parser()->tokenizer.getLineNr(),"Unexpected tag </a> found");
      // ignore </a> tag (can be part of <a name=...></a>
      break;

    case XML_TERM:
      break;
    case XML_SUMMARY:
      retval=TK_NEWPARA;
      break;
    case XML_REMARKS:
    case XML_PARA:
    case XML_VALUE:
    case XML_EXAMPLE:
    case XML_PARAM:
    case XML_LIST:
    case XML_TYPEPARAM:
    case XML_RETURNS:
    case XML_SEE:
    case XML_SEEALSO:
    case XML_EXCEPTION:
    case XML_INHERITDOC:
      retval = RetVal_CloseXml;
      break;
    case XML_C:
      parser()->handleStyleLeave(thisVariant(),children(),DocStyleChange::Code,tagName);
      break;
    case XML_ITEM:
    case XML_LISTHEADER:
    case XML_INCLUDE:
    case XML_PERMISSION:
    case XML_DESCRIPTION:
    case XML_PARAMREF:
    case XML_TYPEPARAMREF:
      // These tags are defined in .Net but are currently unsupported
      break;
    case HTML_UNKNOWN:
      warn_doc_error(parser()->context.fileName,parser()->tokenizer.getLineNr(),"Unsupported xml/html tag </%s> found", qPrint(tagName));
      children().append<DocWord>(parser(),thisVariant(),"</"+tagName+">");
      break;
    default:
      // we should not get here!
      warn_doc_error(parser()->context.fileName,parser()->tokenizer.getLineNr(),"Unexpected end tag %s\n",qPrint(tagName));
      ASSERT(0);
      break;
  }
  AUTO_TRACE_EXIT("retval={}",DocTokenizer::retvalToString(retval));
  return retval;
}

int DocPara::parse()
{
  AUTO_TRACE();
  auto ns = AutoNodeStack(parser(),thisVariant());
  // handle style commands "inherited" from the previous paragraph
  parser()->handleInitialStyleCommands(thisVariant(),children());
  int tok;
  int retval=0;
  while ((tok=parser()->tokenizer.lex())) // get the next token
  {
reparsetoken:
    AUTO_TRACE_ADD("token '{}' at {}",DocTokenizer::tokToString(tok),parser()->tokenizer.getLineNr());
    if (tok==TK_WORD || tok==TK_LNKWORD || tok==TK_SYMBOL || tok==TK_URL ||
        tok==TK_COMMAND_AT || tok == TK_COMMAND_BS || tok==TK_HTMLTAG
       )
    {
      AUTO_TRACE_ADD("name={}",parser()->context.token->name);
    }
    switch(tok)
    {
      case TK_WORD:
        children().append<DocWord>(parser(),thisVariant(),parser()->context.token->name);
        break;
      case TK_LNKWORD:
        parser()->handleLinkedWord(thisVariant(),children());
        break;
      case TK_URL:
        children().append<DocURL>(parser(),thisVariant(),parser()->context.token->name,parser()->context.token->isEMailAddr);
        break;
      case TK_WHITESPACE:
        {
          // prevent leading whitespace and collapse multiple whitespace areas
          if (insidePRE(thisVariant()) || // all whitespace is relevant
              (
               // remove leading whitespace
               !children().empty()  &&
               // and whitespace after certain constructs
               !holds_one_of_alternatives<DocHtmlDescList, DocHtmlTable,     DocHtmlList,   DocSimpleSect,
                                          DocAutoList,     DocSimpleList,    DocHtmlHeader, DocHtmlBlockQuote,
                                          DocParamSect,    DocHtmlDetails,   DocXRefItem>(children().back())
              )
             )
          {
            children().append<DocWhiteSpace>(parser(),thisVariant(),parser()->context.token->chars);
          }
        }
        break;
      case TK_LISTITEM:
        {
          AUTO_TRACE_ADD("found list item at {}",parser()->context.token->indent);
          const DocNodeVariant *n=parent();
          while (n && !std::holds_alternative<DocAutoList>(*n)) n=::parent(n);
          const DocAutoList *al = std::get_if<DocAutoList>(n);
          if (al) // we found an auto list up in the hierarchy
          {
            AUTO_TRACE_ADD("previous list item at {}",al->indent());
            if (al->indent()>=parser()->context.token->indent)
              // new item at the same or lower indent level
            {
              retval=TK_LISTITEM;
              goto endparagraph;
            }
          }

          // determine list depth
          int depth = 0;
          n=parent();
          while (n)
          {
            al = std::get_if<DocAutoList>(n);
            if (al && al->isEnumList()) depth++;
            n=::parent(n);
          }

          // first item or sub list => create new list
          do
          {
            children().append<DocAutoList>(parser(),thisVariant(),
                                           parser()->context.token->indent,
                                           parser()->context.token->isEnumList,depth);
            al = children().get_last<DocAutoList>();
            retval = children().get_last<DocAutoList>()->parse();
          } while (retval==TK_LISTITEM &&                   // new list
              al->indent()==parser()->context.token->indent  // at same indent level
              );

          // check the return value
          if (retval==RetVal_SimpleSec) // auto list ended due to simple section command
          {
            // Reparse the token that ended the section at this level,
            // so a new simple section will be started at this level.
            // This is the same as unputting the last read token and continuing.
            parser()->context.token->name = parser()->context.token->simpleSectName;
            if (parser()->context.token->name.startsWith("rcs:")) // RCS section
            {
              parser()->context.token->name = parser()->context.token->name.mid(4);
              parser()->context.token->text = parser()->context.token->simpleSectText;
              tok = TK_RCSTAG;
            }
            else // other section
            {
              tok = TK_COMMAND_BS;
            }
            AUTO_TRACE_ADD("reparsing command {}",parser()->context.token->name);
            goto reparsetoken;
          }
          else if (retval==TK_ENDLIST)
          {
            if (al->indent()>parser()->context.token->indent) // end list
            {
              goto endparagraph;
            }
            else // continue with current paragraph
            {
            }
          }
          else // paragraph ended due to TK_NEWPARA, TK_LISTITEM, or EOF
          {
            goto endparagraph;
          }
        }
        break;
      case TK_ENDLIST:
        AUTO_TRACE_ADD("Found end of list inside of paragraph at line {}",parser()->tokenizer.getLineNr());
        if (std::get_if<DocAutoListItem>(parent()))
        {
          const DocAutoList *al = std::get_if<DocAutoList>(::parent(parent()));
          if (al && al->indent()>=parser()->context.token->indent)
          {
            // end of list marker ends this paragraph
            retval=TK_ENDLIST;
            goto endparagraph;
          }
          else
          {
            warn_doc_error(parser()->context.fileName,parser()->tokenizer.getLineNr(),"End of list marker found "
                "has invalid indent level");
          }
        }
        else
        {
          warn_doc_error(parser()->context.fileName,parser()->tokenizer.getLineNr(),"End of list marker found without any preceding "
              "list items");
        }
        break;
      case TK_COMMAND_AT:
        // fall through
      case TK_COMMAND_BS:
        {
          // see if we have to start a simple section
          int cmd = Mappers::cmdMapper->map(parser()->context.token->name);
          const DocNodeVariant *n=parent();
          while (n && !std::holds_alternative<DocSimpleSect>(*n) &&
                      !std::holds_alternative<DocParamSect>(*n))
          {
            n=::parent(n);
          }
          if (cmd&SIMPLESECT_BIT)
          {
            if (n)  // already in a simple section
            {
              // simple section cannot start in this paragraph, need
              // to unwind the stack and remember the command.
              parser()->context.token->simpleSectName = parser()->context.token->name;
              retval=RetVal_SimpleSec;
              goto endparagraph;
            }
          }
          // see if we are in a simple list
          n=parent();
          while (n && !std::holds_alternative<DocSimpleListItem>(*n)) n=::parent(n);
          if (n)
          {
            if (cmd==CMD_LI)
            {
              retval=RetVal_ListItem;
              goto endparagraph;
            }
          }

          // handle the command
          retval=handleCommand(parser()->context.token->name,tok);
          AUTO_TRACE_ADD("handleCommand returns {}",DocTokenizer::retvalToString(retval));

          // check the return value
          if (retval==RetVal_SimpleSec)
          {
            // Reparse the token that ended the section at this level,
            // so a new simple section will be started at this level.
            // This is the same as unputting the last read token and continuing.
            parser()->context.token->name = parser()->context.token->simpleSectName;
            if (parser()->context.token->name.startsWith("rcs:")) // RCS section
            {
              parser()->context.token->name = parser()->context.token->name.mid(4);
              parser()->context.token->text = parser()->context.token->simpleSectText;
              tok = TK_RCSTAG;
            }
            else // other section
            {
              tok = TK_COMMAND_BS;
            }
            AUTO_TRACE_ADD("reparsing command {}",parser()->context.token->name);
            goto reparsetoken;
          }
          else if (retval>0 && retval<RetVal_OK)
          {
            // the command ended with a new command, reparse this token
            tok = retval;
            goto reparsetoken;
          }
          else if (retval != RetVal_OK) // end of file, end of paragraph, start or end of section
                                        // or some auto list marker
          {
            goto endparagraph;
          }
        }
        break;
      case TK_HTMLTAG:
        {
          if (!parser()->context.token->endTag) // found a start tag
          {
            retval = handleHtmlStartTag(parser()->context.token->name,parser()->context.token->attribs);
          }
          else // found an end tag
          {
            retval = handleHtmlEndTag(parser()->context.token->name);
          }
          if (retval!=RetVal_OK)
          {
            goto endparagraph;
          }
        }
        break;
      case TK_SYMBOL:
        {
          HtmlEntityMapper::SymType s = DocSymbol::decodeSymbol(parser()->context.token->name);
          if (s!=HtmlEntityMapper::Sym_Unknown)
          {
            children().append<DocSymbol>(parser(),thisVariant(),s);
          }
          else
          {
            children().append<DocWord>(parser(),thisVariant(),parser()->context.token->name);
            warn_doc_error(parser()->context.fileName,parser()->tokenizer.getLineNr(),"Unsupported symbol %s found",
                qPrint(parser()->context.token->name));
          }
          break;
        }
      case TK_NEWPARA:
        retval=TK_NEWPARA;
        goto endparagraph;
      case TK_RCSTAG:
        {
          const DocNodeVariant *n=parent();
          while (n && !std::holds_alternative<DocSimpleSect>(*n) &&
                      !std::holds_alternative<DocParamSect>(*n))
          {
            n=::parent(n);
          }
          if (n)  // already in a simple section
          {
            // simple section cannot start in this paragraph, need
            // to unwind the stack and remember the command.
            parser()->context.token->simpleSectName = "rcs:"+parser()->context.token->name;
            parser()->context.token->simpleSectText = parser()->context.token->text;
            retval=RetVal_SimpleSec;
            goto endparagraph;
          }

          // see if we are in a simple list
          children().append<DocSimpleSect>(parser(),thisVariant(),DocSimpleSect::Rcs);
          children().get_last<DocSimpleSect>()->parseRcs();
        }
        break;
      default:
        warn_doc_error(parser()->context.fileName,parser()->tokenizer.getLineNr(),
            "Found unexpected token (id=%s)\n",DocTokenizer::tokToString(tok));
        break;
    }
  }
  retval=0;
endparagraph:
  parser()->handlePendingStyleCommands(thisVariant(),children());
  DocPara *par = std::get_if<DocPara>(parser()->context.nodeStack.top());
  if (!parser()->context.token->endTag && par &&
      retval==TK_NEWPARA && parser()->context.token->name.lower() == "p")
  {
    par->setAttribs(parser()->context.token->attribs);
  }
  INTERNAL_ASSERT(retval==0 || retval==TK_NEWPARA || retval==TK_LISTITEM ||
         retval==TK_ENDLIST || retval>RetVal_OK
	);

  AUTO_TRACE_EXIT("retval={}",DocTokenizer::retvalToString(retval));
  return retval;
}

//--------------------------------------------------------------------------

int DocSection::parse()
{
  AUTO_TRACE("start {} level={}", parser()->context.token->sectionId, m_level);
  int retval=RetVal_OK;
  auto ns = AutoNodeStack(parser(),thisVariant());

  if (!m_id.isEmpty())
  {
    const SectionInfo *sec = SectionManager::instance().find(m_id);
    if (sec)
    {
      m_file   = sec->fileName();
      m_anchor = sec->label();
      m_title  = sec->title();
      if (m_title.isEmpty()) m_title = sec->label();
    }
  }

  // first parse any number of paragraphs
  bool isFirst=TRUE;
  DocPara *lastPar=0;
  do
  {
    children().append<DocPara>(parser(),thisVariant());
    DocPara *par  = children().get_last<DocPara>();
    if (isFirst) { par->markFirst(); isFirst=FALSE; }
    retval=par->parse();
    if (!par->isEmpty())
    {
      if (lastPar) lastPar->markLast(FALSE);
      lastPar = par;
    }
    else
    {
      children().pop_back();
    }
    if (retval==TK_LISTITEM)
    {
      warn_doc_error(parser()->context.fileName,parser()->tokenizer.getLineNr(),"Invalid list item found");
    }
    if (retval==RetVal_Internal)
    {
      children().append<DocInternal>(parser(),thisVariant());
      retval = children().get_last<DocInternal>()->parse(m_level+1);
      if (retval==RetVal_EndInternal)
      {
        retval=RetVal_OK;
      }
    }
  } while (retval!=0 &&
           retval!=RetVal_Section       &&
           retval!=RetVal_Subsection    &&
           retval!=RetVal_Subsubsection &&
           retval!=RetVal_Paragraph     &&
           retval!=RetVal_EndInternal
          );

  if (lastPar) lastPar->markLast();

  //printf("m_level=%d <-> %d\n",m_level,Doxygen::subpageNestingLevel);

  while (true)
  {
    if (retval==RetVal_Subsection && m_level<=Doxygen::subpageNestingLevel+1)
    {
      // then parse any number of nested sections
      while (retval==RetVal_Subsection) // more sections follow
      {
        children().append<DocSection>(parser(),thisVariant(),
                                std::min(2+Doxygen::subpageNestingLevel,5),
                                parser()->context.token->sectionId);
        retval = children().get_last<DocSection>()->parse();
      }
      break;
    }
    else if (retval==RetVal_Subsubsection && m_level<=Doxygen::subpageNestingLevel+2)
    {
      if ((m_level <= 1 + Doxygen::subpageNestingLevel) &&
          AnchorGenerator::instance().isGenerated(parser()->context.token->sectionId.str()))
      {
        warn_doc_error(parser()->context.fileName,
                       parser()->tokenizer.getLineNr(),
                       "Unexpected subsubsection command found inside %s!",
                       g_sectionLevelToName[m_level]);
      }
      // then parse any number of nested sections
      while (retval==RetVal_Subsubsection) // more sections follow
      {
        children().append<DocSection>(parser(),thisVariant(),
                                std::min(3+Doxygen::subpageNestingLevel,5),
                                parser()->context.token->sectionId);
        retval = children().get_last<DocSection>()->parse();
      }
      if (!(m_level < Doxygen::subpageNestingLevel + 2 && retval == RetVal_Subsection)) break;
    }
    else if (retval==RetVal_Paragraph && m_level<=std::min(5,Doxygen::subpageNestingLevel+3))
    {
      if ((m_level <= 2 + Doxygen::subpageNestingLevel) &&
          AnchorGenerator::instance().isGenerated(parser()->context.token->sectionId.str()))
      {
        warn_doc_error(parser()->context.fileName,parser()->tokenizer.getLineNr(),
                       "Unexpected paragraph command found inside %s!",
                       g_sectionLevelToName[m_level]);
      }
      // then parse any number of nested sections
      while (retval==RetVal_Paragraph) // more sections follow
      {
        children().append<DocSection>(parser(),thisVariant(),
                                std::min(4+Doxygen::subpageNestingLevel,5),
                                parser()->context.token->sectionId);
        retval = children().get_last<DocSection>()->parse();
      }
      if (!(m_level<Doxygen::subpageNestingLevel+3 && (retval == RetVal_Subsection || retval == RetVal_Subsubsection))) break;
    }
    else
    {
      break;
    }
  }

  INTERNAL_ASSERT(retval==0 ||
                  retval==RetVal_Section ||
                  retval==RetVal_Subsection ||
                  retval==RetVal_Subsubsection ||
                  retval==RetVal_Paragraph ||
                  retval==RetVal_Internal ||
                  retval==RetVal_EndInternal
                 );

  AUTO_TRACE_EXIT("retval={}", DocTokenizer::retvalToString(retval));
  return retval;
}

//--------------------------------------------------------------------------

void DocText::parse()
{
  AUTO_TRACE();
  auto ns = AutoNodeStack(parser(),thisVariant());
  parser()->tokenizer.setStateText();

  int tok;
  while ((tok=parser()->tokenizer.lex())) // get the next token
  {
    switch(tok)
    {
      case TK_WORD:
	children().append<DocWord>(parser(),thisVariant(),parser()->context.token->name);
	break;
      case TK_WHITESPACE:
        children().append<DocWhiteSpace>(parser(),thisVariant(),parser()->context.token->chars);
	break;
      case TK_SYMBOL:
        {
          HtmlEntityMapper::SymType s = DocSymbol::decodeSymbol(parser()->context.token->name);
          if (s!=HtmlEntityMapper::Sym_Unknown)
          {
            children().append<DocSymbol>(parser(),thisVariant(),s);
          }
          else
          {
            warn_doc_error(parser()->context.fileName,parser()->tokenizer.getLineNr(),"Unsupported symbol %s found",
                qPrint(parser()->context.token->name));
          }
        }
        break;
      case TK_COMMAND_AT:
        // fall through
      case TK_COMMAND_BS:
        switch (Mappers::cmdMapper->map(parser()->context.token->name))
        {
          case CMD_BSLASH:
            children().append<DocSymbol>(parser(),thisVariant(),HtmlEntityMapper::Sym_BSlash);
            break;
          case CMD_AT:
            children().append<DocSymbol>(parser(),thisVariant(),HtmlEntityMapper::Sym_At);
            break;
          case CMD_LESS:
            children().append<DocSymbol>(parser(),thisVariant(),HtmlEntityMapper::Sym_Less);
            break;
          case CMD_GREATER:
            children().append<DocSymbol>(parser(),thisVariant(),HtmlEntityMapper::Sym_Greater);
            break;
          case CMD_AMP:
            children().append<DocSymbol>(parser(),thisVariant(),HtmlEntityMapper::Sym_Amp);
            break;
          case CMD_DOLLAR:
            children().append<DocSymbol>(parser(),thisVariant(),HtmlEntityMapper::Sym_Dollar);
            break;
          case CMD_HASH:
            children().append<DocSymbol>(parser(),thisVariant(),HtmlEntityMapper::Sym_Hash);
            break;
          case CMD_DCOLON:
            children().append<DocSymbol>(parser(),thisVariant(),HtmlEntityMapper::Sym_DoubleColon);
            break;
          case CMD_PERCENT:
            children().append<DocSymbol>(parser(),thisVariant(),HtmlEntityMapper::Sym_Percent);
            break;
          case CMD_NDASH:
            children().append<DocSymbol>(parser(),thisVariant(),HtmlEntityMapper::Sym_Minus);
            children().append<DocSymbol>(parser(),thisVariant(),HtmlEntityMapper::Sym_Minus);
            break;
          case CMD_MDASH:
            children().append<DocSymbol>(parser(),thisVariant(),HtmlEntityMapper::Sym_Minus);
            children().append<DocSymbol>(parser(),thisVariant(),HtmlEntityMapper::Sym_Minus);
            children().append<DocSymbol>(parser(),thisVariant(),HtmlEntityMapper::Sym_Minus);
            break;
          case CMD_QUOTE:
            children().append<DocSymbol>(parser(),thisVariant(),HtmlEntityMapper::Sym_Quot);
            break;
          case CMD_PUNT:
            children().append<DocSymbol>(parser(),thisVariant(),HtmlEntityMapper::Sym_Dot);
            break;
          case CMD_PLUS:
            children().append<DocSymbol>(parser(),thisVariant(),HtmlEntityMapper::Sym_Plus);
            break;
          case CMD_MINUS:
            children().append<DocSymbol>(parser(),thisVariant(),HtmlEntityMapper::Sym_Minus);
            break;
          case CMD_EQUAL:
            children().append<DocSymbol>(parser(),thisVariant(),HtmlEntityMapper::Sym_Equal);
            break;
          default:
            warn_doc_error(parser()->context.fileName,parser()->tokenizer.getLineNr(),"Unexpected command '%s' found",
                      qPrint(parser()->context.token->name));
            break;
        }
        break;
      default:
        warn_doc_error(parser()->context.fileName,parser()->tokenizer.getLineNr(),"Unexpected token %s",
            DocTokenizer::tokToString(tok));
        break;
    }
  }

  parser()->handleUnclosedStyleCommands();

}


//--------------------------------------------------------------------------

void DocRoot::parse()
{
  AUTO_TRACE();
  auto ns = AutoNodeStack(parser(),thisVariant());
  parser()->tokenizer.setStatePara();
  int retval=0;

  // first parse any number of paragraphs
  bool isFirst=TRUE;
  DocPara *lastPar = nullptr;
  do
  {
    {
      children().append<DocPara>(parser(),thisVariant());
      DocPara *par  = children().get_last<DocPara>();
      if (isFirst) { par->markFirst(); isFirst=FALSE; }
      retval=par->parse();
      if (par->isEmpty() && par->attribs().empty())
      {
        children().pop_back();
      }
      else
      {
        lastPar = par;
      }
    }
    if (retval == RetVal_Paragraph)
    {
      if (!AnchorGenerator::instance().isGenerated(parser()->context.token->sectionId.str()))
      {
        warn_doc_error(parser()->context.fileName,
                       parser()->tokenizer.getLineNr(),
                       "found paragraph command (id: '%s') outside of subsubsection context!",
                       qPrint(parser()->context.token->sectionId));
      }
      while (retval==RetVal_Paragraph)
      {
        if (!parser()->context.token->sectionId.isEmpty())
        {
          const SectionInfo *sec=SectionManager::instance().find(parser()->context.token->sectionId);
          if (sec)
          {
            children().append<DocSection>(parser(),thisVariant(),
                                    std::min(4+Doxygen::subpageNestingLevel,5),
                                    parser()->context.token->sectionId);
            retval = children().get_last<DocSection>()->parse();
          }
          else
          {
            warn_doc_error(parser()->context.fileName,parser()->tokenizer.getLineNr(),"Invalid paragraph id '%s'; ignoring paragraph",qPrint(parser()->context.token->sectionId));
            retval = 0;
          }
        }
        else
        {
          warn_doc_error(parser()->context.fileName,parser()->tokenizer.getLineNr(),"Missing id for paragraph; ignoring paragraph");
          retval = 0;
        }
      }
    }
    if (retval==RetVal_Subsubsection)
    {
      if (!AnchorGenerator::instance().isGenerated(parser()->context.token->sectionId.str()))
      {
        warn_doc_error(parser()->context.fileName,
                       parser()->tokenizer.getLineNr(),
                       "found subsubsection command (id: '%s') outside of subsection context!",
                       qPrint(parser()->context.token->sectionId));
      }
      while (retval==RetVal_Subsubsection)
      {
        if (!parser()->context.token->sectionId.isEmpty())
        {
          const SectionInfo *sec=SectionManager::instance().find(parser()->context.token->sectionId);
          if (sec)
          {
            children().append<DocSection>(parser(),thisVariant(),
                                    std::min(3+Doxygen::subpageNestingLevel,5),
                                    parser()->context.token->sectionId);
            retval = children().get_last<DocSection>()->parse();
          }
          else
          {
            warn_doc_error(parser()->context.fileName,parser()->tokenizer.getLineNr(),"Invalid subsubsection id '%s'; ignoring subsubsection",qPrint(parser()->context.token->sectionId));
            retval = 0;
          }
        }
        else
        {
          warn_doc_error(parser()->context.fileName,parser()->tokenizer.getLineNr(),"Missing id for subsubsection; ignoring subsubsection");
          retval = 0;
        }
      }
    }
    if (retval==RetVal_Subsection)
    {
      if (!AnchorGenerator::instance().isGenerated(parser()->context.token->sectionId.str()))
      {
        warn_doc_error(parser()->context.fileName,
                       parser()->tokenizer.getLineNr(),
                       "found subsection command (id: '%s') outside of section context!",
                       qPrint(parser()->context.token->sectionId));
      }
      while (retval==RetVal_Subsection)
      {
        if (!parser()->context.token->sectionId.isEmpty())
        {
          const SectionInfo *sec=SectionManager::instance().find(parser()->context.token->sectionId);
          if (sec)
          {
            children().append<DocSection>(parser(),thisVariant(),
                                    std::min(2+Doxygen::subpageNestingLevel,5),
                                    parser()->context.token->sectionId);
            retval = children().get_last<DocSection>()->parse();
          }
          else
          {
            warn_doc_error(parser()->context.fileName,parser()->tokenizer.getLineNr(),"Invalid subsection id '%s'; ignoring subsection",qPrint(parser()->context.token->sectionId));
            retval = 0;
          }
        }
        else
        {
          warn_doc_error(parser()->context.fileName,parser()->tokenizer.getLineNr(),"Missing id for subsection; ignoring subsection");
          retval = 0;
        }
      }
    }
    if (retval==TK_LISTITEM)
    {
      warn_doc_error(parser()->context.fileName,parser()->tokenizer.getLineNr(),"Invalid list item found");
    }
    if (retval==RetVal_Internal)
    {
      children().append<DocInternal>(parser(),thisVariant());
      retval = children().get_last<DocInternal>()->parse(1);
    }
  } while (retval!=0 && retval!=RetVal_Section);
  if (lastPar) lastPar->markLast();

  //printf("DocRoot::parse() retval=%d %d\n",retval,RetVal_Section);
  // then parse any number of level1 sections
  while (retval==RetVal_Section)
  {
    if (!parser()->context.token->sectionId.isEmpty())
    {
      const SectionInfo *sec=SectionManager::instance().find(parser()->context.token->sectionId);
      if (sec)
      {
        children().append<DocSection>(parser(),thisVariant(),
                                std::min(1+Doxygen::subpageNestingLevel,5),
                                parser()->context.token->sectionId);
        retval = children().get_last<DocSection>()->parse();
      }
      else
      {
        warn_doc_error(parser()->context.fileName,parser()->tokenizer.getLineNr(),"Invalid section id '%s'; ignoring section",qPrint(parser()->context.token->sectionId));
        retval = 0;
      }
    }
    else
    {
      warn_doc_error(parser()->context.fileName,parser()->tokenizer.getLineNr(),"Missing id for section; ignoring section");
      retval = 0;
    }
  }

  parser()->handleUnclosedStyleCommands();
}<|MERGE_RESOLUTION|>--- conflicted
+++ resolved
@@ -1253,14 +1253,9 @@
           }
           break;
         default:
-	  char tmp[20];
-<<<<<<< HEAD
-	  qsnprintf(tmp,20,"<h%d>tag",m_level);
-          parser()->errorHandleDefaultToken(thisVariant,tok,children(),tmp);
-=======
-	  sprintf(tmp,"<h%d>tag",m_level);
+	        char tmp[20];
+	        qsnprintf(tmp,20,"<h%d>tag",m_level);
           parser()->errorHandleDefaultToken(thisVariant(),tok,children(),tmp);
->>>>>>> 9de8406f
       }
     }
   }
