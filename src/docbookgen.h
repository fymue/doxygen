/******************************************************************************
*
* Copyright (C) 1997-2022 by Dimitri van Heesch.
*
* Permission to use, copy, modify, and distribute this software and its
* documentation under the terms of the GNU General Public License is hereby
* granted. No representations are made about the suitability of this software
* for any purpose. It is provided "as is" without express or implied warranty.
* See the GNU General Public License for more details.
*
*/

#ifndef DOCBOOKGEN_H
#define DOCBOOKGEN_H

#include <memory>
#include <array>

#include "config.h"
#include "outputgen.h"

#if 0
// define for cases that have been implemented with an empty body
#define DB_GEN_EMPTY  m_t << "<!-- DBG_GEN_head_check " << __LINE__ << " -->\n";
#else
#define DB_GEN_EMPTY
#endif

#if 0
// Generic debug statements
#define DB_GEN_H DB_GEN_H1(m_t)
#define DB_GEN_H1(x) x << "<!-- DBG_GEN_head " << __LINE__ << " -->\n";
#define DB_GEN_H2(y) DB_GEN_H2a(m_t,y)
#define DB_GEN_H2a(x,y) x << "<!-- DBG_GEN_head " << __LINE__ << " " << y << " -->\n";
// define for cases that have NOT yet been implemented / considered
#define DB_GEN_NEW fprintf(stderr,"DBG_GEN_head %d\n",__LINE__); DB_GEN_H
#else
#define DB_GEN_H
#define DB_GEN_H1(x)
#define DB_GEN_H2(y)
#define DB_GEN_H2a(x,y)
#define DB_GEN_NEW
#endif

class OutputCodeList;

class DocbookCodeGenerator
{
  public:
    DocbookCodeGenerator(TextStream *t);
    void setTextStream(TextStream *t) { m_t = t; }

    OutputType type() const { return OutputType::Docbook; }

    void codify(const QCString &text);
    void writeCodeLink(CodeSymbolType type,
        const QCString &ref,const QCString &file,
        const QCString &anchor,const QCString &name,
        const QCString &tooltip);
    void writeTooltip(const QCString &, const DocLinkInfo &, const QCString &,
                      const QCString &, const SourceLinkInfo &, const SourceLinkInfo &
                     );
    void startCodeLine(bool);
    void endCodeLine();
    void startFontClass(const QCString &colorClass);
    void endFontClass();
    void writeCodeAnchor(const QCString &);
    void writeLineNumber(const QCString &extRef,const QCString &compId,
        const QCString &anchorId,int l, bool writeLineAnchor);
    void startCodeFragment(const QCString &style);
    void endCodeFragment(const QCString &style);
    void startFold(int,const QCString &,const QCString &) {}
    void endFold() {}

    void setRelativePath(const QCString &path) { m_relPath = path; }
    void setSourceFileName(const QCString &sourceFileName) { m_sourceFileName = sourceFileName; }
    QCString sourceFileName() { return m_sourceFileName; }
    void finish();

  private:
    void writeCodeLinkLine(CodeSymbolType type,
        const QCString &ref,const QCString &file,
        const QCString &anchor,const QCString &name,
        const QCString &tooltip, bool);
    TextStream *m_t;
    QCString    m_refId;
    QCString    m_external;
    int         m_lineNumber = -1;
    int         m_col = 0;
    bool        m_insideCodeLine = false;
    bool        m_insideSpecialHL = false;
    QCString    m_relPath;
    QCString    m_sourceFileName;
};

class DocbookGenerator : public OutputGenerator
{
  public:
    DocbookGenerator();
    DocbookGenerator(const DocbookGenerator &);
    DocbookGenerator &operator=(const DocbookGenerator &);
    DocbookGenerator(DocbookGenerator &&);
    DocbookGenerator &operator=(DocbookGenerator &&) = delete;
   ~DocbookGenerator();

    static void init();
    void cleanup();

    OutputType type() const { return OutputType::Docbook; }

    void writeDoc(const IDocNodeAST *node,const Definition *ctx,const MemberDef *md,int id);

    ///////////////////////////////////////////////////////////////
    // structural output interface
    ///////////////////////////////////////////////////////////////
    void startFile(const QCString &name,const QCString &manName,
                           const QCString &title,int id,int hierarchyLevel);
    void writeSearchInfo(){DB_GEN_EMPTY};
    void writeFooter(const QCString &){DB_GEN_NEW};
    void endFile();
    void startIndexSection(IndexSection);
    void endIndexSection(IndexSection);
    void writePageLink(const QCString &,bool);
    void startProjectNumber(){DB_GEN_NEW};
    void endProjectNumber(){DB_GEN_NEW};
    void writeStyleInfo(int){DB_GEN_EMPTY};
    void startTitleHead(const QCString &);
    void endTitleHead(const QCString &fileName,const QCString &name);
    void startIndexListItem(){DB_GEN_NEW};
    void endIndexListItem(){DB_GEN_NEW};
    void startIndexList(){DB_GEN_NEW};
    void endIndexList(){DB_GEN_NEW};
    void startIndexKey(){DB_GEN_NEW};
    void endIndexKey(){DB_GEN_NEW};
    void startIndexValue(bool){DB_GEN_NEW};
    void endIndexValue(const QCString &,bool){DB_GEN_NEW};
    void startItemList()  {DB_GEN_EMPTY};
    void endItemList()    {DB_GEN_EMPTY};

    void startIndexItem(const QCString &,const QCString &){DB_GEN_NEW};
    void endIndexItem(const QCString &,const QCString &){DB_GEN_NEW};
    void startItemListItem() {DB_GEN_EMPTY};
    void endItemListItem() {DB_GEN_EMPTY};
    void docify(const QCString &text);
    void writeChar(char);
    void writeString(const QCString &);
    void startParagraph(const QCString &);
    void endParagraph();
    void writeObjectLink(const QCString &,const QCString &,const QCString &,const QCString &);
    void startBold();
    void endBold();
    void startTypewriter();
    void endTypewriter();
    void startEmphasis(){DB_GEN_NEW};
    void endEmphasis(){DB_GEN_NEW};
    void writeRuler();
    void startDescForItem(){DB_GEN_EMPTY};
    void endDescForItem(){DB_GEN_EMPTY};
    void startCenter(){DB_GEN_NEW};
    void endCenter(){DB_GEN_NEW};
    void startSmall(){DB_GEN_NEW};
    void endSmall(){DB_GEN_NEW};
    void startExamples();
    void endExamples();
    void writeAnchor(const QCString &,const QCString &){DB_GEN_EMPTY};
    void startSection(const QCString &,const QCString &,SectionType);
    void endSection(const QCString &,SectionType);
    void lineBreak(const QCString &);
    void addIndexItem(const QCString &,const QCString &);
    void writeNonBreakableSpace(int);
<<<<<<< HEAD
    void startDescTable(const char *,const bool hasInits);
=======
    void startDescTable(const QCString &);
>>>>>>> a9289760
    void endDescTable();
    void startDescTableRow();
    void endDescTableRow();
    void startDescTableTitle();
    void endDescTableTitle();
    void startDescTableInit();
    void endDescTableInit();
    void startDescTableData();
    void endDescTableData();
    void startTextLink(const QCString &,const QCString &){DB_GEN_NEW};
    void endTextLink(){DB_GEN_NEW};
    void startPageRef(){DB_GEN_NEW};
    void endPageRef(const QCString &,const QCString &){DB_GEN_NEW};

    void startGroupHeader(int);
    void endGroupHeader(int);
    void startMemberSections(){DB_GEN_EMPTY};
    void endMemberSections(){DB_GEN_EMPTY};
    void startHeaderSection(){DB_GEN_EMPTY};
    void endHeaderSection(){DB_GEN_EMPTY};
    void startMemberHeader(const QCString &anchor, int typ);
    void endMemberHeader();
    void startMemberSubtitle(){DB_GEN_EMPTY};
    void endMemberSubtitle(){DB_GEN_EMPTY};
    void startMemberDocList();
    void endMemberDocList();
    void startMemberList();
    void endMemberList();
    void startInlineHeader(){DB_GEN_NEW};
    void endInlineHeader(){DB_GEN_NEW};
    void startAnonTypeScope(int){DB_GEN_EMPTY};
    void endAnonTypeScope(int){DB_GEN_EMPTY};
    void startMemberItem(const QCString &,MemberItemType,const QCString &);
    void endMemberItem(MemberItemType);
    void startMemberTemplateParams();
    void endMemberTemplateParams(const QCString &,const QCString &);
    void startCompoundTemplateParams();
    void endCompoundTemplateParams();
    void startMemberGroupHeader(bool);
    void endMemberGroupHeader();
    void startMemberGroupDocs(){DB_GEN_EMPTY};
    void endMemberGroupDocs(){DB_GEN_EMPTY};
    void startMemberGroup();
    void endMemberGroup(bool);
    void insertMemberAlign(bool){DB_GEN_EMPTY};
    void insertMemberAlignLeft(MemberItemType,bool){DB_GEN_EMPTY};
    void startMemberDoc(const QCString &,const QCString &,
                        const QCString &,const QCString &,int,int,bool);
    void endMemberDoc(bool);
    void startDoxyAnchor(const QCString &fName,const QCString &manName,
                         const QCString &anchor,const QCString &name,
                         const QCString &args);
    void endDoxyAnchor(const QCString &fileName,const QCString &anchor);
    void writeLatexSpacing(){DB_GEN_EMPTY}
    void writeStartAnnoItem(const QCString &,const QCString &,
                            const QCString &,const QCString &){DB_GEN_NEW};
    void startMemberDescription(const QCString &,const QCString &,bool){DB_GEN_EMPTY};
    void endMemberDescription(){DB_GEN_EMPTY};
    void startMemberDeclaration(){DB_GEN_EMPTY};
    void endMemberDeclaration(const QCString &,const QCString &){DB_GEN_EMPTY};
    void writeInheritedSectionTitle(const QCString &,const QCString &,
                                    const QCString &,const QCString &,
                                    const QCString &,const QCString &);
    void startIndent(){DB_GEN_EMPTY};
    void endIndent(){DB_GEN_EMPTY};
    void writeSynopsis(){DB_GEN_EMPTY};
    void startClassDiagram();
    void endClassDiagram(const ClassDiagram &,const QCString &,const QCString &);
    void startDotGraph();
    void endDotGraph(DotClassGraph &g);
    void startInclDepGraph();
    void endInclDepGraph(DotInclDepGraph &g);
    void startGroupCollaboration();
    void endGroupCollaboration(DotGroupCollaboration &g);
    void startCallGraph();
    void endCallGraph(DotCallGraph &g);
    void startDirDepGraph();
    void endDirDepGraph(DotDirDeps &g);
    void writeGraphicalHierarchy(DotGfxHierarchyTable &){DB_GEN_NEW};
    void startQuickIndices(){DB_GEN_EMPTY};
    void endQuickIndices(){DB_GEN_EMPTY};
    void writeSplitBar(const QCString &){DB_GEN_EMPTY};
    void writeNavigationPath(const QCString &){DB_GEN_NEW};
    void writeLogo(){DB_GEN_NEW};
    void writeQuickLinks(bool,HighlightedItem,const QCString &,bool){DB_GEN_EMPTY};
    void writeSummaryLink(const QCString &,const QCString &,const QCString &,bool){DB_GEN_EMPTY};
    void startContents(){DB_GEN_EMPTY};
    void endContents(){DB_GEN_EMPTY};
    void startPageDoc(const QCString &){DB_GEN_EMPTY}
    void endPageDoc() {DB_GEN_EMPTY}
    void startTextBlock(bool);
    void endTextBlock(bool);
    void lastIndexPage(){DB_GEN_EMPTY};
    void startMemberDocPrefixItem();
    void endMemberDocPrefixItem();
    void startMemberDocName(bool);
    void endMemberDocName();
    void startParameterType(bool,const QCString &){DB_GEN_EMPTY};
    void endParameterType(){DB_GEN_EMPTY};
    void startParameterName(bool);
    void endParameterName(bool,bool,bool);
    void startParameterList(bool);
    void endParameterList();
    void exceptionEntry(const QCString &,bool);

    void startConstraintList(const QCString &);
    void startConstraintParam();
    void endConstraintParam();
    void startConstraintType();
    void endConstraintType();
    void startConstraintDocs();
    void endConstraintDocs();
    void endConstraintList();

    void startMemberDocSimple(bool);
    void endMemberDocSimple(bool);
    void startInlineMemberType();
    void endInlineMemberType();
    void startInlineMemberName();
    void endInlineMemberName();
    void startInlineMemberDoc();
    void endInlineMemberDoc();

    void startLabels();
    void writeLabel(const QCString &,bool);
    void endLabels();

    void writeLocalToc(const SectionRefs &sr,const LocalToc &lt);

    void setCurrentDoc(const Definition *,const QCString &,bool) {DB_GEN_EMPTY}
    void addWord(const QCString &,bool) {DB_GEN_EMPTY}

    void addCodeGen(OutputCodeList &list);
private:
    void openSection(const QCString &attr=QCString());
    void closeSection();
    void closeAllSections();

    QCString relPath;
    std::unique_ptr<OutputCodeList>  m_codeList;
    DocbookCodeGenerator *m_codeGen = nullptr;
    bool m_denseText = false;
    bool m_inGroup = false;
    int  m_levelListItem = 0;
    std::array<bool,20> m_inListItem = { false, };
    std::array<bool,20> m_inSimpleSect = { false, };
    bool m_descTable = false;
    bool m_simpleTable = false;
    int m_inLevel = -1;
    bool m_firstMember = false;
    int m_openSectionCount = 0;
    QCString m_pageLinks;
};

QCString convertToDocBook(const QCString &s, const bool retainNewline = false);


#endif<|MERGE_RESOLUTION|>--- conflicted
+++ resolved
@@ -168,11 +168,7 @@
     void lineBreak(const QCString &);
     void addIndexItem(const QCString &,const QCString &);
     void writeNonBreakableSpace(int);
-<<<<<<< HEAD
-    void startDescTable(const char *,const bool hasInits);
-=======
-    void startDescTable(const QCString &);
->>>>>>> a9289760
+    void startDescTable(const QCString &,const bool hasInits);
     void endDescTable();
     void startDescTableRow();
     void endDescTableRow();
