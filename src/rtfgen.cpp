/******************************************************************************
 *
 *
 *
 * Copyright (C) 1997-2015 by Parker Waechter & Dimitri van Heesch.
 *
 * Style sheet additions by Alexander Bartolich
 *
 * Permission to use, copy, modify, and distribute this software and its
 * documentation under the terms of the GNU General Public License is hereby
 * granted. No representations are made about the suitability of this software
 * for any purpose. It is provided "as is" without express or implied warranty.
 * See the GNU General Public License for more details.
 *
 * Documents produced by Doxygen are derivative works derived from the
 * input used in their production; they are not affected by this license.
 *
 */

#include <mutex>
#include <stdlib.h>

#include "rtfgen.h"
#include "config.h"
#include "message.h"
#include "doxygen.h"
#include "util.h"
#include "diagram.h"
#include "language.h"
#include "dot.h"
#include "dotcallgraph.h"
#include "dotclassgraph.h"
#include "dotdirdeps.h"
#include "dotincldepgraph.h"
#include "version.h"
#include "pagedef.h"
#include "rtfstyle.h"
#include "rtfdocvisitor.h"
#include "docparser.h"
#include "dirdef.h"
#include "vhdldocgen.h"
#include "portable.h"
#include "groupdef.h"
#include "classlist.h"
#include "filename.h"
#include "namespacedef.h"
#include "dir.h"
#include "utf8.h"
#include "debug.h"
#include "datetime.h"
#include "outputlist.h"

//#define DBG_RTF(x) x;
#define DBG_RTF(x)

static QCString dateToRTFDateString()
{
  auto tm = getCurrentDateTime();
  QCString result;
  result.sprintf("\\yr%d\\mo%d\\dy%d\\hr%d\\min%d\\sec%d",
      tm.tm_year+1900, tm.tm_mon+1, tm.tm_mday,
      tm.tm_hour, tm.tm_min, tm.tm_sec);
  return result;
}

static QCString docifyToString(const QCString &str)
{
  QCString result;
  result.reserve(str.length());
  if (!str.isEmpty())
  {
    const char *p=str.data();
    char c;
    while (*p)
    {
      c=*p++;

      switch (c)
      {
        case '{':  result += "\\{";            break;
        case '}':  result += "\\}";            break;
        case '\\': result += "\\\\";           break;
        default:   result += c;                break;
      }
    }
  }
  return result;
}

static QCString makeIndexName(const QCString &s,int i)
{
  QCString result=s;
  result+=static_cast<char>(i+'0');
  return result;
}


//------------------------------------------------------------------------------------------------

RTFCodeGenerator::RTFCodeGenerator(TextStream *t) : m_t(t)
{
}

void RTFCodeGenerator::writeCodeLink(CodeSymbolType,
                                 const QCString &ref,const QCString &f,
                                 const QCString &anchor,const QCString &name,
                                 const QCString &)
{
  if (ref.isEmpty() && Config_getBool(RTF_HYPERLINKS))
  {
    QCString refName;
    if (!f.isEmpty())
    {
      refName+=stripPath(f);
    }
    if (!anchor.isEmpty())
    {
      refName+='_';
      refName+=anchor;
    }

    *m_t << "{\\field {\\*\\fldinst { HYPERLINK  \\\\l \"";
    *m_t << rtfFormatBmkStr(refName);
    *m_t << "\" }{}";
    *m_t << "}{\\fldrslt {\\cs37\\ul\\cf2 ";

    codify(name);

    *m_t << "}}}\n";
  }
  else
  {
    codify(name);
  }
}

void RTFCodeGenerator::codify(const QCString &str)
{
  // note that RTF does not have a "verbatim", so "\n" means
  // nothing... add a "newParagraph()";
  //static char spaces[]="        ";
  if (!str.isEmpty())
  {
    const char *p=str.data();
    char c;
    int spacesToNextTabStop;

    while (*p)
    {
      //static bool MultiByte = FALSE;

      c=*p++;

      switch(c)
      {
        case '\t':  spacesToNextTabStop = Config_getInt(TAB_SIZE) - (m_col%Config_getInt(TAB_SIZE));
                    *m_t << Doxygen::spaces.left(spacesToNextTabStop);
                    m_col+=spacesToNextTabStop;
                    break;
        case '\n':  *m_t << "\\par\n";
                    m_col=0;
                    break;
        case '{':   *m_t << "\\{"; m_col++;          break;
        case '}':   *m_t << "\\}"; m_col++;          break;
        case '\\':  *m_t << "\\\\"; m_col++;         break;
        default:    p=writeUTF8Char(*m_t,p-1); m_col++; break;
      }
    }
  }
}

void RTFCodeGenerator::startCodeFragment(const QCString &)
{
  DBG_RTF(*m_t << "{\\comment (startCodeFragment) }\n")
  *m_t << "{\n";
  *m_t << rtf_Style_Reset << rtf_Code_DepthStyle();
}

void RTFCodeGenerator::endCodeFragment(const QCString &)
{
  endCodeLine();

  DBG_RTF(*m_t << "{\\comment (endCodeFragment) }\n")
  *m_t << "}\n";
  //m_omitParagraph = TRUE;
}

void RTFCodeGenerator::writeLineNumber(const QCString &ref,const QCString &fileName,const QCString &anchor,int l,bool writeLineAnchor)
{
  bool rtfHyperlinks = Config_getBool(RTF_HYPERLINKS);

  m_doxyCodeLineOpen = true;
  if (Config_getBool(SOURCE_BROWSER))
  {
    QCString lineNumber;
    lineNumber.sprintf("%05d",l);

    QCString lineAnchor;
    if (!m_sourceFileName.isEmpty())
    {
      lineAnchor.sprintf("_l%05d",l);
      lineAnchor.prepend(stripExtensionGeneral(stripPath(m_sourceFileName), ".rtf"));
    }
    bool showTarget = rtfHyperlinks && !lineAnchor.isEmpty() && writeLineAnchor;
    if (showTarget)
    {
        *m_t << "{\\bkmkstart ";
        *m_t << rtfFormatBmkStr(lineAnchor);
        *m_t << "}";
        *m_t << "{\\bkmkend ";
        *m_t << rtfFormatBmkStr(lineAnchor);
        *m_t << "}\n";
    }
    if (!fileName.isEmpty())
    {
      writeCodeLink(CodeSymbolType::Default,ref,fileName,anchor,lineNumber,QCString());
    }
    else
    {
      *m_t << lineNumber;
    }
    *m_t << " ";
  }
  else
  {
    *m_t << l << " ";
  }
  m_col=0;
}

void RTFCodeGenerator::startCodeLine(bool)
{
  m_doxyCodeLineOpen = true;
  m_col=0;
}

void RTFCodeGenerator::endCodeLine()
{
  if (m_doxyCodeLineOpen) *m_t << "\\par\n";
  m_doxyCodeLineOpen = false;
}

void RTFCodeGenerator::startFontClass(const QCString &name)
{
  int cod = 2;
  QCString qname(name);
  if (qname == "keyword")            cod = 17;
  else if (qname == "keywordtype")   cod = 18;
  else if (qname == "keywordflow")   cod = 19;
  else if (qname == "comment")       cod = 20;
  else if (qname == "preprocessor")  cod = 21;
  else if (qname == "stringliteral") cod = 22;
  else if (qname == "charliteral")   cod = 23;
  else if (qname == "vhdldigit")     cod = 24;
  else if (qname == "vhdlchar")      cod = 25;
  else if (qname == "vhdlkeyword")   cod = 26;
  else if (qname == "vhdllogic")     cod = 27;
  *m_t << "{\\cf" << cod << " ";
}

void RTFCodeGenerator::endFontClass()
{
  *m_t << "}";
}

QCString RTFCodeGenerator::rtf_Code_DepthStyle()
{
  QCString n=makeIndexName("CodeExample",m_indentLevel);
  return rtf_Style[n.str()].reference();
}

void RTFCodeGenerator::setSourceFileName(const QCString &name)
{
  m_sourceFileName = name;
}

//------------------------------------------------------------------------------------------------

RTFGenerator::RTFGenerator()
  : OutputGenerator(Config_getString(RTF_OUTPUT))
  , m_codeList(std::make_unique<OutputCodeList>())
{
  m_codeGen = m_codeList->add<RTFCodeGenerator>(&m_t);
}

RTFGenerator::RTFGenerator(const RTFGenerator &og) : OutputGenerator(og.m_dir)
{
  m_codeList       = std::make_unique<OutputCodeList>(*og.m_codeList);
  m_codeGen        = m_codeList->get<RTFCodeGenerator>();
  m_codeGen->setTextStream(&m_t);
  m_bstartedBody   = og.m_bstartedBody;
  m_omitParagraph  = og.m_omitParagraph;
  m_numCols        = og.m_numCols;
  m_relPath        = og.m_relPath;
  m_indentLevel    = og.m_indentLevel;
  m_listItemInfo   = og.m_listItemInfo;
}

RTFGenerator &RTFGenerator::operator=(const RTFGenerator &og)
{
  if (this!=&og)
  {
    m_dir            = og.m_dir;
    m_codeList       = std::make_unique<OutputCodeList>(*og.m_codeList);
    m_codeGen        = m_codeList->get<RTFCodeGenerator>();
    m_codeGen->setTextStream(&m_t);
    m_bstartedBody   = og.m_bstartedBody;
    m_omitParagraph  = og.m_omitParagraph;
    m_numCols        = og.m_numCols;
    m_relPath        = og.m_relPath;
    m_indentLevel    = og.m_indentLevel;
    m_listItemInfo   = og.m_listItemInfo;
  }
  return *this;
}

RTFGenerator::RTFGenerator(RTFGenerator &&og)
  : OutputGenerator(std::move(og))
{
  m_codeList       = std::exchange(og.m_codeList,std::unique_ptr<OutputCodeList>());
  m_codeGen        = m_codeList->get<RTFCodeGenerator>();
  m_codeGen->setTextStream(&m_t);
  m_bstartedBody   = std::exchange(og.m_bstartedBody,false);
  m_omitParagraph  = std::exchange(og.m_omitParagraph,false);
  m_numCols        = std::exchange(og.m_numCols,0);
  m_relPath        = std::exchange(og.m_relPath,QCString());
  m_indentLevel    = std::exchange(og.m_indentLevel,0);
  m_listItemInfo   = std::exchange(og.m_listItemInfo,std::array<RTFListItemInfo,maxIndentLevels>());
}

RTFGenerator::~RTFGenerator()
{
}

void RTFGenerator::addCodeGen(OutputCodeList &list)
{
  list.add(OutputCodeList::OutputCodeVariant(RTFCodeGeneratorDefer(m_codeGen)));
}

void RTFGenerator::setRelativePath(const QCString &path)
{
  m_relPath = path;
}

void RTFGenerator::setSourceFileName(const QCString &name)
{
  m_codeGen->setSourceFileName(name);
}

void RTFGenerator::writeStyleSheetFile(TextStream &t)
{
  t << "# Generated by doxygen " << getDoxygenVersion() << "\n\n";
  t << "# This file describes styles used for generating RTF output.\n";
  t << "# All text after a hash (#) is considered a comment and will be ignored.\n";
  t << "# Remove a hash to activate a line.\n\n";

  int i;
  for ( i=0 ; rtf_Style_Default[i].reference!=0 ; i++ )
  {
    t << "# " << rtf_Style_Default[i].name << " = "
              << rtf_Style_Default[i].reference
              << rtf_Style_Default[i].definition << "\n";
  }
}

void RTFGenerator::writeExtensionsFile(TextStream &t)
{
  t << "# Generated by doxygen " << getDoxygenVersion() << "\n\n";
  t << "# This file describes extensions used for generating RTF output.\n";
  t << "# All text after a hash (#) is considered a comment and will be ignored.\n";
  t << "# Remove a hash to activate a line.\n\n";

  t << "# Overrides the project title.\n";

  t << "#Title           = \n\n";

  t << "# Name of the company that produced this document.\n";
  t << "#Company         = \n\n";

  t << "# Filename of a company or project logo.\n";
  t << "#LogoFilename    = \n\n";

  t << "# Author of the document.\n";
  t << "#Author          = \n\n";

  t << "# Type of document (e.g. Design Specification, User Manual, etc.).\n";
  t << "#DocumentType    = \n\n";

  t << "# Document tracking number.\n";
  t << "#DocumentId      = \n\n";

  t << "# Name of the author's manager.\n";
  t << "# This field is not displayed in the document itself, but it is \n";
  t << "# available in the information block of the rtf file.  In Microsoft \n";
  t << "# Word, it is available under File:Properties.\n";
  t << "#Manager         = \n\n";

  t << "# Subject of the document.\n";
  t << "# This field is not displayed in the document itself, but it is \n";
  t << "# available in the information block of the rtf file.  In Microsoft \n";
  t << "# Word, it is available under File:Properties.\n";
  t << "#Subject         = \n\n";

  t << "# Comments regarding the document.\n";
  t << "# This field is not displayed in the document itself, but it is \n";
  t << "# available in the information block of the rtf file.  In Microsoft \n";
  t << "# Word, it is available under File:Properties.\n";
  t << "#Comments        = \n\n";

  t << "# Keywords associated with the document.\n";
  t << "# This field is not displayed in the document itself, but it is \n";
  t << "# available in the information block of the rtf file.  In Microsoft \n";
  t << "# Word, it is available under File:Properties.\n";
  t << "#Keywords        = \n\n";
}


void RTFGenerator::init()
{
  QCString dir=Config_getString(RTF_OUTPUT);
  Dir d(dir.str());
  if (!d.exists() && !d.mkdir(dir.str()))
  {
    term("Could not create output directory %s\n",qPrint(dir));
  }

  // first duplicate strings of rtf_Style_Default
  const struct Rtf_Style_Default* def = rtf_Style_Default;
  while (def->reference)
  {
    if (def->definition == 0)
    {
      err("Internal: rtf_Style_Default[%s] has no definition.\n", def->name);
    }
    else
    {
      rtf_Style.insert(std::make_pair(def->name, StyleData(def->reference, def->definition)));
    }
    def++;
  }

  // overwrite some (or all) definitions from file
  QCString rtfStyleSheetFile = Config_getString(RTF_STYLESHEET_FILE);
  if (!rtfStyleSheetFile.isEmpty())
  {
    loadStylesheet(rtfStyleSheetFile, rtf_Style);
  }

  // If user has defined an extension file, load its contents.
  QCString rtfExtensionsFile = Config_getString(RTF_EXTENSIONS_FILE);
  if (!rtfExtensionsFile.isEmpty())
  {
    loadExtensions(rtfExtensionsFile);
  }

  createSubDirs(d);
}

void RTFGenerator::cleanup()
{
  QCString dname = Config_getString(RTF_OUTPUT);
  Dir d(dname.str());
  clearSubDirs(d);
}

void RTFGenerator::beginRTFDocument()
{
  /* all the included RTF files should begin with the
   * same header
   */
  m_t << "{\\rtf1\\ansi\\ansicpg" << theTranslator->trRTFansicp();
  m_t << "\\uc1 \\deff0\\deflang1033\\deflangfe1033\n";

  DBG_RTF(m_t << "{\\comment Beginning font list}\n")
  m_t << "{\\fonttbl ";
  m_t << "{\\f0\\froman\\fcharset" << theTranslator->trRTFCharSet();
  m_t << "\\fprq2{\\*\\panose 02020603050405020304}Times New Roman;}\n";
  m_t << "{\\f1\\fswiss\\fcharset" << theTranslator->trRTFCharSet();
  m_t << "\\fprq2{\\*\\panose 020b0604020202020204}Arial;}\n";
  m_t << "{\\f2\\fmodern\\fcharset" << theTranslator->trRTFCharSet();
  m_t << "\\fprq1{\\*\\panose 02070309020205020404}Courier New;}\n";
  m_t << "{\\f3\\froman\\fcharset2\\fprq2{\\*\\panose 05050102010706020507}Symbol;}\n";
  m_t << "}\n";
  DBG_RTF(m_t << "{\\comment begin colors}\n")
  m_t << "{\\colortbl;";
  m_t << "\\red0\\green0\\blue0;";
  m_t << "\\red0\\green0\\blue255;";
  m_t << "\\red0\\green255\\blue255;";
  m_t << "\\red0\\green255\\blue0;";
  m_t << "\\red255\\green0\\blue255;";
  m_t << "\\red255\\green0\\blue0;";
  m_t << "\\red255\\green255\\blue0;";
  m_t << "\\red255\\green255\\blue255;";
  m_t << "\\red0\\green0\\blue128;";
  m_t << "\\red0\\green128\\blue128;";
  m_t << "\\red0\\green128\\blue0;";
  m_t << "\\red128\\green0\\blue128;";
  m_t << "\\red128\\green0\\blue0;";
  m_t << "\\red128\\green128\\blue0;";
  m_t << "\\red128\\green128\\blue128;";
  m_t << "\\red192\\green192\\blue192;";

  // code highlighting colors. Note order is important see also RTFGenerator::startFontClass
  m_t << "\\red0\\green128\\blue0;";   // keyword = index 17
  m_t << "\\red96\\green64\\blue32;";  // keywordtype
  m_t << "\\rede0\\green128\\blue0;";  // keywordflow
  m_t << "\\red128\\green0\\blue0;";   // comment
  m_t << "\\red128\\green96\\blue32;"; // preprocessor
  m_t << "\\red0\\green32\\blue128;";  // stringliteral
  m_t << "\\red0\\green128\\blue128;"; // charliteral
  m_t << "\\red255\\green0\\blue255;"; // vhdldigit
  m_t << "\\red0\\green0\\blue0;";     // vhdlchar
  m_t << "\\red112\\green0\\blue112;"; // vhdlkeyword
  m_t << "\\red255\\green0\\blue0;";   // vhdllogic

  m_t << "}\n";

  DBG_RTF(m_t << "{\\comment Beginning style list}\n")
  m_t << "{\\stylesheet\n";
  m_t << "{\\widctlpar\\adjustright \\fs20\\cgrid \\snext0 Normal;}\n";

  // set the paper dimensions according to PAPER_TYPE
  auto paperType = Config_getEnum(PAPER_TYPE);
  m_t << "{";
  switch (paperType)
  {
    // width & height values are inches * 1440
    case PAPER_TYPE_t::a4:        m_t << "\\paperw11900\\paperh16840"; break;
    case PAPER_TYPE_t::letter:    m_t << "\\paperw12240\\paperh15840"; break;
    case PAPER_TYPE_t::legal:     m_t << "\\paperw12240\\paperh20160"; break;
    case PAPER_TYPE_t::executive: m_t << "\\paperw10440\\paperh15120"; break;
  }
  m_t << "\\margl1800\\margr1800\\margt1440\\margb1440\\gutter0\\ltrsect}\n";

  // sort styles ascending by \s-number via an intermediate QArray
  unsigned maxIndex = 0;
  for (const auto &kv : rtf_Style)
  {
    uint32_t index = kv.second.index();
    if (index > maxIndex) maxIndex = index;
  }
  std::vector<const StyleData*> array(maxIndex + 1, 0);
  ASSERT(maxIndex < array.size());

  for (const auto &kv : rtf_Style)
  {
    uint32_t index = kv.second.index();
    if (array[index] != 0)
    {
      msg("Style '%s' redefines \\s%d.\n", kv.first.c_str(), index);
    }
    array[index] = &kv.second;
  }

  // write array elements
  size_t size = array.size();
  for(size_t i = 0; i < size; i++)
  {
    const StyleData *pStyle = array[i];
    if (pStyle)
    {
      m_t << "{" << pStyle->reference() << pStyle->definition() << ";}\n";
    }
  }

  m_t << "}\n";
  // this comment is needed for postprocessing!
  m_t << "{\\comment begin body}\n";

}

void RTFGenerator::beginRTFChapter()
{
  m_t << "\n";
  DBG_RTF(m_t << "{\\comment BeginRTFChapter}\n")
  m_t << rtf_Style_Reset;

  // if we are compact, no extra page breaks...
  if (Config_getBool(COMPACT_RTF))
  {
    //      m_t << "\\sect\\sectd\\sbknone\n";
    m_t << "\\sect\\sbknone\n";
    rtfwriteRuler_thick();
  }
  else
    m_t << "\\sect\\sbkpage\n";
  //m_t << "\\sect\\sectd\\sbkpage\n";

  m_t << rtf_Style["Heading1"].reference() << "\n";
}

void RTFGenerator::beginRTFSection()
{
  m_t << "\n";
  DBG_RTF(m_t << "{\\comment BeginRTFSection}\n")
  m_t << rtf_Style_Reset;

  // if we are compact, no extra page breaks...
  if (Config_getBool(COMPACT_RTF))
  {
    m_t << "\\sect\\sbknone\n";
    rtfwriteRuler_emboss();
  }
  else
  {
    m_t << "\\sect\\sbkpage\n";
  }
  int level = 2 + m_hierarchyLevel;

  m_t << rtf_Style[QCString().sprintf("Heading%d", level).str()].reference() << "\n";
}

void RTFGenerator::startFile(const QCString &name,const QCString &,const QCString &,int,int hierarchyLevel)
{
  //setEncoding(QCString().sprintf("CP%s",theTranslator->trRTFansicp()));
  QCString fileName=name;
  m_relPath = relativePathToRoot(fileName);
  m_hierarchyLevel = hierarchyLevel;

  if (!fileName.endsWith(".rtf")) fileName+=".rtf";
  startPlainFile(fileName);
  setRelativePath(m_relPath);
  setSourceFileName(stripPath(fileName));
  beginRTFDocument();
}

void RTFGenerator::endFile()
{
  DBG_RTF(m_t << "{\\comment endFile}\n")
  m_t << "}";

  endPlainFile();
  setSourceFileName("");
}

void RTFGenerator::startProjectNumber()
{
  DBG_RTF(m_t << "{\\comment startProjectNumber }\n")
  m_t << " ";
}

void RTFGenerator::endProjectNumber()
{
  DBG_RTF(m_t << "{\\comment endProjectNumber }\n")
}

void RTFGenerator::startIndexSection(IndexSection is)
{
  //QCString paperName;

  //m_indentLevel = 0;

  switch (is)
  {
    case IndexSection::isTitlePageStart:
      // basic RTFstart
      // get readyfor author etc

      m_t << "{\\info \n";
      m_t << "{\\title {\\comment ";
      break;
    case IndexSection::isTitlePageAuthor:
      m_t << "}\n";
      if (!rtf_subject.isEmpty())      m_t << "{\\subject "  << rtf_subject      << "}\n";
      if (!rtf_comments.isEmpty())     m_t << "{\\comment "  << rtf_comments     << "}\n";
      if (!rtf_company.isEmpty())      m_t << "{\\company "  << rtf_company      << "}\n";
      if (!rtf_author.isEmpty())       m_t << "{\\author "   << rtf_author       << "}\n";
      if (!rtf_manager.isEmpty())      m_t << "{\\manager "  << rtf_manager      << "}\n";
      if (!rtf_documentType.isEmpty()) m_t << "{\\category " << rtf_documentType << "}\n";
      if (!rtf_keywords.isEmpty())     m_t << "{\\keywords " << rtf_keywords     << "}\n";
      m_t << "{\\comment ";
      break;
    case IndexSection::isMainPage:
      //Introduction
      beginRTFChapter();
      break;
    case IndexSection::isModuleIndex:
      //Module Index
      beginRTFChapter();
      break;
    case IndexSection::isDirIndex:
      //Directory Index
      beginRTFChapter();
      break;
    case IndexSection::isNamespaceIndex:
      //Namespace Index
      beginRTFChapter();
      break;
    case IndexSection::isConceptIndex:
      //Concept Index
      beginRTFChapter();
      break;
    case IndexSection::isClassHierarchyIndex:
      //Hierarchical Index
      DBG_RTF(m_t << "{\\comment start classhierarchy}\n")
      beginRTFChapter();
      break;
    case IndexSection::isCompoundIndex:
      //Annotated Compound Index
      beginRTFChapter();
      break;
    case IndexSection::isFileIndex:
      //Annotated File Index
      beginRTFChapter();
      break;
    case IndexSection::isPageIndex:
      //Related Page Index
      beginRTFChapter();
      break;
    case IndexSection::isModuleDocumentation:
      {
        //Module Documentation
        for (const auto &gd : *Doxygen::groupLinkedMap)
        {
          if (!gd->isReference())
          {
            beginRTFChapter();
            break;
          }
        }
      }
      break;
    case IndexSection::isDirDocumentation:
      {
        //Directory Documentation
        for (const auto &dd : *Doxygen::dirLinkedMap)
        {
          if (dd->isLinkableInProject())
          {
            beginRTFChapter();
            break;
          }
        }
      }
      break;
    case IndexSection::isNamespaceDocumentation:
      {
        // Namespace Documentation
        for (const auto &nd : *Doxygen::namespaceLinkedMap)
        {
          if (nd->isLinkableInProject())
          {
            beginRTFChapter();
            break;
          }
        }
      }
      break;
    case IndexSection::isConceptDocumentation:
      {
        // Concept Documentation
        for (const auto &cd : *Doxygen::conceptLinkedMap)
        {
          if (cd->isLinkableInProject())
          {
            beginRTFChapter();
            break;
          }
        }
      }
      break;
    case IndexSection::isClassDocumentation:
      {
        //Compound Documentation
        for (const auto &cd : *Doxygen::classLinkedMap)
        {
          if (cd->isLinkableInProject() &&
              cd->templateMaster()==0 &&
             !cd->isEmbeddedInOuterScope() &&
             !cd->isAlias()
             )
          {
            beginRTFChapter();
            break;
          }
        }
      }
      break;
    case IndexSection::isFileDocumentation:
      {
        //File Documentation
        bool isFirst=TRUE;
        for (const auto &fn : *Doxygen::inputNameLinkedMap)
        {
          for (const auto &fd : *fn)
          {
            if (fd->isLinkableInProject() || fd->generateSourceFile())
            {
              if (isFirst)
              {
                beginRTFChapter();
                isFirst=FALSE;
                break;
              }
            }
          }
          if (!isFirst)
          {
            break;
          }
        }
      }
      break;
    case IndexSection::isExampleDocumentation:
      {
        //Example Documentation
        beginRTFChapter();
      }
      break;
    case IndexSection::isPageDocumentation:
      break;
    case IndexSection::isPageDocumentation2:
      break;
    case IndexSection::isEndIndex:
      break;
  }
}

void RTFGenerator::endIndexSection(IndexSection is)
{
  bool fortranOpt = Config_getBool(OPTIMIZE_FOR_FORTRAN);
  bool vhdlOpt    = Config_getBool(OPTIMIZE_OUTPUT_VHDL);
  QCString projectName = Config_getString(PROJECT_NAME);

  switch (is)
  {
    case IndexSection::isTitlePageStart:
      if (!rtf_title.isEmpty())
        // User has overridden document title in extensions file
        m_t << "}" << rtf_title;
      else
        m_t << "}" << projectName;
      break;
    case IndexSection::isTitlePageAuthor:
      {
        m_t << " doxygen " << getDoxygenVersion() << ".}\n";
        m_t << "{\\creatim " << dateToRTFDateString() << "}\n}";
        DBG_RTF(m_t << "{\\comment end of infoblock}\n");
        // setup for this section
        m_t << rtf_Style_Reset <<"\n";
        m_t << "\\sectd\\pgnlcrm\n";
        m_t << "{\\footer "<<rtf_Style["Footer"].reference() << "{\\chpgn}}\n";
        // the title entry
        DBG_RTF(m_t << "{\\comment begin title page}\n")


        m_t << rtf_Style_Reset << rtf_Style["SubTitle"].reference() << "\n"; // set to title style

        m_t << "\\vertalc\\qc\\par\\par\\par\\par\\par\\par\\par\n";
        if (!rtf_logoFilename.isEmpty())
        {
          m_t << "{\\field\\flddirty {\\*\\fldinst INCLUDEPICTURE \"" << rtf_logoFilename;
          m_t << "\" \\\\d \\\\*MERGEFORMAT} {\\fldrslt IMAGE }}\\par\\par\n";
        }
        if (!rtf_company.isEmpty())
        {
          m_t << rtf_company << "\\par\\par\n";
        }

        m_t << rtf_Style_Reset << rtf_Style["Title"].reference() << "\n"; // set to title style
        if (!rtf_title.isEmpty())
        {
          // User has overridden document title in extensions file
          m_t << "{\\field\\fldedit {\\*\\fldinst TITLE \\\\*MERGEFORMAT}{\\fldrslt " << rtf_title << "}}\\par\n";
        }
        else
        {
          auto parser { createDocParser() };
          auto ast    { validatingParseText(*parser.get(), projectName) };
          if (ast)
          {
            m_t << "{\\field\\fldedit {\\*\\fldinst TITLE \\\\*MERGEFORMAT}{\\fldrslt ";
            writeDoc(ast.get(),0,0,0);
            m_t << "}}\\par\n";
          }
        }

        m_t << rtf_Style_Reset << rtf_Style["SubTitle"].reference() << "\n"; // set to title style
        m_t << "\\par\n";
        if (!rtf_documentType.isEmpty())
        {
          m_t << rtf_documentType << "\\par\n";
        }
        if (!rtf_documentId.isEmpty())
        {
          m_t << rtf_documentId << "\\par\n";
        }
        m_t << "\\par\\par\\par\\par\\par\\par\\par\\par\\par\\par\\par\\par\n";

        m_t << rtf_Style_Reset << rtf_Style["SubTitle"].reference() << "\n"; // set to subtitle style
        if (!rtf_author.isEmpty())
        {
          m_t << "{\\field\\fldedit {\\*\\fldinst AUTHOR \\\\*MERGEFORMAT}{\\fldrslt "<< rtf_author << " }}\\par\n";
        }
        else
        {
          m_t << "{\\field\\fldedit {\\*\\fldinst AUTHOR \\\\*MERGEFORMAT}{\\fldrslt AUTHOR}}\\par\n";
        }

        m_t << theTranslator->trVersion() << " " << Config_getString(PROJECT_NUMBER) << "\\par";
        m_t << "{\\field\\fldedit {\\*\\fldinst CREATEDATE \\\\*MERGEFORMAT}"
          "{\\fldrslt "<< dateToString(DateTimeType::Date) << " }}\\par\n";
        m_t << "\\page\\page";
        DBG_RTF(m_t << "{\\comment End title page}\n")

        // table of contents section
        DBG_RTF(m_t << "{\\comment Table of contents}\n")
        m_t << "\\vertalt\n";
        m_t << rtf_Style_Reset << "\n";
        m_t << rtf_Style["Heading1"].reference();
        m_t << theTranslator->trRTFTableOfContents() << "\\par\n";
        m_t << rtf_Style_Reset << "\\par\n";
        m_t << "{\\field\\fldedit {\\*\\fldinst TOC \\\\f \\\\*MERGEFORMAT}{\\fldrslt Table of contents}}\\par\n";
        m_t << rtf_Style_Reset << "\n";
      }
      break;
    case IndexSection::isMainPage:
      if (Doxygen::mainPage)
      {
        writePageLink(Doxygen::mainPage->getOutputFileBase(), TRUE);
      }
      break;
    case IndexSection::isModuleIndex:
      m_t << "\\par " << rtf_Style_Reset << "\n";
      m_t << "{\\tc \\v " << theTranslator->trModuleIndex() << "}\n";
      m_t << "{\\field\\fldedit{\\*\\fldinst INCLUDETEXT \"modules.rtf\" \\\\*MERGEFORMAT}{\\fldrslt includedstuff}}\n";
      break;
    case IndexSection::isDirIndex:
      m_t << "\\par " << rtf_Style_Reset << "\n";
      m_t << "{\\tc \\v " << theTranslator->trDirIndex() << "}\n";
      m_t << "{\\field\\fldedit{\\*\\fldinst INCLUDETEXT \"dirs.rtf\" \\\\*MERGEFORMAT}{\\fldrslt includedstuff}}\n";
      break;
    case IndexSection::isNamespaceIndex:
      m_t << "\\par " << rtf_Style_Reset << "\n";
      if (fortranOpt)
      {
          m_t << "{\\tc \\v " << theTranslator->trModulesIndex() << "}\n";
      }
      else
      {
          m_t << "{\\tc \\v " << theTranslator->trNamespaceIndex() << "}\n";
      }

      m_t << "{\\field\\fldedit{\\*\\fldinst INCLUDETEXT \"namespaces.rtf\" \\\\*MERGEFORMAT}{\\fldrslt includedstuff}}\n";
      break;
    case IndexSection::isConceptIndex:
      m_t << "\\par " << rtf_Style_Reset << "\n";
      m_t << "{\\tc \\v " << theTranslator->trConceptIndex() << "}\n";
      m_t << "{\\field\\fldedit{\\*\\fldinst INCLUDETEXT \"concepts.rtf\" \\\\*MERGEFORMAT}{\\fldrslt includedstuff}}\n";
      break;
    case IndexSection::isClassHierarchyIndex:
      m_t << "\\par " << rtf_Style_Reset << "\n";
      m_t << "{\\tc \\v " << theTranslator->trHierarchicalIndex() << "}\n";
      m_t << "{\\field\\fldedit{\\*\\fldinst INCLUDETEXT \"hierarchy.rtf\" \\\\*MERGEFORMAT}{\\fldrslt includedstuff}}\n";
      break;
    case IndexSection::isCompoundIndex:
      m_t << "\\par " << rtf_Style_Reset << "\n";
      if (fortranOpt)
      {
        m_t << "{\\tc \\v " << theTranslator->trCompoundIndexFortran() << "}\n";
      }
      else if (vhdlOpt)
      {
        m_t << "{\\tc \\v " << theTranslator->trDesignUnitIndex() << "}\n";
      }
      else
      {
        m_t << "{\\tc \\v " << theTranslator->trCompoundIndex() << "}\n";
      }
      m_t << "{\\field\\fldedit{\\*\\fldinst INCLUDETEXT \"annotated.rtf\" \\\\*MERGEFORMAT}{\\fldrslt includedstuff}}\n";
      break;
    case IndexSection::isFileIndex:
      m_t << "\\par " << rtf_Style_Reset << "\n";
      m_t << "{\\tc \\v " << theTranslator->trFileIndex() << "}\n";
      m_t << "{\\field\\fldedit{\\*\\fldinst INCLUDETEXT \"files.rtf\" \\\\*MERGEFORMAT}{\\fldrslt includedstuff}}\n";
      break;
    case IndexSection::isPageIndex:
      m_t << "\\par " << rtf_Style_Reset << "\n";
      m_t << "{\\tc \\v " << theTranslator->trPageIndex() << "}\n";
      m_t << "{\\field\\fldedit{\\*\\fldinst INCLUDETEXT \"pages.rtf\" \\\\*MERGEFORMAT}{\\fldrslt includedstuff}}\n";
      break;
    case IndexSection::isModuleDocumentation:
      {
        m_t << "{\\tc \\v " << theTranslator->trModuleDocumentation() << "}\n";
        for (const auto &gd : *Doxygen::groupLinkedMap)
        {
          if (!gd->isReference() && !gd->isASubGroup())
          {
            writePageLink(gd->getOutputFileBase(), FALSE);
          }
        }
      }
      break;
    case IndexSection::isDirDocumentation:
      {
        bool first=true;
        m_t << "{\\tc \\v " << theTranslator->trDirDocumentation() << "}\n";
        for (const auto &dd : *Doxygen::dirLinkedMap)
        {
          if (dd->isLinkableInProject())
          {
            m_t << "\\par " << rtf_Style_Reset << "\n";
            if (!first)
            {
              beginRTFSection();
            }
            first=false;
            m_t << "{\\field\\fldedit{\\*\\fldinst INCLUDETEXT \"";
            m_t << dd->getOutputFileBase();
            m_t << ".rtf\" \\\\*MERGEFORMAT}{\\fldrslt includedstuff}}\n";
          }
        }
      }
      break;
    case IndexSection::isNamespaceDocumentation:
      {
        bool first=true;
        for (const auto &nd : *Doxygen::namespaceLinkedMap)
        {
          if (nd->isLinkableInProject() && !nd->isAlias())
          {
            m_t << "\\par " << rtf_Style_Reset << "\n";
            if (!first)
            {
              beginRTFSection();
            }
            first=false;
            m_t << "{\\field\\fldedit{\\*\\fldinst INCLUDETEXT \"";
            m_t << nd->getOutputFileBase();
            m_t << ".rtf\" \\\\*MERGEFORMAT}{\\fldrslt includedstuff}}\n";
          }
        }
      }
      break;
    case IndexSection::isConceptDocumentation:
      {
        bool first=true;
        for (const auto &cd : *Doxygen::conceptLinkedMap)
        {
          if (cd->isLinkableInProject() && !cd->isAlias())
          {
            m_t << "\\par " << rtf_Style_Reset << "\n";
            if (!first)
            {
              beginRTFSection();
            }
            first=false;
            m_t << "{\\field\\fldedit{\\*\\fldinst INCLUDETEXT \"";
            m_t << cd->getOutputFileBase();
            m_t << ".rtf\" \\\\*MERGEFORMAT}{\\fldrslt includedstuff}}\n";
          }
        }
      }
      break;
    case IndexSection::isClassDocumentation:
      {
        bool first=true;
        if (fortranOpt)
        {
          m_t << "{\\tc \\v " << theTranslator->trTypeDocumentation() << "}\n";
        }
        else
        {
          m_t << "{\\tc \\v " << theTranslator->trClassDocumentation() << "}\n";
        }
        for (const auto &cd : *Doxygen::classLinkedMap)
        {
          if (cd->isLinkableInProject() &&
              cd->templateMaster()==0 &&
             !cd->isEmbeddedInOuterScope() &&
             !cd->isAlias()
             )
          {
            m_t << "\\par " << rtf_Style_Reset << "\n";
            if (!first)
            {
              beginRTFSection();
            }
            first=false;
            m_t << "{\\field\\fldedit{\\*\\fldinst INCLUDETEXT \"";
            m_t << cd->getOutputFileBase();
            m_t << ".rtf\" \\\\*MERGEFORMAT}{\\fldrslt includedstuff}}\n";
          }
        }
      }
      break;
    case IndexSection::isFileDocumentation:
      {
        bool isFirst=TRUE;

        m_t << "{\\tc \\v " << theTranslator->trFileDocumentation() << "}\n";
        for (const auto &fn : *Doxygen::inputNameLinkedMap)
        {
          for (const auto &fd : *fn)
          {
            if (fd->isLinkableInProject())
            {
              m_t << "\\par " << rtf_Style_Reset << "\n";
              if (!isFirst)
              {
                beginRTFSection();
              }
              isFirst=FALSE;
              m_t << "{\\field\\fldedit{\\*\\fldinst INCLUDETEXT \"";
              m_t << fd->getOutputFileBase();
              m_t << ".rtf\" \\\\*MERGEFORMAT}{\\fldrslt includedstuff}}\n";
            }
            if (fd->generateSourceFile())
            {
              m_t << "\\par " << rtf_Style_Reset << "\n";
              if (!isFirst)
              {
                beginRTFSection();
              }
              isFirst=FALSE;
              m_t << "{\\field\\fldedit{\\*\\fldinst INCLUDETEXT \"";
              m_t << fd->getSourceFileBase();
              m_t << ".rtf\" \\\\*MERGEFORMAT}{\\fldrslt includedstuff}}\n";
            }
          }
        }
      }
      break;
    case IndexSection::isExampleDocumentation:
      {
        //m_t << "}\n";
        bool isFirst=true;
        m_t << "{\\tc \\v " << theTranslator->trExamples() << "}\n";
        for (const auto &pd : *Doxygen::exampleLinkedMap)
        {
          m_t << "\\par " << rtf_Style_Reset << "\n";
          if (!isFirst)
          {
            beginRTFSection();
          }
          isFirst=false;
          m_t << "{\\field\\fldedit{\\*\\fldinst INCLUDETEXT \"";
          m_t << pd->getOutputFileBase();
          m_t << ".rtf\" \\\\*MERGEFORMAT}{\\fldrslt includedstuff}}\n";
        }
      }
      break;
    case IndexSection::isPageDocumentation:
      {
        m_t << "\\par " << rtf_Style_Reset << "\n";
        for (const auto &pd : *Doxygen::pageLinkedMap)
        {
          if (!pd->getGroupDef() && !pd->isReference() && !pd->hasParentPage()
            && Doxygen::mainPage.get() != pd.get())
          {
            writePageLink(pd->getOutputFileBase(), FALSE);
          }
        }
      }
      break;
    case IndexSection::isPageDocumentation2:
      break;
    case IndexSection::isEndIndex:
      beginRTFChapter();
      m_t << rtf_Style["Heading1"].reference();
      m_t << theTranslator->trRTFGeneralIndex() << "\\par \n";
      m_t << rtf_Style_Reset << "\n";
      m_t << "{\\tc \\v " << theTranslator->trRTFGeneralIndex() << "}\n";
      m_t << "{\\field\\fldedit {\\*\\fldinst INDEX \\\\c2 \\\\*MERGEFORMAT}{\\fldrslt INDEX}}\n";

      break;
   }
}

void RTFGenerator::writePageLink(const QCString &name,bool)
{
   m_t << "\\par " << rtf_Style_Reset << "\n";
   m_t << "{\\field\\fldedit{\\*\\fldinst INCLUDETEXT \"";
   m_t << name;
   m_t << ".rtf\" \\\\*MERGEFORMAT}{\\fldrslt includedstuff}}\n";
}

void RTFGenerator::lastIndexPage()
{
  DBG_RTF(m_t << "{\\comment Beginning Body of RTF Document}\n")
  // end page and setup for rest of document
  m_t << "\\sect \\sbkpage \\pgndec \\pgnrestart\n";
  m_t << "\\sect \\sectd \\sbknone\n";

  // set new footer with arabic numbers
  m_t << "{\\footer "<< rtf_Style["Footer"].reference() << "{\\chpgn}}\n";

}

void RTFGenerator::writeStyleInfo(int)
{
}

void RTFGenerator::lineBreak(const QCString &)
{
  DBG_RTF(m_t << "{\\comment (lineBreak)}"    << "\n")
  m_t << "\\par\n";
  m_omitParagraph = TRUE;
}

void RTFGenerator::writeString(const QCString &text)
{
  m_t << text;
}

void RTFGenerator::startIndexList()
{
  DBG_RTF(m_t << "{\\comment (startIndexList)}\n")
  m_t << "{\n";
  m_t << "\\par\n";
  incIndentLevel();
  m_t << rtf_Style_Reset << rtf_LCList_DepthStyle() << "\n";
  m_omitParagraph = TRUE;
}

void RTFGenerator::endIndexList()
{
  DBG_RTF(m_t << "{\\comment (endIndexList)}\n")
  if (!m_omitParagraph)
  {
    m_t << "\\par";
    m_omitParagraph = TRUE;
  }
  m_t << "}";
  decIndentLevel();
}

/*! start bullet list */
void RTFGenerator::startItemList()
{
  newParagraph();
  incIndentLevel();
  int level = indentLevel();
  DBG_RTF(m_t << "{\\comment (startItemList level=" << level << ") }\n")
  m_t << "{";
  m_listItemInfo[level].number = 1;
  m_listItemInfo[level].isEnum = false;
  m_listItemInfo[level].type   = '1';
}

/*! end bullet list */
void RTFGenerator::endItemList()
{
  newParagraph();
  DBG_RTF(m_t << "{\\comment (endItemList level=" << indentLevel() << ")}\n")
  m_t << "}";
  decIndentLevel();
  m_omitParagraph = TRUE;
}

/*! write bullet or enum item */
void RTFGenerator::startItemListItem()
{
  DBG_RTF(m_t << "{\\comment (startItemListItem)}\n")
  newParagraph();
  m_t << rtf_Style_Reset;
  int level = indentLevel();
  if (m_listItemInfo[level].isEnum)
  {
    m_t << rtf_EList_DepthStyle() << "\n";
    m_t << m_listItemInfo[level].number << ".\\tab ";
    m_listItemInfo[level].number++;
  }
  else
  {
    m_t << rtf_BList_DepthStyle() << "\n";
  }
  m_omitParagraph = TRUE;
}

void RTFGenerator::endItemListItem()
{
  DBG_RTF(m_t << "{\\comment (endItemListItem)}\n")
}

void RTFGenerator::startIndexItem(const QCString &,const QCString &)
{
  DBG_RTF(m_t << "{\\comment (startIndexItem)}\n")

  if (!m_omitParagraph)
  {
    m_t << "\\par\n";
    m_omitParagraph = TRUE;
  }
}

void RTFGenerator::endIndexItem(const QCString &ref,const QCString &fn)
{
  DBG_RTF(m_t << "{\\comment (endIndexItem)}\n")
  if (ref.isEmpty() && !fn.isEmpty())
  {
    m_t << "\\tab ";
    writeRTFReference(fn);
    m_t << "\n";
  }
  else
  {
    m_t << "\n";
  }
  m_omitParagraph = TRUE;
}

void RTFGenerator::writeStartAnnoItem(const QCString &,const QCString &f,
    const QCString &path,const QCString &name)
{
  DBG_RTF(m_t << "{\\comment (writeStartAnnoItem)}\n")
  m_t << "{\\b ";
  if (!path.isEmpty()) docify(path);
  if (!f.isEmpty() && Config_getBool(RTF_HYPERLINKS))
  {
    m_t << "{\\field {\\*\\fldinst { HYPERLINK  \\\\l \"";
    m_t << rtfFormatBmkStr(stripPath(f));
    m_t << "\" }{}";
    m_t << "}{\\fldrslt {\\cs37\\ul\\cf2 ";

    docify(name);

    m_t << "}}}\n";
  }
  else
  {
    docify(name);
  }
  m_t << "} ";
}

void RTFGenerator::startIndexKey()
{
  DBG_RTF(m_t << "{\\comment (startIndexKey)}\n")
  m_t << "{\\b ";
}

void RTFGenerator::endIndexKey()
{
  DBG_RTF(m_t << "{\\comment (endIndexKey)}\n")
}

void RTFGenerator::startIndexValue(bool hasBrief)
{
  DBG_RTF(m_t << "{\\comment (startIndexValue)}\n")
  m_t << " ";
  if (hasBrief) m_t << "(";
}

void RTFGenerator::endIndexValue(const QCString &name,bool hasBrief)
{
  DBG_RTF(m_t << "{\\comment (endIndexValue)}\n")
  if (hasBrief) m_t << ")";
  m_t << "} ";
  if (!name.isEmpty())
  {
    m_t << "\\tab ";
    writeRTFReference(name);
    m_t << "\n";
  }
  else
  {
    m_t << "\n";
  }
  m_omitParagraph=FALSE;
  newParagraph();
}

<<<<<<< HEAD
void RTFGenerator::startSubsection()
{
  //beginRTFSubSection();
  m_t << "\n";
  DBG_RTF(m_t << "{\\comment Begin SubSection}\n")
  m_t << rtf_Style_Reset;
  int level = 3 + m_hierarchyLevel;
  m_t << rtf_Style_Reset << rtf_Style[QCString().sprintf("Heading%d", level).str()].reference() << "\n";
}

void RTFGenerator::endSubsection()
{
  newParagraph();
  m_t << rtf_Style_Reset << "\n";
}

void RTFGenerator::startSubsubsection()
=======
void RTFGenerator::startCompoundTemplateParams()
>>>>>>> dccfb337
{
  //beginRTFSubSubSection();
  m_t << "\n";
  DBG_RTF(m_t << "{\\comment Begin SubSubSection}\n")
  m_t << "{\n";
  int level = 4 + m_hierarchyLevel;
  m_t << rtf_Style_Reset << rtf_Style[QCString().sprintf("Heading%d", level).str()].reference() << "\n";
}

void RTFGenerator::endCompoundTemplateParams()
{
  newParagraph();
  m_t << "}\n";
}

void RTFGenerator::startTextLink(const QCString &f,const QCString &anchor)
{
  if (Config_getBool(RTF_HYPERLINKS))
  {
    QCString ref;
    if (!f.isEmpty())
    {
      ref+=stripPath(f);
    }
    if (!anchor.isEmpty())
    {
      ref+='_';
      ref+=anchor;
    }

    m_t << "{\\field {\\*\\fldinst { HYPERLINK  \\\\l \"";
    m_t << rtfFormatBmkStr(ref);
    m_t << "\" }{}";
    m_t << "}{\\fldrslt {\\cs37\\ul\\cf2 ";
  }
}

void RTFGenerator::endTextLink()
{
  if (Config_getBool(RTF_HYPERLINKS))
  {
    m_t << "}}}\n";
  }
}

static QCString objectLinkToString(const QCString &ref,    const QCString &f,
                                   const QCString &anchor, const QCString &text)
{
  QCString result;
  if (ref.isEmpty() && Config_getBool(RTF_HYPERLINKS))
  {
    QCString refName;
    if (!f.isEmpty())
    {
      refName+=stripPath(f);
    }
    if (!anchor.isEmpty())
    {
      refName+='_';
      refName+=anchor;
    }

    result += "{\\field {\\*\\fldinst { HYPERLINK  \\\\l \"";
    result += rtfFormatBmkStr(refName);
    result += "\" }{}";
    result += "}{\\fldrslt {\\cs37\\ul\\cf2 ";

    result += docifyToString(text);

    result += "}}}\n";
  }
  else
  {
    result += "{\\b ";
    result += docifyToString(text);
    result += "}";
  }
  return result;
}

void RTFGenerator::writeObjectLink(const QCString &ref,    const QCString &f,
                                   const QCString &anchor, const QCString &text)
{
  m_t << objectLinkToString(ref,f,anchor,text);
}

void RTFGenerator::startPageRef()
{
  m_t << " (";
  startEmphasis();
}

void RTFGenerator::endPageRef(const QCString &clname, const QCString &anchor)
{
  QCString ref;
  if (!clname.isEmpty())
  {
    ref+=clname;
  }
  if (!anchor.isEmpty())
  {
    ref+='_';
    ref+=anchor;
  }
  writeRTFReference(ref);
  endEmphasis();
  m_t << ")";
}

void RTFGenerator::startTitleHead(const QCString &)
{
  DBG_RTF(m_t << "{\\comment startTitleHead}\n")
  int level = 2 + m_hierarchyLevel;
  QCString heading;
  heading.sprintf("Heading%d", level);
  //    beginRTFSection();
  m_t << rtf_Style_Reset << rtf_Style[heading.str()].reference() << "\n";
}

void RTFGenerator::endTitleHead(const QCString &fileName,const QCString &name)
{
  DBG_RTF(m_t << "{\\comment endTitleHead}\n")
  m_t << "\\par " << rtf_Style_Reset << "\n";
  if (!name.isEmpty())
  {
    // make table of contents entry
    int level = 2 + m_hierarchyLevel;
    m_t << "{\\tc\\tcl" << level << " \\v ";
    docify(name);
    m_t << "}\n";

    // make an index entry
    addIndexItem(name,QCString());
  }
  if (!fileName.isEmpty())
  {
    writeAnchor(fileName,QCString());
  }
}

void RTFGenerator::startGroupHeader(int extraIndent)
{
  DBG_RTF(m_t << "{\\comment startGroupHeader}\n")
  m_t << rtf_Style_Reset;
  extraIndent += m_hierarchyLevel;
  if (extraIndent>=2)
  {
    m_t << rtf_Style["Heading5"].reference();
  }
  else if (extraIndent==1)
  {
    m_t << rtf_Style["Heading4"].reference();
  }
  else // extraIndent==0
  {
    m_t << rtf_Style["Heading3"].reference();
  }
  m_t << "\n";
}

void RTFGenerator::endGroupHeader(int)
{
  DBG_RTF(m_t << "{\\comment endGroupHeader}\n")
  m_t << "\\par\n";
  m_t << rtf_Style_Reset << "\n";
}

void RTFGenerator::startMemberDoc(const QCString &clname,
    const QCString &memname,
    const QCString &,
    const QCString &,
    int,
    int,
    bool showInline)
{
  DBG_RTF(m_t << "{\\comment startMemberDoc}\n")
  if (!memname.isEmpty() && memname[0]!='@')
  {
    addIndexItem(memname,clname);
    addIndexItem(clname,memname);
  }

  int level = 4 + m_hierarchyLevel;
  if (showInline)
    ++level;
  if (level > 5)
    level = 5;
  if (level < 1)
    level = 1;
  m_t << rtf_Style_Reset << rtf_Style[QCString().sprintf("Heading%d", level).str()].reference();
  //styleStack.push(rtf_Style_Heading4);
  m_t << "{\n";
  //printf("RTFGenerator::startMemberDoc() '%s'\n",rtf_Style["Heading4"].reference());
  startBold();
  m_t << "\n";
}

void RTFGenerator::endMemberDoc(bool)
{
  DBG_RTF(m_t << "{\\comment endMemberDoc}\n")
  //const QCString &style = styleStack.pop();
  //printf("RTFGenerator::endMemberDoc() '%s'\n",style);
  //ASSERT(style==rtf_Style["Heading4"].reference());
  endBold();
  m_t << "}\n";
  newParagraph();
}

void RTFGenerator::startDoxyAnchor(const QCString &,const QCString &,
                                   const QCString &,const QCString &,
                                   const QCString &
                                  )
{
  DBG_RTF(m_t << "{\\comment startDoxyAnchor}\n")
}

void RTFGenerator::endDoxyAnchor(const QCString &fName,const QCString &anchor)
{
  QCString ref;
  if (!fName.isEmpty())
  {
    ref+=stripPath(fName);
  }
  if (!anchor.isEmpty())
  {
    ref+='_';
    ref+=anchor;
  }

  DBG_RTF(m_t << "{\\comment endDoxyAnchor}\n")
  m_t << "{\\bkmkstart ";
  m_t << rtfFormatBmkStr(ref);
  m_t << "}\n";
  m_t << "{\\bkmkend ";
  m_t << rtfFormatBmkStr(ref);
  m_t << "}\n";
}

void RTFGenerator::addIndexItem(const QCString &s1,const QCString &s2)
{
  if (!s1.isEmpty())
  {
    m_t << "{\\xe \\v ";
    docify(s1);
    if (!s2.isEmpty())
    {
      m_t << "\\:";
      docify(s2);
    }
    m_t << "}\n";
  }
}

void RTFGenerator::startIndent()
{
  incIndentLevel();
  DBG_RTF(m_t << "{\\comment (startIndent) }\n")
  m_t << "{\n";
  m_t << rtf_Style_Reset << rtf_CList_DepthStyle() << "\n";
}

void RTFGenerator::endIndent()
{
  m_t << "}\n";
  decIndentLevel();
}


void RTFGenerator::startMemberDescription(const QCString &,const QCString &,bool)
{
  DBG_RTF(m_t << "{\\comment (startMemberDescription)}\n")
  m_t << "{\n";
  incIndentLevel();
  m_t << rtf_Style_Reset << rtf_CList_DepthStyle();
  startEmphasis();
}

void RTFGenerator::endMemberDescription()
{
  DBG_RTF(m_t << "{\\comment (endMemberDescription)}\n")
  endEmphasis();
  decIndentLevel();
  m_t << "\\par";
  m_t << "}\n";
  m_omitParagraph = TRUE;
}

void RTFGenerator::startDescForItem()
{
  DBG_RTF(m_t << "{\\comment (startDescForItem) }\n")
}

void RTFGenerator::endDescForItem()
{
  DBG_RTF(m_t << "{\\comment (endDescForItem) }\n")
}

void RTFGenerator::startSection(const QCString &,const QCString &title,SectionType type)
{
  DBG_RTF(m_t << "{\\comment (startSection)}\n")
  m_t << "{";
  m_t << rtf_Style_Reset;
  int num=4;
  switch(type)
  {
    case SectionType::Page:          num=2+m_hierarchyLevel; break;
    case SectionType::Section:       num=3+m_hierarchyLevel; break;
    case SectionType::Subsection:    num=4+m_hierarchyLevel; break;
    case SectionType::Subsubsection: num=4+m_hierarchyLevel; break;
    case SectionType::Paragraph:     num=4+m_hierarchyLevel; break;
    default: ASSERT(0); break;
  }
  if (num > 5)
    num = 5;
  QCString heading;
  heading.sprintf("Heading%d",num);
  // set style
  m_t << rtf_Style[heading.str()].reference();
  // make table of contents entry
  m_t << "{\\tc\\tcl" << num << " \\v ";
  docify(title);
  m_t << "}\n";
}

void RTFGenerator::endSection(const QCString &lab,SectionType)
{
  DBG_RTF(m_t << "{\\comment (endSection)}\n")
  // make bookmark
  m_omitParagraph=FALSE;
  newParagraph();
  writeAnchor(QCString(),lab);
  m_t << "}";
}

void RTFGenerator::docify(const QCString &str)
{
  if (str.isEmpty()) return;
  m_t << docifyToString(str);
  m_omitParagraph = FALSE;
}

void RTFGenerator::writeChar(char c)
{
  char cs[2];
  cs[0]=c;
  cs[1]=0;
  docify(cs);
}

void RTFGenerator::startClassDiagram()
{
  DBG_RTF(m_t << "{\\comment startClassDiagram }\n")
}

void RTFGenerator::endClassDiagram(const ClassDiagram &d,
    const QCString &fileName,const QCString &)
{
  newParagraph();

  // create a png file
  d.writeImage(m_t,dir(),m_relPath,fileName,FALSE);

  // display the file
  m_t << "{\n";
  m_t << rtf_Style_Reset << "\n";
  m_t << "\\par\\pard \\qc {\\field\\flddirty {\\*\\fldinst INCLUDEPICTURE \"";
  m_t << fileName << ".png\"";
  m_t << " \\\\d \\\\*MERGEFORMAT}{\\fldrslt IMAGE}}\\par\n";
  m_t << "}\n";
}

void RTFGenerator::startMemberItem(const QCString &,MemberItemType,const QCString &)
{
  DBG_RTF(m_t << "{\\comment startMemberItem }\n")
  m_t << rtf_Style_Reset << rtf_BList_DepthStyle() << "\n"; // set style to appropriate depth
}

void RTFGenerator::endMemberItem(MemberItemType)
{
  DBG_RTF(m_t << "{\\comment endMemberItem }\n")
  newParagraph();
}

void RTFGenerator::writeAnchor(const QCString &fileName,const QCString &name)
{
  QCString anchor;
  if (!fileName.isEmpty())
  {
    anchor+=stripPath(fileName);
  }
  if (!fileName.isEmpty() && !name.isEmpty())
  {
    anchor+='_';
  }
  if (!name.isEmpty())
  {
    anchor+=name;
  }
  //printf("writeAnchor(%s->%s)\n",qPrint(anchor),qPrint(rtfFormatBmkStr(anchor)));

  DBG_RTF(m_t << "{\\comment writeAnchor (" << anchor << ")}\n")
  m_t << "{\\bkmkstart " << rtfFormatBmkStr(anchor) << "}\n";
  m_t << "{\\bkmkend " << rtfFormatBmkStr(anchor) << "}\n";
}

void RTFGenerator::writeRTFReference(const QCString &label)
{
  m_t << "{\\field\\fldedit {\\*\\fldinst PAGEREF ";
  m_t << rtfFormatBmkStr(stripPath(label));
  m_t << " \\\\*MERGEFORMAT}{\\fldrslt pagenum}}";
}

void RTFGenerator::writeNonBreakableSpace(int)
{
  m_t << "\\~ ";
}


void RTFGenerator::startMemberList()
{
  m_t << "\n";
  DBG_RTF(m_t << "{\\comment (startMemberList) }\n")
  m_t << "{\n";
#ifdef DELETEDCODE
  if (!insideTabbing)
    m_t << "\\begin{CompactItemize}\n";
#endif
}

void RTFGenerator::endMemberList()
{
  DBG_RTF(m_t << "{\\comment (endMemberList) }\n")
  m_t << "}\n";
#ifdef DELETEDCODE
  if (!insideTabbing)
    m_t << "\\end{CompactItemize}\n";
#endif
}

void RTFGenerator::startDescTable(const QCString &title)
{
  DBG_RTF(m_t << "{\\comment (startDescTable) }\n")
  m_t << "{\\par\n";
  m_t << "{" << rtf_Style["Heading5"].reference() << "\n";
  docify(title);
  m_t << ":\\par}\n";
  m_t << rtf_Style_Reset << rtf_DList_DepthStyle();
  m_t << "\\trowd \\trgaph108\\trleft426\\tblind426"
       "\\trbrdrt\\brdrs\\brdrw10\\brdrcf15 "
       "\\trbrdrl\\brdrs\\brdrw10\\brdrcf15 "
       "\\trbrdrb\\brdrs\\brdrw10\\brdrcf15 "
       "\\trbrdrr\\brdrs\\brdrw10\\brdrcf15 "
       "\\trbrdrh\\brdrs\\brdrw10\\brdrcf15 "
       "\\trbrdrv\\brdrs\\brdrw10\\brdrcf15 \n";
  int i,columnPos[2] = { 25, 100 };
  for (i=0;i<2;i++)
  {
    m_t << "\\clvertalt\\clbrdrt\\brdrs\\brdrw10\\brdrcf15 "
         "\\clbrdrl\\brdrs\\brdrw10\\brdrcf15 "
         "\\clbrdrb\\brdrs\\brdrw10\\brdrcf15 "
         "\\clbrdrr \\brdrs\\brdrw10\\brdrcf15 "
         "\\cltxlrtb "
         "\\cellx" << (rtf_pageWidth*columnPos[i]/100) << "\n";
  }
  m_t << "\\pard \\widctlpar\\intbl\\adjustright\n";
}

void RTFGenerator::endDescTable()
{
  DBG_RTF(m_t << "{\\comment (endDescTable)}\n")
  m_t << "}\n";
}

void RTFGenerator::startDescTableRow()
{
}

void RTFGenerator::endDescTableRow()
{
}

void RTFGenerator::startDescTableTitle()
{
  DBG_RTF(m_t << "{\\comment (startDescTableTitle) }\n")
  m_t << "{\\qr ";
}

void RTFGenerator::endDescTableTitle()
{
  DBG_RTF(m_t << "{\\comment (endDescTableTitle) }\n")
  m_t << "\\cell }";
}

void RTFGenerator::startDescTableData()
{
  DBG_RTF(m_t << "{\\comment (startDescTableData) }\n")
  m_t << "{";
}

void RTFGenerator::endDescTableData()
{
  DBG_RTF(m_t << "{\\comment (endDescTableData) }\n")
  m_t << "\\cell }{\\row }\n";
}

// a style for list formatted as a "bulleted list"

int RTFGenerator::indentLevel() const
{
  return std::min(m_indentLevel,maxIndentLevels-1);
}

void RTFGenerator::incIndentLevel()
{
  m_indentLevel++;
  if (m_indentLevel>=maxIndentLevels)
  {
    m_indentLevel = maxIndentLevels-1;
    err("Maximum indent level (%d) exceeded while generating RTF output!\n",maxIndentLevels);
  }
  m_codeGen->setIndentLevel(m_indentLevel);
}

void RTFGenerator::decIndentLevel()
{
  m_indentLevel--;
  if (m_indentLevel<0)
  {
    err("Negative indent level while generating RTF output!\n");
    m_indentLevel=0;
  }
  m_codeGen->setIndentLevel(m_indentLevel);
}

// a style for list formatted with "list continue" style
QCString RTFGenerator::rtf_CList_DepthStyle()
{
  QCString n=makeIndexName("ListContinue",indentLevel());
  return rtf_Style[n.str()].reference();
}

// a style for list formatted as a "latext style" table of contents
QCString RTFGenerator::rtf_LCList_DepthStyle()
{
  QCString n=makeIndexName("LatexTOC",indentLevel());
  return rtf_Style[n.str()].reference();
}

// a style for list formatted as a "bullet" style
QCString RTFGenerator::rtf_BList_DepthStyle()
{
  QCString n=makeIndexName("ListBullet",indentLevel());
  return rtf_Style[n.str()].reference();
}

// a style for list formatted as a "enumeration" style
QCString RTFGenerator::rtf_EList_DepthStyle()
{
  QCString n=makeIndexName("ListEnum",indentLevel());
  return rtf_Style[n.str()].reference();
}

QCString RTFGenerator::rtf_DList_DepthStyle()
{
  QCString n=makeIndexName("DescContinue",indentLevel());
  return rtf_Style[n.str()].reference();
}

void RTFGenerator::startTextBlock(bool dense)
{
  DBG_RTF(m_t << "{\\comment startTextBlock}\n")
  m_t << "{\n";
  m_t << rtf_Style_Reset;
  if (dense) // no spacing between "paragraphs"
  {
    m_t << rtf_Style["DenseText"].reference();
  }
  else // some spacing
  {
    m_t << rtf_Style["BodyText"].reference();
  }
}

void RTFGenerator::endTextBlock(bool /*paraBreak*/)
{
  newParagraph();
  DBG_RTF(m_t << "{\\comment endTextBlock}\n")
  m_t << "}\n";
  //m_omitParagraph = TRUE;
}

void RTFGenerator::newParagraph()
{
  if (!m_omitParagraph)
  {
    DBG_RTF(m_t << "{\\comment (newParagraph)}\n")
    m_t << "\\par\n";
  }
  m_omitParagraph = FALSE;
}

void RTFGenerator::startParagraph(const QCString &txt)
{
  DBG_RTF(m_t << "{\\comment startParagraph}\n")
  newParagraph();
  m_t << "{\n";
  if (QCString(txt) == "reference") m_t << "\\ql\n";
}

void RTFGenerator::endParagraph()
{
  DBG_RTF(m_t << "{\\comment endParagraph}\n")
  m_t << "}\\par\n";
  m_omitParagraph = TRUE;
}

void RTFGenerator::startMemberSubtitle()
{
  DBG_RTF(m_t << "{\\comment startMemberSubtitle}\n")
  m_t << "{\n";
  m_t << rtf_Style_Reset << rtf_CList_DepthStyle() << "\n";
}

void RTFGenerator::endMemberSubtitle()
{
  DBG_RTF(m_t << "{\\comment endMemberSubtitle}\n")
  newParagraph();
  m_t << "}\n";
}

bool isLeadBytes(int c)
{
  bool result;

  QCString codePage = theTranslator->trRTFansicp();

  if (codePage == "932")       // cp932 (Japanese Shift-JIS)
  {
    result = (0x81<=c && c<=0x9f) || (0xe0<=c && c<=0xfc);
  }
  else if (codePage == "936")  // cp936 (Simplified Chinese GBK)
  {
    result = 0x81<=c && c<=0xFE;
  }
  else if (codePage == "949")  // cp949 (Korean)
  {
    result = 0x81<=c && c<=0xFE;
  }
  else if (codePage == "950")  // cp950 (Traditional Chinese Big5)
  {
    result = 0x81<=c && c<=0xFE;
  }
  else                         // for SBCS Codepages (cp1252,1251 etc...)
  {
    result = false;
  }

  return result;
}


// note: function is not reentrant!
static void encodeForOutput(TextStream &t,const QCString &s)
{
  if (s==0) return;
  QCString encoding;
  bool converted=FALSE;
  size_t l = s.length();
  static std::vector<char> enc;
  if (l*4>enc.size()) enc.resize(l*4); // worst case
  encoding.sprintf("CP%s",qPrint(theTranslator->trRTFansicp()));
  if (!encoding.isEmpty())
  {
    // convert from UTF-8 back to the output encoding
    void *cd = portable_iconv_open(encoding.data(),"UTF-8");
    if (cd!=reinterpret_cast<void *>(-1))
    {
      size_t iLeft=l;
      size_t oLeft=enc.size();
      const char *inputPtr = s.data();
      char *outputPtr = &enc[0];
      if (!portable_iconv(cd, &inputPtr, &iLeft, &outputPtr, &oLeft))
      {
        enc.resize(enc.size()-oLeft);
        converted=TRUE;
      }
      portable_iconv_close(cd);
    }
  }
  if (!converted) // if we did not convert anything, copy as is.
  {
    memcpy(enc.data(),s.data(),l);
    enc.resize(l);
  }
  bool multiByte = FALSE;

  for (size_t i=0;i<enc.size();i++)
  {
    uint8_t c = static_cast<uint8_t>(enc.at(i));

    if (c>=0x80 || multiByte)
    {
      char esc[10];
      qsnprintf(esc,10,"\\'%X",c);        // escape sequence for SBCS and DBCS(1st&2nd bytes).
      t << esc;

      if (!multiByte)
      {
        multiByte = isLeadBytes(c);  // It may be DBCS Codepages.
      }
      else
      {
        multiByte = FALSE;           // end of Double Bytes Character.
      }
    }
    else
    {
      t << c;
    }
  }
}

/**
 * VERY brittle routine inline RTF's included by other RTF's.
 * it is recursive and ugly.
 */
static bool preProcessFile(Dir &d,const QCString &infName, TextStream &t, bool bIncludeHeader=TRUE)
{
  static bool rtfDebug = Debug::isFlagSet(Debug::Rtf);
  std::ifstream f = Portable::openInputStream(infName);
  if (!f.is_open())
  {
    err("problems opening rtf file '%s' for reading\n",infName.data());
    return false;
  }

  const int maxLineLength = 10240;
  static QCString lineBuf(maxLineLength);

  // scan until find end of header
  // this is EXTREEEEEEEMLY brittle.  It works on OUR rtf
  // files because the first line before the body
  // ALWAYS contains "{\comment begin body}"
  std::string line;
  while (getline(f,line))
  {
    line+='\n';
    if (line.find("\\comment begin body")!=std::string::npos) break;
    if (bIncludeHeader) encodeForOutput(t,line.c_str());
  }

  std::string prevLine;
  bool first=true;
  while (getline(f,line))
  {
    line+='\n';
    size_t pos;
    if ((pos=prevLine.find("INCLUDETEXT \""))!=std::string::npos)
    {
      size_t startNamePos  = prevLine.find('"',pos)+1;
      size_t endNamePos    = prevLine.find('"',startNamePos);
      std::string fileName = prevLine.substr(startNamePos,endNamePos-startNamePos);
      DBG_RTF(t << "{\\comment begin include " << fileName << "}\n")
      if (!preProcessFile(d,fileName.c_str(),t,FALSE)) return FALSE;
      DBG_RTF(t << "{\\comment end include " << fileName << "}\n")
    }
    else if (!first) // no INCLUDETEXT on this line
    {
      encodeForOutput(t,prevLine.c_str());
    }
    prevLine = line;
    first=false;
  }
  if (!bIncludeHeader) // skip final '}' in case we don't include headers
  {
    size_t pos = line.rfind('}');
    if (pos==std::string::npos)
    {
      err("Strange, the last char was not a '}'\n");
      pos = line.length();
    }
    encodeForOutput(t,line.substr(0,pos).c_str());
  }
  else
  {
    encodeForOutput(t,line.c_str());
  }
  f.close();
  // remove temporary file
  if (!rtfDebug) d.remove(infName.str());
  return TRUE;
}

void RTFGenerator::startDotGraph()
{
  DBG_RTF(m_t << "{\\comment (startDotGraph)}\n")
}

void RTFGenerator::endDotGraph(DotClassGraph &g)
{
  newParagraph();

  QCString fn = g.writeGraph(m_t,GOF_BITMAP,EOF_Rtf,dir(),fileName(),m_relPath,TRUE,FALSE);

  // display the file
  m_t << "{\n";
  m_t << rtf_Style_Reset << "\n";
  m_t << "\\par\\pard \\qc {\\field\\flddirty {\\*\\fldinst INCLUDEPICTURE \"";
  QCString imgExt = getDotImageExtension();
  m_t << fn << "." << imgExt;
  m_t << "\" \\\\d \\\\*MERGEFORMAT}{\\fldrslt IMAGE}}\\par\n";
  m_t << "}\n";
  newParagraph();
  DBG_RTF(m_t << "{\\comment (endDotGraph)}\n")
}

void RTFGenerator::startInclDepGraph()
{
  DBG_RTF(m_t << "{\\comment (startInclDepGraph)}\n")
}

void RTFGenerator::endInclDepGraph(DotInclDepGraph &g)
{
  newParagraph();

  QCString fn = g.writeGraph(m_t,GOF_BITMAP,EOF_Rtf,dir(),fileName(),m_relPath,FALSE);

  // display the file
  m_t << "{\n";
  m_t << rtf_Style_Reset << "\n";
  m_t << "\\par\\pard \\qc {\\field\\flddirty {\\*\\fldinst INCLUDEPICTURE \"";
  QCString imgExt = getDotImageExtension();
  m_t << fn << "." << imgExt;
  m_t << "\" \\\\d \\\\*MERGEFORMAT}{\\fldrslt IMAGE}}\\par\n";
  m_t << "}\n";
  DBG_RTF(m_t << "{\\comment (endInclDepGraph)}\n")
}

void RTFGenerator::startGroupCollaboration()
{
}

void RTFGenerator::endGroupCollaboration(DotGroupCollaboration &)
{
}

void RTFGenerator::startCallGraph()
{
  DBG_RTF(m_t << "{\\comment (startCallGraph)}\n")
}

void RTFGenerator::endCallGraph(DotCallGraph &g)
{
  newParagraph();

  QCString fn = g.writeGraph(m_t,GOF_BITMAP,EOF_Rtf,dir(),fileName(),m_relPath,FALSE);

  // display the file
  m_t << "{\n";
  m_t << rtf_Style_Reset << "\n";
  m_t << "\\par\\pard \\qc {\\field\\flddirty {\\*\\fldinst INCLUDEPICTURE \"";
  QCString imgExt = getDotImageExtension();
  m_t << fn << "." << imgExt;
  m_t << "\" \\\\d \\\\*MERGEFORMAT}{\\fldrslt IMAGE}}\\par\n";
  m_t << "}\n";
  DBG_RTF(m_t << "{\\comment (endCallGraph)}\n")
}

void RTFGenerator::startDirDepGraph()
{
  DBG_RTF(m_t << "{\\comment (startDirDepGraph)}\n")
}

void RTFGenerator::endDirDepGraph(DotDirDeps &g)
{
  newParagraph();

  QCString fn = g.writeGraph(m_t,GOF_BITMAP,EOF_Rtf,dir(),fileName(),m_relPath,FALSE);

  // display the file
  m_t << "{\n";
  m_t << rtf_Style_Reset << "\n";
  m_t << "\\par\\pard \\qc {\\field\\flddirty {\\*\\fldinst INCLUDEPICTURE \"";
  QCString imgExt = getDotImageExtension();
  m_t << fn << "." << imgExt;
  m_t << "\" \\\\d \\\\*MERGEFORMAT}{\\fldrslt IMAGE}}\\par\n";
  m_t << "}\n";
  DBG_RTF(m_t << "{\\comment (endDirDepGraph)}\n")
}

/** Tests the integrity of the result by counting brackets.
 *
 */
void testRTFOutput(const QCString &name)
{
  int bcount=0;
  int line=1;
  int c;
  std::ifstream f = Portable::openInputStream(name);
  if (f.is_open())
  {
    while ((c=f.get())!=-1)
    {
      if (c=='\\') // escape char
      {
        c=f.get();
        if (c==-1) break;
      }
      else if (c=='{') // open bracket
      {
        bcount++;
      }
      else if (c=='}') // close bracket
      {
        bcount--;
        if (bcount<0)
        {
          goto err;
          break;
        }
      }
      else if (c=='\n') // newline
      {
        line++;
      }
    }
  }
  if (bcount==0) return; // file is OK.
err:
  err("RTF integrity test failed at line %d of %s due to a bracket mismatch.\n"
      "       Please try to create a small code example that produces this error \n"
      "       and send that to doxygen@gmail.com.\n",line,qPrint(name));
}

/**
 * This is an API to a VERY brittle RTF preprocessor that combines nested
 * RTF files.  This version replaces the infile with the new file
 */
bool RTFGenerator::preProcessFileInplace(const QCString &path,const QCString &name)
{
  static bool rtfDebug = Debug::isFlagSet(Debug::Rtf);
  Dir d(path.str());
  // store the original directory
  if (!d.exists())
  {
    err("Output dir %s does not exist!\n",qPrint(path));
    return FALSE;
  }
  std::string oldDir = Dir::currentDirPath();

  // go to the html output directory (i.e. path)
  Dir::setCurrent(d.absPath());
  Dir thisDir;

  QCString combinedName = path+"/combined.rtf";
  QCString mainRTFName  = path+"/"+name;

  std::ofstream f = Portable::openOutputStream(combinedName);
  if (!f.is_open())
  {
    err("Failed to open %s for writing!\n",combinedName.data());
    Dir::setCurrent(oldDir);
    return FALSE;
  }
  TextStream outt(&f);

  if (!preProcessFile(thisDir,mainRTFName,outt))
  {
    // it failed, remove the temp file
    outt.flush();
    f.close();
    if (!rtfDebug) thisDir.remove(combinedName.str());
    Dir::setCurrent(oldDir);
    return FALSE;
  }

  // everything worked, move the files
  outt.flush();
  f.close();
  if (!rtfDebug)
  {
    thisDir.remove(mainRTFName.str());
  }
  else
  {
    thisDir.rename(mainRTFName.str(),mainRTFName.str() + ".org");
  }
  thisDir.rename(combinedName.str(),mainRTFName.str());

  testRTFOutput(mainRTFName);

  Dir::setCurrent(oldDir);
  return TRUE;
}

void RTFGenerator::startMemberGroupHeader(bool hasHeader)
{
  DBG_RTF(m_t << "{\\comment startMemberGroupHeader}\n")
  m_t << "{\n";
  if (hasHeader) incIndentLevel();
  m_t << rtf_Style_Reset << rtf_Style["GroupHeader"].reference();
}

void RTFGenerator::endMemberGroupHeader()
{
  DBG_RTF(m_t << "{\\comment endMemberGroupHeader}\n")
  newParagraph();
  m_t << rtf_Style_Reset << rtf_CList_DepthStyle();
}

void RTFGenerator::startMemberGroupDocs()
{
  DBG_RTF(m_t << "{\\comment startMemberGroupDocs}\n")
  startEmphasis();
}

void RTFGenerator::endMemberGroupDocs()
{
  DBG_RTF(m_t << "{\\comment endMemberGroupDocs}\n")
  endEmphasis();
  newParagraph();
}

void RTFGenerator::startMemberGroup()
{
  DBG_RTF(m_t << "{\\comment startMemberGroup}\n")
  m_t << rtf_Style_Reset << rtf_BList_DepthStyle() << "\n";
}

void RTFGenerator::endMemberGroup(bool hasHeader)
{
  DBG_RTF(m_t << "{\\comment endMemberGroup}\n")
  if (hasHeader) decIndentLevel();
  m_t << "}";
}

void RTFGenerator::startExamples()
{
  DBG_RTF(m_t << "{\\comment (startExamples)}\n")
  m_t << "{"; // ends at endDescList
  m_t << "{"; // ends at endDescTitle
  startBold();
  newParagraph();
  docify(theTranslator->trExamples());
  endBold();
  m_t << "}";
  newParagraph();
  incIndentLevel();
  m_t << rtf_Style_Reset << rtf_DList_DepthStyle();
}

void RTFGenerator::endExamples()
{
  DBG_RTF(m_t << "{\\comment (endExamples)}\n")
  m_omitParagraph = FALSE;
  newParagraph();
  decIndentLevel();
  m_omitParagraph = TRUE;
  m_t << "}";
}

void RTFGenerator::startParameterType(bool first,const QCString &key)
{
  DBG_RTF(m_t << "{\\comment (startParameterType)}\n")
  if (!first && !key.isEmpty())
  {
    m_t << " " << key << " ";
  }
}

void RTFGenerator::endParameterType()
{
  DBG_RTF(m_t << "{\\comment (endParameterType)}\n")
  m_t << " ";
}

void RTFGenerator::exceptionEntry(const QCString &prefix,bool closeBracket)
{
  DBG_RTF(m_t << "{\\comment (exceptionEntry)}\n")
  if (!prefix.isEmpty())
  {
    m_t << " " << prefix << "(";
  }
  else if (closeBracket)
  {
    m_t << ")";
  }
  m_t << " ";
}

void RTFGenerator::writeDoc(const IDocNodeAST *ast,const Definition *ctx,const MemberDef *,int)
{
  auto astImpl = dynamic_cast<const DocNodeAST*>(ast);
  if (astImpl)
  {
    RTFDocVisitor visitor(m_t,*m_codeList,ctx?ctx->getDefFileExtension():QCString(""),m_hierarchyLevel);
    std::visit(visitor,astImpl->root);
  }
  m_omitParagraph = TRUE;
}

void RTFGenerator::rtfwriteRuler_doubleline()
{
  DBG_RTF(m_t << "{\\comment (rtfwriteRuler_doubleline)}\n")
  m_t << "{\\pard\\widctlpar\\brdrb\\brdrdb\\brdrw15\\brsp20 \\adjustright \\par}\n";
}

void RTFGenerator::rtfwriteRuler_emboss()
{
  DBG_RTF(m_t << "{\\comment (rtfwriteRuler_emboss)}\n")
  m_t << "{\\pard\\widctlpar\\brdrb\\brdremboss\\brdrw15\\brsp20 \\adjustright \\par}\n";
}

void RTFGenerator::rtfwriteRuler_thick()
{
  DBG_RTF(m_t << "{\\comment (rtfwriteRuler_thick)}\n")
  m_t << "{\\pard\\widctlpar\\brdrb\\brdrs\\brdrw75\\brsp20 \\adjustright \\par}\n";
}

void RTFGenerator::rtfwriteRuler_thin()
{
  DBG_RTF(m_t << "{\\comment (rtfwriteRuler_thin)}\n")
  m_t << "{\\pard\\widctlpar\\brdrb\\brdrs\\brdrw5\\brsp20 \\adjustright \\par}\n";
}

void RTFGenerator::startConstraintList(const QCString &header)
{
  DBG_RTF(m_t << "{\\comment (startConstraintList)}\n")
  m_t << "{"; // ends at endConstraintList
  m_t << "{";
  startBold();
  newParagraph();
  docify(header);
  endBold();
  m_t << "}";
  newParagraph();
  incIndentLevel();
  m_t << rtf_Style_Reset << rtf_DList_DepthStyle();
}

void RTFGenerator::startConstraintParam()
{
  DBG_RTF(m_t << "{\\comment (startConstraintParam)}\n")
  startEmphasis();
}

void RTFGenerator::endConstraintParam()
{
  DBG_RTF(m_t << "{\\comment (endConstraintParam)}\n")
  endEmphasis();
  m_t << " : ";
}

void RTFGenerator::startConstraintType()
{
  DBG_RTF(m_t << "{\\comment (startConstraintType)}\n")
  startEmphasis();
}

void RTFGenerator::endConstraintType()
{
  DBG_RTF(m_t << "{\\comment (endConstraintType)}\n")
  endEmphasis();
  m_t << " ";
}

void RTFGenerator::startConstraintDocs()
{
  DBG_RTF(m_t << "{\\comment (startConstraintDocs)}\n")
}

void RTFGenerator::endConstraintDocs()
{
  DBG_RTF(m_t << "{\\comment (endConstraintDocs)}\n")
  newParagraph();
}

void RTFGenerator::endConstraintList()
{
  DBG_RTF(m_t << "{\\comment (endConstraintList)}\n")
  newParagraph();
  decIndentLevel();
  m_omitParagraph = TRUE;
  m_t << "}";
}

void RTFGenerator::startIndexListItem()
{
  DBG_RTF(m_t << "{\\comment (startIndexListItem)}\n")
}

void RTFGenerator::endIndexListItem()
{
  DBG_RTF(m_t << "{\\comment (endIndexListItem)}\n")
  m_t << "\\par\n";
}

void RTFGenerator::startInlineHeader()
{
  DBG_RTF(m_t << "{\\comment (startInlineHeader)}\n")
  m_t << "{\n";
  m_t << rtf_Style_Reset << rtf_Style["Heading5"].reference();
  startBold();
}

void RTFGenerator::endInlineHeader()
{
  DBG_RTF(m_t << "{\\comment (endInlineHeader)}\n")
  endBold();
  m_t << "\\par";
  m_t << "}\n";
}

void RTFGenerator::startMemberDocSimple(bool isEnum)
{
  DBG_RTF(m_t << "{\\comment (startMemberDocSimple)}\n")
  m_t << "{\\par\n";
  m_t << "{" << rtf_Style["Heading5"].reference() << "\n";
  if (isEnum)
  {
    m_t << theTranslator->trEnumerationValues();
  }
  else
  {
    m_t << theTranslator->trCompoundMembers();
  }
  m_t << ":\\par}\n";
  m_t << rtf_Style_Reset << rtf_DList_DepthStyle();
  m_t << "\\trowd \\trgaph108\\trleft426\\tblind426"
       "\\trbrdrt\\brdrs\\brdrw10\\brdrcf15 "
       "\\trbrdrl\\brdrs\\brdrw10\\brdrcf15 "
       "\\trbrdrb\\brdrs\\brdrw10\\brdrcf15 "
       "\\trbrdrr\\brdrs\\brdrw10\\brdrcf15 "
       "\\trbrdrh\\brdrs\\brdrw10\\brdrcf15 "
       "\\trbrdrv\\brdrs\\brdrw10\\brdrcf15 \n";
  int i,n=3,columnPos[3] = { 25, 50, 100 };
  if (isEnum)
  {
    columnPos[0]=30;
    columnPos[1]=100;
    n=2;
  }
  for (i=0;i<n;i++)
  {
    m_t << "\\clvertalt\\clbrdrt\\brdrs\\brdrw10\\brdrcf15 "
         "\\clbrdrl\\brdrs\\brdrw10\\brdrcf15 "
         "\\clbrdrb\\brdrs\\brdrw10\\brdrcf15 "
         "\\clbrdrr \\brdrs\\brdrw10\\brdrcf15 "
         "\\cltxlrtb "
         "\\cellx" << (rtf_pageWidth*columnPos[i]/100) << "\n";
  }
  m_t << "\\pard \\widctlpar\\intbl\\adjustright\n";
}

void RTFGenerator::endMemberDocSimple(bool)
{
  DBG_RTF(m_t << "{\\comment (endMemberDocSimple)}\n")
  m_t << "}\n";
}

void RTFGenerator::startInlineMemberType()
{
  DBG_RTF(m_t << "{\\comment (startInlineMemberType)}\n")
  m_t << "{\\qr ";
}

void RTFGenerator::endInlineMemberType()
{
  DBG_RTF(m_t << "{\\comment (endInlineMemberType)}\n")
  m_t << "\\cell }";
}

void RTFGenerator::startInlineMemberName()
{
  DBG_RTF(m_t << "{\\comment (startInlineMemberName)}\n")
  m_t << "{";
}

void RTFGenerator::endInlineMemberName()
{
  DBG_RTF(m_t << "{\\comment (endInlineMemberName)}\n")
  m_t << "\\cell }";
}

void RTFGenerator::startInlineMemberDoc()
{
  DBG_RTF(m_t << "{\\comment (startInlineMemberDoc)}\n")
  m_t << "{";
}

void RTFGenerator::endInlineMemberDoc()
{
  DBG_RTF(m_t << "{\\comment (endInlineMemberDoc)}\n")
  m_t << "\\cell }{\\row }\n";
}

void RTFGenerator::startLabels()
{
}

void RTFGenerator::writeLabel(const QCString &l,bool isLast)
{
  m_t << "{\\f2 [" << l << "]}";
  if (!isLast) m_t << ", ";
}

void RTFGenerator::endLabels()
{
}

void RTFGenerator::writeInheritedSectionTitle(
                  const QCString &/*id*/,const QCString &ref,
                  const QCString &file,  const QCString &anchor,
                  const QCString &title, const QCString &name)
{
  m_t << rtf_Style_Reset;
  m_t << rtf_Style["Heading4"].reference();
  m_t << "\n";
  m_t << theTranslator->trInheritedFrom(docifyToString(title), objectLinkToString(ref, file, anchor, name));
  m_t << "\\par\n";
  m_t << rtf_Style_Reset << "\n";
}

//----------------------------------------------------------------------

static std::mutex g_rtfFormatMutex;
static std::unordered_map<std::string,std::string> g_tagMap;
static QCString g_nextTag( "AAAAAAAAAA" );

QCString rtfFormatBmkStr(const QCString &name)
{
  std::lock_guard<std::mutex> lock(g_rtfFormatMutex);

  // To overcome the 40-character tag limitation, we
  // substitute a short arbitrary string for the name
  // supplied, and keep track of the correspondence
  // between names and strings.
  auto it = g_tagMap.find(name.str());
  if (it!=g_tagMap.end()) // already known
  {
    return QCString(it->second);
  }

  QCString tag = g_nextTag;
  auto result = g_tagMap.insert( std::make_pair(name.str(), g_nextTag.str()) );

  if (result.second) // new item was added
  {
    // increment the next tag.

    char* nxtTag = g_nextTag.rawData() + g_nextTag.length() - 1;
    for ( unsigned int i = 0; i < g_nextTag.length(); ++i, --nxtTag )
    {
      if ( ( ++(*nxtTag) ) > 'Z' )
      {
        *nxtTag = 'A';
      }
      else
      {
        // Since there was no carry, we can stop now
        break;
      }
    }
  }

  Debug::print(Debug::Rtf,0,"Name = %s RTF_tag = %s\n",qPrint(name),qPrint(tag));
  return tag;
}
<|MERGE_RESOLUTION|>--- conflicted
+++ resolved
@@ -1361,27 +1361,7 @@
   newParagraph();
 }
 
-<<<<<<< HEAD
-void RTFGenerator::startSubsection()
-{
-  //beginRTFSubSection();
-  m_t << "\n";
-  DBG_RTF(m_t << "{\\comment Begin SubSection}\n")
-  m_t << rtf_Style_Reset;
-  int level = 3 + m_hierarchyLevel;
-  m_t << rtf_Style_Reset << rtf_Style[QCString().sprintf("Heading%d", level).str()].reference() << "\n";
-}
-
-void RTFGenerator::endSubsection()
-{
-  newParagraph();
-  m_t << rtf_Style_Reset << "\n";
-}
-
-void RTFGenerator::startSubsubsection()
-=======
 void RTFGenerator::startCompoundTemplateParams()
->>>>>>> dccfb337
 {
   //beginRTFSubSubSection();
   m_t << "\n";
