/******************************************************************************
 *
 * Copyright (C) 1997-2020 by Dimitri van Heesch.
 *
 * Permission to use, copy, modify, and distribute this software and its
 * documentation under the terms of the GNU General Public License is hereby
 * granted. No representations are made about the suitability of this software
 * for any purpose. It is provided "as is" without express or implied warranty.
 * See the GNU General Public License for more details.
 *
 * Documents produced by Doxygen are derivative works derived from the
 * input used in their production; they are not affected by this license.
 *
 */

#ifndef OUTPUTLIST_H
#define OUTPUTLIST_H

#include <utility>
#include <vector>
#include <memory>
#include <variant>
#include <stack>
#include <functional>

#include "outputgen.h"
#include "doxygen.h"

#include "htmlgen.h"
#include "latexgen.h"
#include "rtfgen.h"
#include "mangen.h"
#include "docbookgen.h"
#include "xmlgen.h"
#include "devnullgen.h"

class OutputCodeList;

//-------------------------------------------------------------------------------------------

/** Helper template class which defers all methods of OutputCodeIntf to an existing object of the templated type.
 *  This allows to add the same generator to multiple lists (one that owns the element, and others that refers to it).
 */
template<class OutputCodeGen>
class OutputCodeDefer : public OutputCodeIntf
{
  public:
    OutputCodeDefer(OutputCodeGen *codeGen) : m_codeGen(codeGen) {}
    OutputType type() const override { return m_codeGen->type(); }
    std::unique_ptr<OutputCodeIntf> clone() override { return std::make_unique<OutputCodeDefer>(*this); }
    void codify(const QCString &s) override { m_codeGen->codify(s); }
    void writeCodeLink(CodeSymbolType type,
                       const QCString &ref,const QCString &file,
                       const QCString &anchor,const QCString &name,
                       const QCString &tooltip) override
    { m_codeGen->writeCodeLink(type,ref,file,anchor,name,tooltip); }

    void writeLineNumber(const QCString &ref,const QCString &file,const QCString &anchor,
                         int lineNumber, bool writeLineAnchor) override
    { m_codeGen->writeLineNumber(ref,file,anchor,lineNumber,writeLineAnchor); }

    void writeTooltip(const QCString &id, const DocLinkInfo &docInfo, const QCString &decl,
                      const QCString &desc, const SourceLinkInfo &defInfo, const SourceLinkInfo &declInfo) override
    { m_codeGen->writeTooltip(id,docInfo,decl,desc,defInfo,declInfo); }

    void startCodeLine(int lineNr) override
    { m_codeGen->startCodeLine(lineNr); }

    void endCodeLine() override
    { m_codeGen->endCodeLine(); }

    void startFontClass(const QCString &c) override
    { m_codeGen->startFontClass(c); }

    void endFontClass() override
    { m_codeGen->endFontClass(); }

    void writeCodeAnchor(const QCString &name) override
    { m_codeGen->writeCodeAnchor(name); }

    void startCodeFragment(const QCString &style) override
    { m_codeGen->startCodeFragment(style); }

    void endCodeFragment(const QCString &style) override
    { m_codeGen->endCodeFragment(style); }

    void startFold(int lineNr,const QCString &startMarker,const QCString &endMarker) override
    { m_codeGen->startFold(lineNr,startMarker,endMarker); }

    void endFold() override
    { m_codeGen->endFold(); }

  private:
    OutputCodeGen *m_codeGen;
};

using HtmlCodeGeneratorDefer    = OutputCodeDefer<HtmlCodeGenerator>;
using LatexCodeGeneratorDefer   = OutputCodeDefer<LatexCodeGenerator>;
using RTFCodeGeneratorDefer     = OutputCodeDefer<RTFCodeGenerator>;
using ManCodeGeneratorDefer     = OutputCodeDefer<ManCodeGenerator>;
using DocbookCodeGeneratorDefer = OutputCodeDefer<DocbookCodeGenerator>;
using OutputCodeDeferExtension  = OutputCodeDefer<OutputCodeIntf>;

/** Implementation that allows capturing calls made to the code interface to later
 *  invoke them on a #OutputCodeList via replay().
 */
class OutputCodeRecorder : public OutputCodeIntf
{
  public:
    OutputType type() const override { return OutputType::Recorder; }
    void codify(const QCString &s) override;
    std::unique_ptr<OutputCodeIntf> clone() override { return std::make_unique<OutputCodeRecorder>(*this); }
    void writeCodeLink(CodeSymbolType type,
                       const QCString &ref,const QCString &file,
                       const QCString &anchor,const QCString &name,
                       const QCString &tooltip) override;
    void writeLineNumber(const QCString &ref,const QCString &file,const QCString &anchor,
                         int lineNumber, bool writeLineAnchor) override;
    void writeTooltip(const QCString &id, const DocLinkInfo &docInfo, const QCString &decl,
                      const QCString &desc, const SourceLinkInfo &defInfo, const SourceLinkInfo &declInfo) override;
    void startCodeLine(int) override;
    void endCodeLine() override;
    void startFontClass(const QCString &c) override;
    void endFontClass() override;
    void writeCodeAnchor(const QCString &name) override;
    void startCodeFragment(const QCString &style) override;
    void endCodeFragment(const QCString &style) override;
    void startFold(int lineNr,const QCString &startMarker,const QCString &endMarker) override;
    void endFold() override;

    void replay(OutputCodeList &ol,int startLine,int endLine,bool showLineNumbers);
  private:
    void startNewLine(int lineNr);
    struct CallInfo
    {
      using ConditionFunc = std::function<bool()>;
      using OutputFunc    = std::function<void(OutputCodeList*)>;
      CallInfo(ConditionFunc &&c,OutputFunc &&f) : condition(std::move(c)), function(std::move(f)) {}
      ConditionFunc  condition;
      OutputFunc     function;
    };
    std::vector<CallInfo> m_calls;
    std::vector<size_t>   m_lineOffset;
    bool m_showLineNumbers = false;
};


/** Class representing a list of different code generators.
 *  It offers the same interface as the specific code generators,
 *  and will forward each method to all generators that are enabled.
 */
class OutputCodeList
{
  public:
    using OutputCodeIntfPtr = std::unique_ptr<OutputCodeIntf>;

  private:
    struct OutputCodeElem
    {
      explicit OutputCodeElem(OutputCodeIntfPtr &&p) : intf(std::move(p)) {}
      OutputCodeElem(const OutputCodeElem &other)
      {
        intf = other.intf->clone();
        enabled = other.enabled;
      }
      OutputCodeElem &operator=(const OutputCodeElem &other)
      {
        if (&other!=this)
        {
          intf = other.intf->clone();
          enabled = other.enabled;
        }
        return *this;
      }
      OutputCodeIntfPtr intf;
      bool enabled = true;
    };
  public:

    int id() const     { return m_id; }
    void setId(int id) { m_id = id;   }

    void add(OutputCodeIntfPtr &&p)
    {
      m_outputCodeList.emplace_back(std::move(p));
    }

    /** Add a code generator to the list, using a syntax similar to std::make_unique<T>() */
    template<class T,class... As>
    T* add(As&&... args)
    {
      add(std::make_unique<T>(std::forward<As>(args)...));
      return static_cast<T*>(m_outputCodeList.back().intf.get());
    }

    /** Returns a pointer to a specific generator in the list */
    template<class T>
    T *get(OutputType o)
    {
      for (auto &e : m_outputCodeList)
      {
        if (e.intf->type()==o) { return static_cast<T*>(e.intf.get()); }
      }
      return nullptr;
    }

    /** Enable or disable a specific generator */
    void setEnabledFiltered(OutputType o,bool enabled)
    {
      for (auto &e : m_outputCodeList)
      {
        if (e.intf->type()==o) e.enabled = enabled;
      }
    }

    void clear()
    {
      m_outputCodeList.clear();
    }

    // ---- OutputCodeIntf forwarding

    void codify(const QCString &s)
    { foreach(&OutputCodeIntf::codify,s); }

    void writeCodeLink(CodeSymbolType type,
                       const QCString &ref,const QCString &file,
                       const QCString &anchor,const QCString &name,
                       const QCString &tooltip)
    { foreach(&OutputCodeIntf::writeCodeLink,type,ref,file,anchor,name,tooltip); }

    void writeLineNumber(const QCString &ref,const QCString &file,const QCString &anchor,
                         int lineNumber, bool writeLineAnchor)
    { foreach(&OutputCodeIntf::writeLineNumber,ref,file,anchor,lineNumber,writeLineAnchor); }

    void writeTooltip(const QCString &id, const DocLinkInfo &docInfo, const QCString &decl,
                      const QCString &desc, const SourceLinkInfo &defInfo, const SourceLinkInfo &declInfo)
    { foreach(&OutputCodeIntf::writeTooltip,id,docInfo,decl,desc,defInfo,declInfo); }

    void startCodeLine(int lineNr)
    { foreach(&OutputCodeIntf::startCodeLine,lineNr); }

    void endCodeLine()
    { foreach(&OutputCodeIntf::endCodeLine); }

    void startFontClass(const QCString &c)
    { foreach(&OutputCodeIntf::startFontClass,c); }

    void endFontClass()
    { foreach(&OutputCodeIntf::endFontClass); }

    void writeCodeAnchor(const QCString &name)
    { foreach(&OutputCodeIntf::writeCodeAnchor,name); }

    void startCodeFragment(const QCString &style)
    { foreach(&OutputCodeIntf::startCodeFragment,style); }

    void endCodeFragment(const QCString &style)
    { foreach(&OutputCodeIntf::endCodeFragment,style); }

    void startFold(int lineNr, const QCString &startMarker, const QCString &endMarker)
    { foreach(&OutputCodeIntf::startFold,lineNr,startMarker,endMarker); }

    void endFold()
    { foreach(&OutputCodeIntf::endFold); }

  private:
    template<class... Ts, class... As>
    void foreach(void (OutputCodeIntf::*methodPtr)(Ts...),As&&... args)
    {
      for (auto &e : m_outputCodeList)
      {
        if (e.enabled)
        {
          (e.intf.get()->*methodPtr)(std::forward<As>(args)...);
        }
      }
    }

    std::vector<OutputCodeElem> m_outputCodeList;
    int m_id = -1;

};

//-------------------------------------------------------------------------------------------

<<<<<<< HEAD
class ClassDiagram;
class DotClassGraph;
class DotDirDeps;
class DotInclDepGraph;
class DotGfxHierarchyTable;
class DotGroupCollaboration;


/** Namespace containing typed wrappers to refer to member functions for specific generators called by OutputList.
 *  To be used in combination with dispatch_call()
 */
namespace OutputGenIntf
{
  template<class T> struct codify                      { static constexpr auto method = &T::codify;                      };
  template<class T> struct startFile                   { static constexpr auto method = &T::startFile;                   };
  template<class T> struct writeDoc                    { static constexpr auto method = &T::writeDoc;                    };
  template<class T> struct startIndexSection           { static constexpr auto method = &T::startIndexSection;           };
  template<class T> struct endIndexSection             { static constexpr auto method = &T::endIndexSection;             };
  template<class T> struct writePageLink               { static constexpr auto method = &T::writePageLink;               };
  template<class T> struct startProjectNumber          { static constexpr auto method = &T::startProjectNumber;          };
  template<class T> struct endProjectNumber            { static constexpr auto method = &T::endProjectNumber;            };
  template<class T> struct writeStyleInfo              { static constexpr auto method = &T::writeStyleInfo;              };
  template<class T> struct writeSearchInfo             { static constexpr auto method = &T::writeSearchInfo;             };
  template<class T> struct writeFooter                 { static constexpr auto method = &T::writeFooter;                 };
  template<class T> struct endFile                     { static constexpr auto method = &T::endFile;                     };
  template<class T> struct startTitleHead              { static constexpr auto method = &T::startTitleHead;              };
  template<class T> struct endTitleHead                { static constexpr auto method = &T::endTitleHead;                };
  template<class T> struct startParagraph              { static constexpr auto method = &T::startParagraph;              };
  template<class T> struct endParagraph                { static constexpr auto method = &T::endParagraph;                };
  template<class T> struct writeString                 { static constexpr auto method = &T::writeString;                 };
  template<class T> struct startIndexListItem          { static constexpr auto method = &T::startIndexListItem;          };
  template<class T> struct endIndexListItem            { static constexpr auto method = &T::endIndexListItem;            };
  template<class T> struct startIndexList              { static constexpr auto method = &T::startIndexList;              };
  template<class T> struct endIndexList                { static constexpr auto method = &T::endIndexList;                };
  template<class T> struct startIndexKey               { static constexpr auto method = &T::startIndexKey;               };
  template<class T> struct endIndexKey                 { static constexpr auto method = &T::endIndexKey;                 };
  template<class T> struct startIndexValue             { static constexpr auto method = &T::startIndexValue;             };
  template<class T> struct endIndexValue               { static constexpr auto method = &T::endIndexValue;               };
  template<class T> struct startItemList               { static constexpr auto method = &T::startItemList;               };
  template<class T> struct endItemList                 { static constexpr auto method = &T::endItemList;                 };
  template<class T> struct startIndexItem              { static constexpr auto method = &T::startIndexItem;              };
  template<class T> struct endIndexItem                { static constexpr auto method = &T::endIndexItem;                };
  template<class T> struct docify                      { static constexpr auto method = &T::docify;                      };
  template<class T> struct writeObjectLink             { static constexpr auto method = &T::writeObjectLink;             };
  template<class T> struct startTextLink               { static constexpr auto method = &T::startTextLink;               };
  template<class T> struct endTextLink                 { static constexpr auto method = &T::endTextLink;                 };
  template<class T> struct writeStartAnnoItem          { static constexpr auto method = &T::writeStartAnnoItem;          };
  template<class T> struct startTypewriter             { static constexpr auto method = &T::startTypewriter;             };
  template<class T> struct endTypewriter               { static constexpr auto method = &T::endTypewriter;               };
  template<class T> struct startGroupHeader            { static constexpr auto method = &T::startGroupHeader;            };
  template<class T> struct endGroupHeader              { static constexpr auto method = &T::endGroupHeader;              };
  template<class T> struct startItemListItem           { static constexpr auto method = &T::startItemListItem;           };
  template<class T> struct endItemListItem             { static constexpr auto method = &T::endItemListItem;             };
  template<class T> struct startMemberSections         { static constexpr auto method = &T::startMemberSections;         };
  template<class T> struct endMemberSections           { static constexpr auto method = &T::endMemberSections;           };
  template<class T> struct startHeaderSection          { static constexpr auto method = &T::startHeaderSection;          };
  template<class T> struct endHeaderSection            { static constexpr auto method = &T::endHeaderSection;            };
  template<class T> struct startMemberHeader           { static constexpr auto method = &T::startMemberHeader;           };
  template<class T> struct endMemberHeader             { static constexpr auto method = &T::endMemberHeader;             };
  template<class T> struct startMemberSubtitle         { static constexpr auto method = &T::startMemberSubtitle;         };
  template<class T> struct endMemberSubtitle           { static constexpr auto method = &T::endMemberSubtitle;           };
  template<class T> struct startMemberDocList          { static constexpr auto method = &T::startMemberDocList;          };
  template<class T> struct endMemberDocList            { static constexpr auto method = &T::endMemberDocList;            };
  template<class T> struct startMemberList             { static constexpr auto method = &T::startMemberList;             };
  template<class T> struct endMemberList               { static constexpr auto method = &T::endMemberList;               };
  template<class T> struct startInlineHeader           { static constexpr auto method = &T::startInlineHeader;           };
  template<class T> struct endInlineHeader             { static constexpr auto method = &T::endInlineHeader;             };
  template<class T> struct startAnonTypeScope          { static constexpr auto method = &T::startAnonTypeScope;          };
  template<class T> struct endAnonTypeScope            { static constexpr auto method = &T::endAnonTypeScope;            };
  template<class T> struct startMemberItem             { static constexpr auto method = &T::startMemberItem;             };
  template<class T> struct endMemberItem               { static constexpr auto method = &T::endMemberItem;               };
  template<class T> struct startMemberTemplateParams   { static constexpr auto method = &T::startMemberTemplateParams;   };
  template<class T> struct endMemberTemplateParams     { static constexpr auto method = &T::endMemberTemplateParams;     };
  template<class T> struct startCompoundTemplateParams { static constexpr auto method = &T::startCompoundTemplateParams; };
  template<class T> struct endCompoundTemplateParams   { static constexpr auto method = &T::endCompoundTemplateParams;   };
  template<class T> struct startMemberGroupHeader      { static constexpr auto method = &T::startMemberGroupHeader;      };
  template<class T> struct endMemberGroupHeader        { static constexpr auto method = &T::endMemberGroupHeader;        };
  template<class T> struct startMemberGroupDocs        { static constexpr auto method = &T::startMemberGroupDocs;        };
  template<class T> struct endMemberGroupDocs          { static constexpr auto method = &T::endMemberGroupDocs;          };
  template<class T> struct startMemberGroup            { static constexpr auto method = &T::startMemberGroup;            };
  template<class T> struct endMemberGroup              { static constexpr auto method = &T::endMemberGroup;              };
  template<class T> struct insertMemberAlign           { static constexpr auto method = &T::insertMemberAlign;           };
  template<class T> struct insertMemberAlignLeft       { static constexpr auto method = &T::insertMemberAlignLeft;       };
  template<class T> struct writeRuler                  { static constexpr auto method = &T::writeRuler;                  };
  template<class T> struct writeAnchor                 { static constexpr auto method = &T::writeAnchor;                 };
  template<class T> struct startEmphasis               { static constexpr auto method = &T::startEmphasis;               };
  template<class T> struct endEmphasis                 { static constexpr auto method = &T::endEmphasis;                 };
  template<class T> struct writeChar                   { static constexpr auto method = &T::writeChar;                   };
  template<class T> struct startMemberDoc              { static constexpr auto method = &T::startMemberDoc;              };
  template<class T> struct endMemberDoc                { static constexpr auto method = &T::endMemberDoc;                };
  template<class T> struct startDoxyAnchor             { static constexpr auto method = &T::startDoxyAnchor;             };
  template<class T> struct endDoxyAnchor               { static constexpr auto method = &T::endDoxyAnchor;               };
  template<class T> struct writeLatexSpacing           { static constexpr auto method = &T::writeLatexSpacing;           };
  template<class T> struct startDescForItem            { static constexpr auto method = &T::startDescForItem;            };
  template<class T> struct endDescForItem              { static constexpr auto method = &T::endDescForItem;              };
  template<class T> struct startCenter                 { static constexpr auto method = &T::startCenter;                 };
  template<class T> struct endCenter                   { static constexpr auto method = &T::endCenter;                   };
  template<class T> struct startSmall                  { static constexpr auto method = &T::startSmall;                  };
  template<class T> struct endSmall                    { static constexpr auto method = &T::endSmall;                    };
  template<class T> struct lineBreak                   { static constexpr auto method = &T::lineBreak;                   };
  template<class T> struct startBold                   { static constexpr auto method = &T::startBold;                   };
  template<class T> struct endBold                     { static constexpr auto method = &T::endBold;                     };
  template<class T> struct startMemberDescription      { static constexpr auto method = &T::startMemberDescription;      };
  template<class T> struct endMemberDescription        { static constexpr auto method = &T::endMemberDescription;        };
  template<class T> struct startMemberDeclaration      { static constexpr auto method = &T::startMemberDeclaration;      };
  template<class T> struct endMemberDeclaration        { static constexpr auto method = &T::endMemberDeclaration;        };
  template<class T> struct writeInheritedSectionTitle  { static constexpr auto method = &T::writeInheritedSectionTitle;  };
  template<class T> struct startExamples               { static constexpr auto method = &T::startExamples;               };
  template<class T> struct endExamples                 { static constexpr auto method = &T::endExamples;                 };
  template<class T> struct startIndent                 { static constexpr auto method = &T::startIndent;                 };
  template<class T> struct endIndent                   { static constexpr auto method = &T::endIndent;                   };
  template<class T> struct startSection                { static constexpr auto method = &T::startSection;                };
  template<class T> struct endSection                  { static constexpr auto method = &T::endSection;                  };
  template<class T> struct addIndexItem                { static constexpr auto method = &T::addIndexItem;                };
  template<class T> struct writeSynopsis               { static constexpr auto method = &T::writeSynopsis;               };
  template<class T> struct startClassDiagram           { static constexpr auto method = &T::startClassDiagram;           };
  template<class T> struct endClassDiagram             { static constexpr auto method = &T::endClassDiagram;             };
  template<class T> struct startPageRef                { static constexpr auto method = &T::startPageRef;                };
  template<class T> struct endPageRef                  { static constexpr auto method = &T::endPageRef;                  };
  template<class T> struct startQuickIndices           { static constexpr auto method = &T::startQuickIndices;           };
  template<class T> struct endQuickIndices             { static constexpr auto method = &T::endQuickIndices;             };
  template<class T> struct writeSplitBar               { static constexpr auto method = &T::writeSplitBar;               };
  template<class T> struct writeNavigationPath         { static constexpr auto method = &T::writeNavigationPath;         };
  template<class T> struct writeLogo                   { static constexpr auto method = &T::writeLogo;                   };
  template<class T> struct writeQuickLinks             { static constexpr auto method = &T::writeQuickLinks;             };
  template<class T> struct writeSummaryLink            { static constexpr auto method = &T::writeSummaryLink;            };
  template<class T> struct startContents               { static constexpr auto method = &T::startContents;               };
  template<class T> struct endContents                 { static constexpr auto method = &T::endContents;                 };
  template<class T> struct startPageDoc                { static constexpr auto method = &T::startPageDoc;                };
  template<class T> struct endPageDoc                  { static constexpr auto method = &T::endPageDoc;                  };
  template<class T> struct writeNonBreakableSpace      { static constexpr auto method = &T::writeNonBreakableSpace;      };
  template<class T> struct startDescTable              { static constexpr auto method = &T::startDescTable;              };
  template<class T> struct endDescTable                { static constexpr auto method = &T::endDescTable;                };
  template<class T> struct startDescTableRow           { static constexpr auto method = &T::startDescTableRow;           };
  template<class T> struct endDescTableRow             { static constexpr auto method = &T::endDescTableRow;             };
  template<class T> struct startDescTableTitle         { static constexpr auto method = &T::startDescTableTitle;         };
  template<class T> struct endDescTableTitle           { static constexpr auto method = &T::endDescTableTitle;           };
  template<class T> struct startDescTableInit          { static constexpr auto method = &T::startDescTableInit;          };
  template<class T> struct endDescTableInit            { static constexpr auto method = &T::endDescTableInit;            };
  template<class T> struct startDescTableData          { static constexpr auto method = &T::startDescTableData;          };
  template<class T> struct endDescTableData            { static constexpr auto method = &T::endDescTableData;            };
  template<class T> struct startDotGraph               { static constexpr auto method = &T::startDotGraph;               };
  template<class T> struct endDotGraph                 { static constexpr auto method = &T::endDotGraph;                 };
  template<class T> struct startInclDepGraph           { static constexpr auto method = &T::startInclDepGraph;           };
  template<class T> struct endInclDepGraph             { static constexpr auto method = &T::endInclDepGraph;             };
  template<class T> struct startCallGraph              { static constexpr auto method = &T::startCallGraph;              };
  template<class T> struct endCallGraph                { static constexpr auto method = &T::endCallGraph;                };
  template<class T> struct startDirDepGraph            { static constexpr auto method = &T::startDirDepGraph;            };
  template<class T> struct endDirDepGraph              { static constexpr auto method = &T::endDirDepGraph;              };
  template<class T> struct startGroupCollaboration     { static constexpr auto method = &T::startGroupCollaboration;     };
  template<class T> struct endGroupCollaboration       { static constexpr auto method = &T::endGroupCollaboration;       };
  template<class T> struct writeGraphicalHierarchy     { static constexpr auto method = &T::writeGraphicalHierarchy;     };
  template<class T> struct startTextBlock              { static constexpr auto method = &T::startTextBlock;              };
  template<class T> struct endTextBlock                { static constexpr auto method = &T::endTextBlock;                };
  template<class T> struct lastIndexPage               { static constexpr auto method = &T::lastIndexPage;               };
  template<class T> struct startMemberDocPrefixItem    { static constexpr auto method = &T::startMemberDocPrefixItem;    };
  template<class T> struct endMemberDocPrefixItem      { static constexpr auto method = &T::endMemberDocPrefixItem;      };
  template<class T> struct startMemberDocName          { static constexpr auto method = &T::startMemberDocName;          };
  template<class T> struct endMemberDocName            { static constexpr auto method = &T::endMemberDocName;            };
  template<class T> struct startParameterType          { static constexpr auto method = &T::startParameterType;          };
  template<class T> struct endParameterType            { static constexpr auto method = &T::endParameterType;            };
  template<class T> struct startParameterName          { static constexpr auto method = &T::startParameterName;          };
  template<class T> struct endParameterName            { static constexpr auto method = &T::endParameterName;            };
  template<class T> struct startParameterList          { static constexpr auto method = &T::startParameterList;          };
  template<class T> struct endParameterList            { static constexpr auto method = &T::endParameterList;            };
  template<class T> struct exceptionEntry              { static constexpr auto method = &T::exceptionEntry;              };
  template<class T> struct startConstraintList         { static constexpr auto method = &T::startConstraintList;         };
  template<class T> struct startConstraintParam        { static constexpr auto method = &T::startConstraintParam;        };
  template<class T> struct endConstraintParam          { static constexpr auto method = &T::endConstraintParam;          };
  template<class T> struct startConstraintType         { static constexpr auto method = &T::startConstraintType;         };
  template<class T> struct endConstraintType           { static constexpr auto method = &T::endConstraintType;           };
  template<class T> struct startConstraintDocs         { static constexpr auto method = &T::startConstraintDocs;         };
  template<class T> struct endConstraintDocs           { static constexpr auto method = &T::endConstraintDocs;           };
  template<class T> struct endConstraintList           { static constexpr auto method = &T::endConstraintList;           };
  template<class T> struct startMemberDocSimple        { static constexpr auto method = &T::startMemberDocSimple;        };
  template<class T> struct endMemberDocSimple          { static constexpr auto method = &T::endMemberDocSimple;          };
  template<class T> struct startInlineMemberType       { static constexpr auto method = &T::startInlineMemberType;       };
  template<class T> struct endInlineMemberType         { static constexpr auto method = &T::endInlineMemberType;         };
  template<class T> struct startInlineMemberName       { static constexpr auto method = &T::startInlineMemberName;       };
  template<class T> struct endInlineMemberName         { static constexpr auto method = &T::endInlineMemberName;         };
  template<class T> struct startInlineMemberDoc        { static constexpr auto method = &T::startInlineMemberDoc;        };
  template<class T> struct endInlineMemberDoc          { static constexpr auto method = &T::endInlineMemberDoc;          };
  template<class T> struct startLabels                 { static constexpr auto method = &T::startLabels;                 };
  template<class T> struct writeLabel                  { static constexpr auto method = &T::writeLabel;                  };
  template<class T> struct endLabels                   { static constexpr auto method = &T::endLabels;                   };
  template<class T> struct writeLocalToc               { static constexpr auto method = &T::writeLocalToc;               };
  template<class T> struct cleanup                     { static constexpr auto method = &T::cleanup;                     };
  template<class T> struct startPlainFile              { static constexpr auto method = &T::startPlainFile;              };
  template<class T> struct endPlainFile                { static constexpr auto method = &T::endPlainFile;                };
}
=======
>>>>>>> ed34594f

/** Class representing a list of output generators that are written to in parallel.
 */
class OutputList
{
  public:
    using OutputGenIntfPtr = std::unique_ptr<OutputGenIntf>;

  private:
    struct OutputGenElem
    {
      explicit OutputGenElem(OutputGenIntfPtr &&v) : intf(std::move(v)) {}
      OutputGenElem(const OutputGenElem &other)
      {
        intf = other.intf->clone();
        enabled = other.enabled;
      }
      OutputGenElem &operator=(const OutputGenElem &other)
      {
        if (&other!=this)
        {
          intf = other.intf->clone();
          enabled = other.enabled;
        }
        return *this;
      }
      OutputGenIntfPtr intf;
      void setEnabled(bool e) { enabled = e && !enabledStack.empty() ? enabledStack.top() : e; }
      bool enabled = true;
      std::stack<bool> enabledStack;
    };

  public:
    OutputList();
    OutputList(const OutputList &ol);
    OutputList &operator=(const OutputList &ol);
    OutputList(OutputList &&) = delete;
    OutputList &operator=(OutputList &&) = delete;
   ~OutputList() = default;

    template<class DocGenerator>
    void add()
    {
      m_outputGenList.emplace_back(std::make_unique<DocGenerator>());
      refreshCodeGenerators();
    }

    const OutputCodeList &codeGenerators() const { return m_codeGenList; }
    OutputCodeList &codeGenerators()             { return m_codeGenList; }

    size_t size() const { return m_outputGenList.size(); }

    void enableAll();
    void disableAll();
    void disable(OutputType o);
    void enable(OutputType o);
    bool isEnabled(OutputType o);
    void disableAllBut(OutputType o);
    void pushGeneratorState();
    void popGeneratorState();

    void generateDoc(const QCString &fileName,int startLine,
                     const Definition *ctx,const MemberDef *md,const QCString &docStr,
                     bool indexWords,bool isExample,const QCString &exampleName /*=0*/,
                     bool singleLine /*=FALSE*/,bool linkFromIndex /*=FALSE*/,
                     bool markdownSupport /*=FALSE*/);

    void startFile(const QCString &name,const QCString &manName,const QCString &title, int hierarchyLevel=0);
    void parseText(const QCString &textStr);

    //////////////////////////////////////////////////
    // OutputGenIntf implementation
    //////////////////////////////////////////////////

    void writeDoc(const IDocNodeAST *ast,const Definition *ctx,const MemberDef *md)
    { foreach(&OutputGenIntf::writeDoc,ast,ctx,md,m_id); }
    void startIndexSection(IndexSection is)
    { foreach(&OutputGenIntf::startIndexSection,is); }
    void endIndexSection(IndexSection is)
    { foreach(&OutputGenIntf::endIndexSection,is); }
    void writePageLink(const QCString &name,bool first)
    { foreach(&OutputGenIntf::writePageLink,name,first); }
    void startProjectNumber()
    { foreach(&OutputGenIntf::startProjectNumber); }
    void endProjectNumber()
    { foreach(&OutputGenIntf::endProjectNumber); }
    void writeStyleInfo(int part)
    { foreach(&OutputGenIntf::writeStyleInfo,part); }
    void writeSearchInfo()
    { foreach(&OutputGenIntf::writeSearchInfo); }
    void writeFooter(const QCString &navPath)
    { foreach(&OutputGenIntf::writeFooter,navPath); }
    void endFile()
    { foreach(&OutputGenIntf::endFile); }
    void startTitleHead(const QCString &fileName)
    { foreach(&OutputGenIntf::startTitleHead,fileName); }
    void endTitleHead(const QCString &fileName,const QCString &name)
    { foreach(&OutputGenIntf::endTitleHead,fileName,name); }
    void startParagraph(const QCString &classDef=QCString())
    { foreach(&OutputGenIntf::startParagraph,classDef); }
    void endParagraph()
    { foreach(&OutputGenIntf::endParagraph); }
    void writeString(const QCString &text)
    { foreach(&OutputGenIntf::writeString,text); }
    void startIndexListItem()
    { foreach(&OutputGenIntf::startIndexListItem); }
    void endIndexListItem()
    { foreach(&OutputGenIntf::endIndexListItem); }
    void startIndexList()
    { foreach(&OutputGenIntf::startIndexList); }
    void endIndexList()
    { foreach(&OutputGenIntf::endIndexList); }
    void startIndexKey()
    { foreach(&OutputGenIntf::startIndexKey); }
    void endIndexKey()
    { foreach(&OutputGenIntf::endIndexKey); }
    void startIndexValue(bool b)
    { foreach(&OutputGenIntf::startIndexValue,b); }
    void endIndexValue(const QCString &name,bool b)
    { foreach(&OutputGenIntf::endIndexValue,name,b); }
    void startItemList()
    { foreach(&OutputGenIntf::startItemList); }
    void endItemList()
    { foreach(&OutputGenIntf::endItemList); }
    void startIndexItem(const QCString &ref,const QCString &file)
    { foreach(&OutputGenIntf::startIndexItem,ref,file); }
    void endIndexItem(const QCString &ref,const QCString &file)
    { foreach(&OutputGenIntf::endIndexItem,ref,file); }
    void docify(const QCString &s)
    { foreach(&OutputGenIntf::docify,s); }
    void writeObjectLink(const QCString &ref,const QCString &file,
                         const QCString &anchor, const QCString &name)
    { foreach(&OutputGenIntf::writeObjectLink,ref,file,anchor,name); }
    void startTextLink(const QCString &file,const QCString &anchor)
    { foreach(&OutputGenIntf::startTextLink,file,anchor); }
    void endTextLink()
    { foreach(&OutputGenIntf::endTextLink); }
    void writeStartAnnoItem(const QCString &type,const QCString &file,
                            const QCString &path,const QCString &name)
    { foreach(&OutputGenIntf::writeStartAnnoItem,type,file,path,name); }
    void startTypewriter()
    { foreach(&OutputGenIntf::startTypewriter); }
    void endTypewriter()
    { foreach(&OutputGenIntf::endTypewriter); }
    void startGroupHeader(int extraLevels=0)
    { foreach(&OutputGenIntf::startGroupHeader,extraLevels); }
    void endGroupHeader(int extraLevels=0)
    { foreach(&OutputGenIntf::endGroupHeader,extraLevels); }
    void startItemListItem()
    { foreach(&OutputGenIntf::startItemListItem); }
    void endItemListItem()
    { foreach(&OutputGenIntf::endItemListItem); }
    void startMemberSections()
    { foreach(&OutputGenIntf::startMemberSections); }
    void endMemberSections()
    { foreach(&OutputGenIntf::endMemberSections); }
    void startHeaderSection()
    { foreach(&OutputGenIntf::startHeaderSection); }
    void endHeaderSection()
    { foreach(&OutputGenIntf::endHeaderSection); }
    void startMemberHeader(const QCString &anchor, int typ = 2)
    { foreach(&OutputGenIntf::startMemberHeader,anchor,typ); }
    void endMemberHeader()
    { foreach(&OutputGenIntf::endMemberHeader); }
    void startMemberSubtitle()
    { foreach(&OutputGenIntf::startMemberSubtitle); }
    void endMemberSubtitle()
    { foreach(&OutputGenIntf::endMemberSubtitle); }
    void startMemberDocList()
    { foreach(&OutputGenIntf::startMemberDocList); }
    void endMemberDocList()
    { foreach(&OutputGenIntf::endMemberDocList); }
    void startMemberList()
    { foreach(&OutputGenIntf::startMemberList); }
    void endMemberList()
    { foreach(&OutputGenIntf::endMemberList); }
    void startInlineHeader()
    { foreach(&OutputGenIntf::startInlineHeader); }
    void endInlineHeader()
    { foreach(&OutputGenIntf::endInlineHeader); }
    void startAnonTypeScope(int i1)
    { foreach(&OutputGenIntf::startAnonTypeScope,i1); }
    void endAnonTypeScope(int i1)
    { foreach(&OutputGenIntf::endAnonTypeScope,i1); }
    void startMemberItem(const QCString &anchor,OutputGenerator::MemberItemType type,const QCString &id=QCString())
    { foreach(&OutputGenIntf::startMemberItem,anchor,type,id); }
    void endMemberItem(OutputGenerator::MemberItemType type)
    { foreach(&OutputGenIntf::endMemberItem,type); }
    void startMemberTemplateParams()
    { foreach(&OutputGenIntf::startMemberTemplateParams); }
    void endMemberTemplateParams(const QCString &anchor,const QCString &inheritId)
    { foreach(&OutputGenIntf::endMemberTemplateParams,anchor,inheritId); }
    void startCompoundTemplateParams()
    { foreach(&OutputGenIntf::startCompoundTemplateParams); }
    void endCompoundTemplateParams()
    { foreach(&OutputGenIntf::endCompoundTemplateParams); }
    void startMemberGroupHeader(bool b)
    { foreach(&OutputGenIntf::startMemberGroupHeader,b); }
    void endMemberGroupHeader()
    { foreach(&OutputGenIntf::endMemberGroupHeader); }
    void startMemberGroupDocs()
    { foreach(&OutputGenIntf::startMemberGroupDocs); }
    void endMemberGroupDocs()
    { foreach(&OutputGenIntf::endMemberGroupDocs); }
    void startMemberGroup()
    { foreach(&OutputGenIntf::startMemberGroup); }
    void endMemberGroup(bool last)
    { foreach(&OutputGenIntf::endMemberGroup,last); }
    void insertMemberAlign(bool templ=FALSE)
    { foreach(&OutputGenIntf::insertMemberAlign,templ); }
    void insertMemberAlignLeft(OutputGenerator::MemberItemType typ=OutputGenerator::MemberItemType::Normal, bool templ=FALSE)
    { foreach(&OutputGenIntf::insertMemberAlignLeft,typ,templ); }
    void writeRuler()
    { foreach(&OutputGenIntf::writeRuler); }
    void writeAnchor(const QCString &fileName,const QCString &name)
    { foreach(&OutputGenIntf::writeAnchor,fileName,name); }
    void startEmphasis()
    { foreach(&OutputGenIntf::startEmphasis); }
    void endEmphasis()
    { foreach(&OutputGenIntf::endEmphasis); }
    void writeChar(char c)
    { foreach(&OutputGenIntf::writeChar,c); }
    void startMemberDoc(const QCString &clName,const QCString &memName,
                        const QCString &anchor,const QCString &title,
                        int memCount,int memTotal,bool showInline)
    { foreach(&OutputGenIntf::startMemberDoc,clName,memName,anchor,title,memCount,memTotal,showInline); }
    void endMemberDoc(bool hasArgs)
    { foreach(&OutputGenIntf::endMemberDoc,hasArgs); }
    void startDoxyAnchor(const QCString &fName,const QCString &manName,
                         const QCString &anchor, const QCString &name,
                         const QCString &args)
    { foreach(&OutputGenIntf::startDoxyAnchor,fName,manName,anchor,name,args); }
    void endDoxyAnchor(const QCString &fn,const QCString &anchor)
    { foreach(&OutputGenIntf::endDoxyAnchor,fn,anchor); }
    void addLabel(const QCString &fName,const QCString &anchor)
    { foreach(&OutputGenIntf::addLabel,fName,anchor); }
    void writeLatexSpacing()
    { foreach(&OutputGenIntf::writeLatexSpacing); }
    void startDescForItem()
    { foreach(&OutputGenIntf::startDescForItem); }
    void endDescForItem()
    { foreach(&OutputGenIntf::endDescForItem); }
    void startCenter()
    { foreach(&OutputGenIntf::startCenter); }
    void endCenter()
    { foreach(&OutputGenIntf::endCenter); }
    void startSmall()
    { foreach(&OutputGenIntf::startSmall); }
    void endSmall()
    { foreach(&OutputGenIntf::endSmall); }
    void lineBreak(const QCString &style=QCString())
    { foreach(&OutputGenIntf::lineBreak,style); }
    void startBold()
    { foreach(&OutputGenIntf::startBold); }
    void endBold()
    { foreach(&OutputGenIntf::endBold); }
    void startMemberDescription(const QCString &anchor,const QCString &inheritId=QCString(), bool typ = false)
    { foreach(&OutputGenIntf::startMemberDescription,anchor,inheritId, typ); }
    void endMemberDescription()
    { foreach(&OutputGenIntf::endMemberDescription); }
    void startMemberDeclaration()
    { foreach(&OutputGenIntf::startMemberDeclaration); }
    void endMemberDeclaration(const QCString &anchor,const QCString &inheritId)
    { foreach(&OutputGenIntf::endMemberDeclaration,anchor,inheritId); }
    void writeInheritedSectionTitle(const QCString &id,   const QCString &ref,
                                    const QCString &file, const QCString &anchor,
                                    const QCString &title,const QCString &name)
    { foreach(&OutputGenIntf::writeInheritedSectionTitle,id,ref,
                                    file,anchor,title,name); }
    void startExamples()
    { foreach(&OutputGenIntf::startExamples); }
    void endExamples()
    { foreach(&OutputGenIntf::endExamples); }
    void startIndent()
    { foreach(&OutputGenIntf::startIndent); }
    void endIndent()
    { foreach(&OutputGenIntf::endIndent); }
    void startSection(const QCString &lab,const QCString &title,SectionType t)
    { foreach(&OutputGenIntf::startSection,lab,title,t); }
    void endSection(const QCString &lab,SectionType t)
    { foreach(&OutputGenIntf::endSection,lab,t); }
    void addIndexItem(const QCString &s1,const QCString &s2)
    { foreach(&OutputGenIntf::addIndexItem,s1,s2); }
    void writeSynopsis()
    { foreach(&OutputGenIntf::writeSynopsis); }
    void startClassDiagram()
    { foreach(&OutputGenIntf::startClassDiagram); }
    void endClassDiagram(const ClassDiagram &d,const QCString &f,const QCString &n)
    { foreach(&OutputGenIntf::endClassDiagram,d,f,n); }
    void startPageRef()
    { foreach(&OutputGenIntf::startPageRef); }
    void endPageRef(const QCString &c,const QCString &a)
    { foreach(&OutputGenIntf::endPageRef,c,a); }
    void startQuickIndices()
    { foreach(&OutputGenIntf::startQuickIndices); }
    void endQuickIndices()
    { foreach(&OutputGenIntf::endQuickIndices); }
    void writeSplitBar(const QCString &name)
    { foreach(&OutputGenIntf::writeSplitBar,name); }
    void writeNavigationPath(const QCString &s)
    { foreach(&OutputGenIntf::writeNavigationPath,s); }
    void writeLogo()
    { foreach(&OutputGenIntf::writeLogo); }
    void writeQuickLinks(HighlightedItem hli,const QCString &file)
    { foreach(&OutputGenIntf::writeQuickLinks,hli,file); }
    void writeSummaryLink(const QCString &file,const QCString &anchor,const QCString &title,bool first)
    { foreach(&OutputGenIntf::writeSummaryLink,file,anchor,title,first); }
    void startContents()
    { foreach(&OutputGenIntf::startContents); }
    void endContents()
    { foreach(&OutputGenIntf::endContents); }
    void startPageDoc(const QCString &pageTitle)
    { foreach(&OutputGenIntf::startPageDoc, pageTitle); }
    void endPageDoc()
    { foreach(&OutputGenIntf::endPageDoc); }
    void writeNonBreakableSpace(int num)
<<<<<<< HEAD
    { foreach<OutputGenIntf::writeNonBreakableSpace>(num); }
    void startDescTable(const QCString &title,const bool hasInits)
    { foreach<OutputGenIntf::startDescTable>(title,hasInits); }
=======
    { foreach(&OutputGenIntf::writeNonBreakableSpace,num); }
    void startDescTable(const QCString &title)
    { foreach(&OutputGenIntf::startDescTable,title); }
>>>>>>> ed34594f
    void endDescTable()
    { foreach(&OutputGenIntf::endDescTable); }
    void startDescTableRow()
    { foreach(&OutputGenIntf::startDescTableRow); }
    void endDescTableRow()
    { foreach(&OutputGenIntf::endDescTableRow); }
    void startDescTableTitle()
    { foreach(&OutputGenIntf::startDescTableTitle); }
    void endDescTableTitle()
<<<<<<< HEAD
    { foreach<OutputGenIntf::endDescTableTitle>(); }
    void startDescTableInit()
    { foreach<OutputGenIntf::startDescTableInit>(); }
    void endDescTableInit()
    { foreach<OutputGenIntf::endDescTableInit>(); }
=======
    { foreach(&OutputGenIntf::endDescTableTitle); }
>>>>>>> ed34594f
    void startDescTableData()
    { foreach(&OutputGenIntf::startDescTableData); }
    void endDescTableData()
    { foreach(&OutputGenIntf::endDescTableData); }
    void startDotGraph()
    { foreach(&OutputGenIntf::startDotGraph); }
    void endDotGraph(DotClassGraph &g)
    { foreach(&OutputGenIntf::endDotGraph,g); }
    void startInclDepGraph()
    { foreach(&OutputGenIntf::startInclDepGraph); }
    void endInclDepGraph(DotInclDepGraph &g)
    { foreach(&OutputGenIntf::endInclDepGraph,g); }
    void startCallGraph()
    { foreach(&OutputGenIntf::startCallGraph); }
    void endCallGraph(DotCallGraph &g)
    { foreach(&OutputGenIntf::endCallGraph,g); }
    void startDirDepGraph()
    { foreach(&OutputGenIntf::startDirDepGraph); }
    void endDirDepGraph(DotDirDeps &g)
    { foreach(&OutputGenIntf::endDirDepGraph,g); }
    void startGroupCollaboration()
    { foreach(&OutputGenIntf::startGroupCollaboration); }
    void endGroupCollaboration(DotGroupCollaboration &g)
    { foreach(&OutputGenIntf::endGroupCollaboration,g); }
    void writeGraphicalHierarchy(DotGfxHierarchyTable &g)
    { foreach(&OutputGenIntf::writeGraphicalHierarchy,g); }
    void startTextBlock(bool dense=FALSE)
    { foreach(&OutputGenIntf::startTextBlock,dense); }
    void endTextBlock(bool paraBreak=FALSE)
    { foreach(&OutputGenIntf::endTextBlock,paraBreak); }
    void lastIndexPage()
    { foreach(&OutputGenIntf::lastIndexPage); }
    void startMemberDocPrefixItem()
    { foreach(&OutputGenIntf::startMemberDocPrefixItem); }
    void endMemberDocPrefixItem()
    { foreach(&OutputGenIntf::endMemberDocPrefixItem); }
    void startMemberDocName(bool align)
    { foreach(&OutputGenIntf::startMemberDocName,align); }
    void endMemberDocName()
    { foreach(&OutputGenIntf::endMemberDocName); }
    void startParameterType(bool first,const QCString &key)
    { foreach(&OutputGenIntf::startParameterType,first,key); }
    void endParameterType()
    { foreach(&OutputGenIntf::endParameterType); }
    void startParameterName(bool one)
    { foreach(&OutputGenIntf::startParameterName,one); }
    void endParameterName()
    { foreach(&OutputGenIntf::endParameterName); }
    void startParameterExtra()
    { foreach(&OutputGenIntf::startParameterExtra); }
    void endParameterExtra(bool last,bool one,bool bracket)
    { foreach(&OutputGenIntf::endParameterExtra,last,one,bracket); }
    void startParameterDefVal(const char *separator)
    { foreach(&OutputGenIntf::startParameterDefVal,separator); }
    void endParameterDefVal()
    { foreach(&OutputGenIntf::endParameterDefVal); }
    void startParameterList(bool openBracket)
    { foreach(&OutputGenIntf::startParameterList,openBracket); }
    void endParameterList()
    { foreach(&OutputGenIntf::endParameterList); }
    void exceptionEntry(const QCString &prefix,bool closeBracket)
    { foreach(&OutputGenIntf::exceptionEntry,prefix,closeBracket); }
    void startConstraintList(const QCString &header)
    { foreach(&OutputGenIntf::startConstraintList,header); }
    void startConstraintParam()
    { foreach(&OutputGenIntf::startConstraintParam); }
    void endConstraintParam()
    { foreach(&OutputGenIntf::endConstraintParam); }
    void startConstraintType()
    { foreach(&OutputGenIntf::startConstraintType); }
    void endConstraintType()
    { foreach(&OutputGenIntf::endConstraintType); }
    void startConstraintDocs()
    { foreach(&OutputGenIntf::startConstraintDocs); }
    void endConstraintDocs()
    { foreach(&OutputGenIntf::endConstraintDocs); }
    void endConstraintList()
    { foreach(&OutputGenIntf::endConstraintList); }
    void startMemberDocSimple(bool b)
    { foreach(&OutputGenIntf::startMemberDocSimple,b); }
    void endMemberDocSimple(bool b)
    { foreach(&OutputGenIntf::endMemberDocSimple,b); }
    void startInlineMemberType()
    { foreach(&OutputGenIntf::startInlineMemberType); }
    void endInlineMemberType()
    { foreach(&OutputGenIntf::endInlineMemberType); }
    void startInlineMemberName()
    { foreach(&OutputGenIntf::startInlineMemberName); }
    void endInlineMemberName()
    { foreach(&OutputGenIntf::endInlineMemberName); }
    void startInlineMemberDoc()
    { foreach(&OutputGenIntf::startInlineMemberDoc); }
    void endInlineMemberDoc()
    { foreach(&OutputGenIntf::endInlineMemberDoc); }
    void startLabels()
    { foreach(&OutputGenIntf::startLabels); }
    void writeLabel(const QCString &l,bool isLast)
    { foreach(&OutputGenIntf::writeLabel,l,isLast); }
    void endLabels()
    { foreach(&OutputGenIntf::endLabels); }
    void writeLocalToc(const SectionRefs &refs,const LocalToc &lt)
    { foreach(&OutputGenIntf::writeLocalToc,refs,lt); }
    void cleanup()
    { foreach(&OutputGenIntf::cleanup); }
    void startPlainFile(const QCString &name)
    { foreach(&OutputGenIntf::startPlainFile,name); }
    void endPlainFile()
    { foreach(&OutputGenIntf::endPlainFile); }

  private:
    void newId();
    void syncEnabled();
    void refreshCodeGenerators();

    template<class... Ts, class... As>
    void foreach(void (OutputGenIntf::*methodPtr)(Ts...),As&&... args)
    {
      for (auto &e : m_outputGenList)
      {
        if (e.enabled)
        {
          (e.intf.get()->*methodPtr)(std::forward<As>(args)...);
        }
      }
    }

    std::vector<OutputGenElem> m_outputGenList;
    OutputCodeList m_codeGenList;
    int m_id;

};

#endif<|MERGE_RESOLUTION|>--- conflicted
+++ resolved
@@ -284,199 +284,6 @@
 
 //-------------------------------------------------------------------------------------------
 
-<<<<<<< HEAD
-class ClassDiagram;
-class DotClassGraph;
-class DotDirDeps;
-class DotInclDepGraph;
-class DotGfxHierarchyTable;
-class DotGroupCollaboration;
-
-
-/** Namespace containing typed wrappers to refer to member functions for specific generators called by OutputList.
- *  To be used in combination with dispatch_call()
- */
-namespace OutputGenIntf
-{
-  template<class T> struct codify                      { static constexpr auto method = &T::codify;                      };
-  template<class T> struct startFile                   { static constexpr auto method = &T::startFile;                   };
-  template<class T> struct writeDoc                    { static constexpr auto method = &T::writeDoc;                    };
-  template<class T> struct startIndexSection           { static constexpr auto method = &T::startIndexSection;           };
-  template<class T> struct endIndexSection             { static constexpr auto method = &T::endIndexSection;             };
-  template<class T> struct writePageLink               { static constexpr auto method = &T::writePageLink;               };
-  template<class T> struct startProjectNumber          { static constexpr auto method = &T::startProjectNumber;          };
-  template<class T> struct endProjectNumber            { static constexpr auto method = &T::endProjectNumber;            };
-  template<class T> struct writeStyleInfo              { static constexpr auto method = &T::writeStyleInfo;              };
-  template<class T> struct writeSearchInfo             { static constexpr auto method = &T::writeSearchInfo;             };
-  template<class T> struct writeFooter                 { static constexpr auto method = &T::writeFooter;                 };
-  template<class T> struct endFile                     { static constexpr auto method = &T::endFile;                     };
-  template<class T> struct startTitleHead              { static constexpr auto method = &T::startTitleHead;              };
-  template<class T> struct endTitleHead                { static constexpr auto method = &T::endTitleHead;                };
-  template<class T> struct startParagraph              { static constexpr auto method = &T::startParagraph;              };
-  template<class T> struct endParagraph                { static constexpr auto method = &T::endParagraph;                };
-  template<class T> struct writeString                 { static constexpr auto method = &T::writeString;                 };
-  template<class T> struct startIndexListItem          { static constexpr auto method = &T::startIndexListItem;          };
-  template<class T> struct endIndexListItem            { static constexpr auto method = &T::endIndexListItem;            };
-  template<class T> struct startIndexList              { static constexpr auto method = &T::startIndexList;              };
-  template<class T> struct endIndexList                { static constexpr auto method = &T::endIndexList;                };
-  template<class T> struct startIndexKey               { static constexpr auto method = &T::startIndexKey;               };
-  template<class T> struct endIndexKey                 { static constexpr auto method = &T::endIndexKey;                 };
-  template<class T> struct startIndexValue             { static constexpr auto method = &T::startIndexValue;             };
-  template<class T> struct endIndexValue               { static constexpr auto method = &T::endIndexValue;               };
-  template<class T> struct startItemList               { static constexpr auto method = &T::startItemList;               };
-  template<class T> struct endItemList                 { static constexpr auto method = &T::endItemList;                 };
-  template<class T> struct startIndexItem              { static constexpr auto method = &T::startIndexItem;              };
-  template<class T> struct endIndexItem                { static constexpr auto method = &T::endIndexItem;                };
-  template<class T> struct docify                      { static constexpr auto method = &T::docify;                      };
-  template<class T> struct writeObjectLink             { static constexpr auto method = &T::writeObjectLink;             };
-  template<class T> struct startTextLink               { static constexpr auto method = &T::startTextLink;               };
-  template<class T> struct endTextLink                 { static constexpr auto method = &T::endTextLink;                 };
-  template<class T> struct writeStartAnnoItem          { static constexpr auto method = &T::writeStartAnnoItem;          };
-  template<class T> struct startTypewriter             { static constexpr auto method = &T::startTypewriter;             };
-  template<class T> struct endTypewriter               { static constexpr auto method = &T::endTypewriter;               };
-  template<class T> struct startGroupHeader            { static constexpr auto method = &T::startGroupHeader;            };
-  template<class T> struct endGroupHeader              { static constexpr auto method = &T::endGroupHeader;              };
-  template<class T> struct startItemListItem           { static constexpr auto method = &T::startItemListItem;           };
-  template<class T> struct endItemListItem             { static constexpr auto method = &T::endItemListItem;             };
-  template<class T> struct startMemberSections         { static constexpr auto method = &T::startMemberSections;         };
-  template<class T> struct endMemberSections           { static constexpr auto method = &T::endMemberSections;           };
-  template<class T> struct startHeaderSection          { static constexpr auto method = &T::startHeaderSection;          };
-  template<class T> struct endHeaderSection            { static constexpr auto method = &T::endHeaderSection;            };
-  template<class T> struct startMemberHeader           { static constexpr auto method = &T::startMemberHeader;           };
-  template<class T> struct endMemberHeader             { static constexpr auto method = &T::endMemberHeader;             };
-  template<class T> struct startMemberSubtitle         { static constexpr auto method = &T::startMemberSubtitle;         };
-  template<class T> struct endMemberSubtitle           { static constexpr auto method = &T::endMemberSubtitle;           };
-  template<class T> struct startMemberDocList          { static constexpr auto method = &T::startMemberDocList;          };
-  template<class T> struct endMemberDocList            { static constexpr auto method = &T::endMemberDocList;            };
-  template<class T> struct startMemberList             { static constexpr auto method = &T::startMemberList;             };
-  template<class T> struct endMemberList               { static constexpr auto method = &T::endMemberList;               };
-  template<class T> struct startInlineHeader           { static constexpr auto method = &T::startInlineHeader;           };
-  template<class T> struct endInlineHeader             { static constexpr auto method = &T::endInlineHeader;             };
-  template<class T> struct startAnonTypeScope          { static constexpr auto method = &T::startAnonTypeScope;          };
-  template<class T> struct endAnonTypeScope            { static constexpr auto method = &T::endAnonTypeScope;            };
-  template<class T> struct startMemberItem             { static constexpr auto method = &T::startMemberItem;             };
-  template<class T> struct endMemberItem               { static constexpr auto method = &T::endMemberItem;               };
-  template<class T> struct startMemberTemplateParams   { static constexpr auto method = &T::startMemberTemplateParams;   };
-  template<class T> struct endMemberTemplateParams     { static constexpr auto method = &T::endMemberTemplateParams;     };
-  template<class T> struct startCompoundTemplateParams { static constexpr auto method = &T::startCompoundTemplateParams; };
-  template<class T> struct endCompoundTemplateParams   { static constexpr auto method = &T::endCompoundTemplateParams;   };
-  template<class T> struct startMemberGroupHeader      { static constexpr auto method = &T::startMemberGroupHeader;      };
-  template<class T> struct endMemberGroupHeader        { static constexpr auto method = &T::endMemberGroupHeader;        };
-  template<class T> struct startMemberGroupDocs        { static constexpr auto method = &T::startMemberGroupDocs;        };
-  template<class T> struct endMemberGroupDocs          { static constexpr auto method = &T::endMemberGroupDocs;          };
-  template<class T> struct startMemberGroup            { static constexpr auto method = &T::startMemberGroup;            };
-  template<class T> struct endMemberGroup              { static constexpr auto method = &T::endMemberGroup;              };
-  template<class T> struct insertMemberAlign           { static constexpr auto method = &T::insertMemberAlign;           };
-  template<class T> struct insertMemberAlignLeft       { static constexpr auto method = &T::insertMemberAlignLeft;       };
-  template<class T> struct writeRuler                  { static constexpr auto method = &T::writeRuler;                  };
-  template<class T> struct writeAnchor                 { static constexpr auto method = &T::writeAnchor;                 };
-  template<class T> struct startEmphasis               { static constexpr auto method = &T::startEmphasis;               };
-  template<class T> struct endEmphasis                 { static constexpr auto method = &T::endEmphasis;                 };
-  template<class T> struct writeChar                   { static constexpr auto method = &T::writeChar;                   };
-  template<class T> struct startMemberDoc              { static constexpr auto method = &T::startMemberDoc;              };
-  template<class T> struct endMemberDoc                { static constexpr auto method = &T::endMemberDoc;                };
-  template<class T> struct startDoxyAnchor             { static constexpr auto method = &T::startDoxyAnchor;             };
-  template<class T> struct endDoxyAnchor               { static constexpr auto method = &T::endDoxyAnchor;               };
-  template<class T> struct writeLatexSpacing           { static constexpr auto method = &T::writeLatexSpacing;           };
-  template<class T> struct startDescForItem            { static constexpr auto method = &T::startDescForItem;            };
-  template<class T> struct endDescForItem              { static constexpr auto method = &T::endDescForItem;              };
-  template<class T> struct startCenter                 { static constexpr auto method = &T::startCenter;                 };
-  template<class T> struct endCenter                   { static constexpr auto method = &T::endCenter;                   };
-  template<class T> struct startSmall                  { static constexpr auto method = &T::startSmall;                  };
-  template<class T> struct endSmall                    { static constexpr auto method = &T::endSmall;                    };
-  template<class T> struct lineBreak                   { static constexpr auto method = &T::lineBreak;                   };
-  template<class T> struct startBold                   { static constexpr auto method = &T::startBold;                   };
-  template<class T> struct endBold                     { static constexpr auto method = &T::endBold;                     };
-  template<class T> struct startMemberDescription      { static constexpr auto method = &T::startMemberDescription;      };
-  template<class T> struct endMemberDescription        { static constexpr auto method = &T::endMemberDescription;        };
-  template<class T> struct startMemberDeclaration      { static constexpr auto method = &T::startMemberDeclaration;      };
-  template<class T> struct endMemberDeclaration        { static constexpr auto method = &T::endMemberDeclaration;        };
-  template<class T> struct writeInheritedSectionTitle  { static constexpr auto method = &T::writeInheritedSectionTitle;  };
-  template<class T> struct startExamples               { static constexpr auto method = &T::startExamples;               };
-  template<class T> struct endExamples                 { static constexpr auto method = &T::endExamples;                 };
-  template<class T> struct startIndent                 { static constexpr auto method = &T::startIndent;                 };
-  template<class T> struct endIndent                   { static constexpr auto method = &T::endIndent;                   };
-  template<class T> struct startSection                { static constexpr auto method = &T::startSection;                };
-  template<class T> struct endSection                  { static constexpr auto method = &T::endSection;                  };
-  template<class T> struct addIndexItem                { static constexpr auto method = &T::addIndexItem;                };
-  template<class T> struct writeSynopsis               { static constexpr auto method = &T::writeSynopsis;               };
-  template<class T> struct startClassDiagram           { static constexpr auto method = &T::startClassDiagram;           };
-  template<class T> struct endClassDiagram             { static constexpr auto method = &T::endClassDiagram;             };
-  template<class T> struct startPageRef                { static constexpr auto method = &T::startPageRef;                };
-  template<class T> struct endPageRef                  { static constexpr auto method = &T::endPageRef;                  };
-  template<class T> struct startQuickIndices           { static constexpr auto method = &T::startQuickIndices;           };
-  template<class T> struct endQuickIndices             { static constexpr auto method = &T::endQuickIndices;             };
-  template<class T> struct writeSplitBar               { static constexpr auto method = &T::writeSplitBar;               };
-  template<class T> struct writeNavigationPath         { static constexpr auto method = &T::writeNavigationPath;         };
-  template<class T> struct writeLogo                   { static constexpr auto method = &T::writeLogo;                   };
-  template<class T> struct writeQuickLinks             { static constexpr auto method = &T::writeQuickLinks;             };
-  template<class T> struct writeSummaryLink            { static constexpr auto method = &T::writeSummaryLink;            };
-  template<class T> struct startContents               { static constexpr auto method = &T::startContents;               };
-  template<class T> struct endContents                 { static constexpr auto method = &T::endContents;                 };
-  template<class T> struct startPageDoc                { static constexpr auto method = &T::startPageDoc;                };
-  template<class T> struct endPageDoc                  { static constexpr auto method = &T::endPageDoc;                  };
-  template<class T> struct writeNonBreakableSpace      { static constexpr auto method = &T::writeNonBreakableSpace;      };
-  template<class T> struct startDescTable              { static constexpr auto method = &T::startDescTable;              };
-  template<class T> struct endDescTable                { static constexpr auto method = &T::endDescTable;                };
-  template<class T> struct startDescTableRow           { static constexpr auto method = &T::startDescTableRow;           };
-  template<class T> struct endDescTableRow             { static constexpr auto method = &T::endDescTableRow;             };
-  template<class T> struct startDescTableTitle         { static constexpr auto method = &T::startDescTableTitle;         };
-  template<class T> struct endDescTableTitle           { static constexpr auto method = &T::endDescTableTitle;           };
-  template<class T> struct startDescTableInit          { static constexpr auto method = &T::startDescTableInit;          };
-  template<class T> struct endDescTableInit            { static constexpr auto method = &T::endDescTableInit;            };
-  template<class T> struct startDescTableData          { static constexpr auto method = &T::startDescTableData;          };
-  template<class T> struct endDescTableData            { static constexpr auto method = &T::endDescTableData;            };
-  template<class T> struct startDotGraph               { static constexpr auto method = &T::startDotGraph;               };
-  template<class T> struct endDotGraph                 { static constexpr auto method = &T::endDotGraph;                 };
-  template<class T> struct startInclDepGraph           { static constexpr auto method = &T::startInclDepGraph;           };
-  template<class T> struct endInclDepGraph             { static constexpr auto method = &T::endInclDepGraph;             };
-  template<class T> struct startCallGraph              { static constexpr auto method = &T::startCallGraph;              };
-  template<class T> struct endCallGraph                { static constexpr auto method = &T::endCallGraph;                };
-  template<class T> struct startDirDepGraph            { static constexpr auto method = &T::startDirDepGraph;            };
-  template<class T> struct endDirDepGraph              { static constexpr auto method = &T::endDirDepGraph;              };
-  template<class T> struct startGroupCollaboration     { static constexpr auto method = &T::startGroupCollaboration;     };
-  template<class T> struct endGroupCollaboration       { static constexpr auto method = &T::endGroupCollaboration;       };
-  template<class T> struct writeGraphicalHierarchy     { static constexpr auto method = &T::writeGraphicalHierarchy;     };
-  template<class T> struct startTextBlock              { static constexpr auto method = &T::startTextBlock;              };
-  template<class T> struct endTextBlock                { static constexpr auto method = &T::endTextBlock;                };
-  template<class T> struct lastIndexPage               { static constexpr auto method = &T::lastIndexPage;               };
-  template<class T> struct startMemberDocPrefixItem    { static constexpr auto method = &T::startMemberDocPrefixItem;    };
-  template<class T> struct endMemberDocPrefixItem      { static constexpr auto method = &T::endMemberDocPrefixItem;      };
-  template<class T> struct startMemberDocName          { static constexpr auto method = &T::startMemberDocName;          };
-  template<class T> struct endMemberDocName            { static constexpr auto method = &T::endMemberDocName;            };
-  template<class T> struct startParameterType          { static constexpr auto method = &T::startParameterType;          };
-  template<class T> struct endParameterType            { static constexpr auto method = &T::endParameterType;            };
-  template<class T> struct startParameterName          { static constexpr auto method = &T::startParameterName;          };
-  template<class T> struct endParameterName            { static constexpr auto method = &T::endParameterName;            };
-  template<class T> struct startParameterList          { static constexpr auto method = &T::startParameterList;          };
-  template<class T> struct endParameterList            { static constexpr auto method = &T::endParameterList;            };
-  template<class T> struct exceptionEntry              { static constexpr auto method = &T::exceptionEntry;              };
-  template<class T> struct startConstraintList         { static constexpr auto method = &T::startConstraintList;         };
-  template<class T> struct startConstraintParam        { static constexpr auto method = &T::startConstraintParam;        };
-  template<class T> struct endConstraintParam          { static constexpr auto method = &T::endConstraintParam;          };
-  template<class T> struct startConstraintType         { static constexpr auto method = &T::startConstraintType;         };
-  template<class T> struct endConstraintType           { static constexpr auto method = &T::endConstraintType;           };
-  template<class T> struct startConstraintDocs         { static constexpr auto method = &T::startConstraintDocs;         };
-  template<class T> struct endConstraintDocs           { static constexpr auto method = &T::endConstraintDocs;           };
-  template<class T> struct endConstraintList           { static constexpr auto method = &T::endConstraintList;           };
-  template<class T> struct startMemberDocSimple        { static constexpr auto method = &T::startMemberDocSimple;        };
-  template<class T> struct endMemberDocSimple          { static constexpr auto method = &T::endMemberDocSimple;          };
-  template<class T> struct startInlineMemberType       { static constexpr auto method = &T::startInlineMemberType;       };
-  template<class T> struct endInlineMemberType         { static constexpr auto method = &T::endInlineMemberType;         };
-  template<class T> struct startInlineMemberName       { static constexpr auto method = &T::startInlineMemberName;       };
-  template<class T> struct endInlineMemberName         { static constexpr auto method = &T::endInlineMemberName;         };
-  template<class T> struct startInlineMemberDoc        { static constexpr auto method = &T::startInlineMemberDoc;        };
-  template<class T> struct endInlineMemberDoc          { static constexpr auto method = &T::endInlineMemberDoc;          };
-  template<class T> struct startLabels                 { static constexpr auto method = &T::startLabels;                 };
-  template<class T> struct writeLabel                  { static constexpr auto method = &T::writeLabel;                  };
-  template<class T> struct endLabels                   { static constexpr auto method = &T::endLabels;                   };
-  template<class T> struct writeLocalToc               { static constexpr auto method = &T::writeLocalToc;               };
-  template<class T> struct cleanup                     { static constexpr auto method = &T::cleanup;                     };
-  template<class T> struct startPlainFile              { static constexpr auto method = &T::startPlainFile;              };
-  template<class T> struct endPlainFile                { static constexpr auto method = &T::endPlainFile;                };
-}
-=======
->>>>>>> ed34594f
 
 /** Class representing a list of output generators that are written to in parallel.
  */
@@ -793,15 +600,9 @@
     void endPageDoc()
     { foreach(&OutputGenIntf::endPageDoc); }
     void writeNonBreakableSpace(int num)
-<<<<<<< HEAD
-    { foreach<OutputGenIntf::writeNonBreakableSpace>(num); }
+    { foreach(&OutputGenIntf::writeNonBreakableSpace,num); }
     void startDescTable(const QCString &title,const bool hasInits)
-    { foreach<OutputGenIntf::startDescTable>(title,hasInits); }
-=======
-    { foreach(&OutputGenIntf::writeNonBreakableSpace,num); }
-    void startDescTable(const QCString &title)
-    { foreach(&OutputGenIntf::startDescTable,title); }
->>>>>>> ed34594f
+    { foreach(&OutputGenIntf::startDescTable,title,hasInits); }
     void endDescTable()
     { foreach(&OutputGenIntf::endDescTable); }
     void startDescTableRow()
@@ -811,15 +612,11 @@
     void startDescTableTitle()
     { foreach(&OutputGenIntf::startDescTableTitle); }
     void endDescTableTitle()
-<<<<<<< HEAD
-    { foreach<OutputGenIntf::endDescTableTitle>(); }
+    { foreach(&OutputGenIntf::endDescTableTitle); }
     void startDescTableInit()
-    { foreach<OutputGenIntf::startDescTableInit>(); }
+    { foreach(&OutputGenIntf::startDescTableInit); }
     void endDescTableInit()
-    { foreach<OutputGenIntf::endDescTableInit>(); }
-=======
-    { foreach(&OutputGenIntf::endDescTableTitle); }
->>>>>>> ed34594f
+    { foreach(&OutputGenIntf::endDescTableInit); }
     void startDescTableData()
     { foreach(&OutputGenIntf::startDescTableData); }
     void endDescTableData()
