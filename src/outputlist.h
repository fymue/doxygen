/******************************************************************************
 *
 * 
 *
 * Copyright (C) 1997-2015 by Dimitri van Heesch.
 *
 * Permission to use, copy, modify, and distribute this software and its
 * documentation under the terms of the GNU General Public License is hereby 
 * granted. No representations are made about the suitability of this software 
 * for any purpose. It is provided "as is" without express or implied warranty.
 * See the GNU General Public License for more details.
 *
 * Documents produced by Doxygen are derivative works derived from the
 * input used in their production; they are not affected by this license.
 *
 */

#ifndef OUTPUTLIST_H
#define OUTPUTLIST_H

#include <qlist.h>
#include "index.h" // for IndexSections
#include "outputgen.h"

#define FORALLPROTO1(arg1) \
  void forall(void (OutputGenerator::*func)(arg1),arg1)
#define FORALLPROTO2(arg1,arg2) \
  void forall(void (OutputGenerator::*func)(arg1,arg2),arg1,arg2)
#define FORALLPROTO3(arg1,arg2,arg3) \
  void forall(void (OutputGenerator::*func)(arg1,arg2,arg3),arg1,arg2,arg3)
#define FORALLPROTO4(arg1,arg2,arg3,arg4) \
  void forall(void (OutputGenerator::*func)(arg1,arg2,arg3,arg4),arg1,arg2,arg3,arg4)
#define FORALLPROTO5(arg1,arg2,arg3,arg4,arg5) \
  void forall(void (OutputGenerator::*func)(arg1,arg2,arg3,arg4,arg5),arg1,arg2,arg3,arg4,arg5)
#define FORALLPROTO6(arg1,arg2,arg3,arg4,arg5,arg6) \
  void forall(void (OutputGenerator::*func)(arg1,arg2,arg3,arg4,arg5,arg6),arg1,arg2,arg3,arg4,arg5,arg6)
#define FORALLPROTO7(arg1,arg2,arg3,arg4,arg5,arg6,arg7) \
  void forall(void (OutputGenerator::*func)(arg1,arg2,arg3,arg4,arg5,arg6,arg7),arg1,arg2,arg3,arg4,arg5,arg6,arg7)
#define FORALLPROTO8(arg1,arg2,arg3,arg4,arg5,arg6,arg7,arg8) \
  void forall(void (OutputGenerator::*func)(arg1,arg2,arg3,arg4,arg5,arg6,arg7,arg8),arg1,arg2,arg3,arg4,arg5,arg6,arg7,arg8)
  
class ClassDiagram;
class DotClassGraph;
class DotDirDeps;
class DotInclDepGraph;
class DotGfxHierarchyTable;
class SectionDict;
class DotGroupCollaboration;
class DocRoot;

/** Class representing a list of output generators that are written to
 *  in parallel. 
 */
class OutputList : public OutputDocInterface
{
  public:
    OutputList(bool);
    virtual ~OutputList();

    void add(const OutputGenerator *);
    uint count() const { return m_outputs.count(); }
    
    void disableAllBut(OutputGenerator::OutputType o);
    void enableAll();
    void disableAll();
    void disable(OutputGenerator::OutputType o);
    void enable(OutputGenerator::OutputType o);
    bool isEnabled(OutputGenerator::OutputType o);
    void pushGeneratorState();
    void popGeneratorState();


    //////////////////////////////////////////////////
    // OutputDocInterface implementation
    //////////////////////////////////////////////////

<<<<<<< HEAD
    bool generateDoc(const char *fileName,int startLine,
                     const Definition *ctx,const MemberDef *md,const QCString &docStr,
                     bool indexWords,bool isExample,const char *exampleName=0,
                     bool singleLine=FALSE,bool linkFromIndex=FALSE);
    void writeDoc(DocRoot *root,const Definition *ctx,const MemberDef *md);
    bool parseText(const QCString &textStr);
=======
    void generateDoc(const char *fileName,int startLine,
                     Definition *ctx,MemberDef *md,const QCString &docStr,
                     bool indexWords,bool isExample,const char *exampleName=0,
                     bool singleLine=FALSE,bool linkFromIndex=FALSE);
    void writeDoc(DocRoot *root,Definition *ctx,MemberDef *md);
    void parseText(const QCString &textStr);
>>>>>>> bee75b8f
    

    void startIndexSection(IndexSections is)
    { forall(&OutputGenerator::startIndexSection,is); }
    void endIndexSection(IndexSections is)
    { forall(&OutputGenerator::endIndexSection,is); }
    void writePageLink(const char *name,bool first)
    { forall(&OutputGenerator::writePageLink,name,first); }
    void startProjectNumber()
    { forall(&OutputGenerator::startProjectNumber); }
    void endProjectNumber()
    { forall(&OutputGenerator::endProjectNumber); }
    void writeStyleInfo(int part) 
    { forall(&OutputGenerator::writeStyleInfo,part); }
    void startFile(const char *name,const char *manName,const char *title)
    { forall(&OutputGenerator::startFile,name,manName,title); }
    void writeSearchInfo()
    { forall(&OutputGenerator::writeSearchInfo); }
    void writeFooter(const char *navPath)
    { forall(&OutputGenerator::writeFooter,navPath); }
    void endFile() 
    { forall(&OutputGenerator::endFile); }
    void startTitleHead(const char *fileName) 
    { forall(&OutputGenerator::startTitleHead,fileName); }
    void endTitleHead(const char *fileName,const char *name)
    { forall(&OutputGenerator::endTitleHead,fileName,name); }
    void startTitle() 
    { forall(&OutputGenerator::startTitle); }
    void endTitle() 
    { forall(&OutputGenerator::endTitle); }
    //void newParagraph() 
    //{ forall(&OutputGenerator::newParagraph); }
    void startParagraph(const char *classDef=0)
    { forall(&OutputGenerator::startParagraph,classDef); }
    void endParagraph() 
    { forall(&OutputGenerator::endParagraph); }
    void writeString(const char *text) 
    { forall(&OutputGenerator::writeString,text); }
    void startIndexListItem() 
    { forall(&OutputGenerator::startIndexListItem); }
    void endIndexListItem() 
    { forall(&OutputGenerator::endIndexListItem); }
    void startIndexList() 
    { forall(&OutputGenerator::startIndexList); }
    void endIndexList() 
    { forall(&OutputGenerator::endIndexList); }
    void startIndexKey()
    { forall(&OutputGenerator::startIndexKey); }
    void endIndexKey()
    { forall(&OutputGenerator::endIndexKey); }
    void startIndexValue(bool b)
    { forall(&OutputGenerator::startIndexValue,b); }
    void endIndexValue(const char *name,bool b)
    { forall(&OutputGenerator::endIndexValue,name,b); }
    void startItemList() 
    { forall(&OutputGenerator::startItemList); }
    void endItemList() 
    { forall(&OutputGenerator::endItemList); }
    void startIndexItem(const char *ref,const char *file)
    { forall(&OutputGenerator::startIndexItem,ref,file); }
    void endIndexItem(const char *ref,const char *file)
    { forall(&OutputGenerator::endIndexItem,ref,file); }
    void docify(const char *s)
    { forall(&OutputGenerator::docify,s); }
    void codify(const char *s)
    { forall(&OutputGenerator::codify,s); }
    void writeObjectLink(const char *ref,const char *file,
                         const char *anchor, const char *name)
    { forall(&OutputGenerator::writeObjectLink,ref,file,anchor,name); }
    void writeCodeLink(const char *ref,const char *file,
                       const char *anchor,const char *name,
                       const char *tooltip)
    { forall(&OutputGenerator::writeCodeLink,ref,file,anchor,name,tooltip); }
    void writeTooltip(const char *id, const DocLinkInfo &docInfo, const char *decl,
                      const char *desc, const SourceLinkInfo &defInfo, const SourceLinkInfo &declInfo)
    { forall(&OutputGenerator::writeTooltip,id,docInfo,decl,desc,defInfo,declInfo); }
    void startTextLink(const char *file,const char *anchor)
    { forall(&OutputGenerator::startTextLink,file,anchor); }
    void endTextLink()
    { forall(&OutputGenerator::endTextLink); }
    void startHtmlLink(const char *url)
    { forall(&OutputGenerator::startHtmlLink,url); }
    void endHtmlLink()
    { forall(&OutputGenerator::endHtmlLink); }
    void writeStartAnnoItem(const char *type,const char *file, 
                            const char *path,const char *name)
    { forall(&OutputGenerator::writeStartAnnoItem,type,file,path,name); }
    void writeEndAnnoItem(const char *name)
    { forall(&OutputGenerator::writeEndAnnoItem,name); }
    void startTypewriter() 
    { forall(&OutputGenerator::startTypewriter); }
    void endTypewriter() 
    { forall(&OutputGenerator::endTypewriter); }
    void startGroupHeader(int extraLevels=0)
    { forall(&OutputGenerator::startGroupHeader,extraLevels); }
    void endGroupHeader(int extraLevels=0)
    { forall(&OutputGenerator::endGroupHeader,extraLevels); }
    //void writeListItem() 
    //{ forall(&OutputGenerator::writeListItem); }
    void startItemListItem() 
    { forall(&OutputGenerator::startItemListItem); }
    void endItemListItem() 
    { forall(&OutputGenerator::endItemListItem); }
    void startMemberSections()
    { forall(&OutputGenerator::startMemberSections); }
    void endMemberSections()
    { forall(&OutputGenerator::endMemberSections); }
    void startHeaderSection()
    { forall(&OutputGenerator::startHeaderSection); }
    void endHeaderSection()
    { forall(&OutputGenerator::endHeaderSection); }
    void startMemberHeader(const char *anchor, int typ = 2)
    { forall(&OutputGenerator::startMemberHeader,anchor,typ); }
    void endMemberHeader()
    { forall(&OutputGenerator::endMemberHeader); }
    void startMemberSubtitle()
    { forall(&OutputGenerator::startMemberSubtitle); }
    void endMemberSubtitle()
    { forall(&OutputGenerator::endMemberSubtitle); }
    void startMemberDocList() 
    { forall(&OutputGenerator::startMemberDocList); }
    void endMemberDocList() 
    { forall(&OutputGenerator::endMemberDocList); }
    void startMemberList() 
    { forall(&OutputGenerator::startMemberList); }
    void endMemberList() 
    { forall(&OutputGenerator::endMemberList); }
    void startInlineHeader()
    { forall(&OutputGenerator::startInlineHeader); }
    void endInlineHeader()
    { forall(&OutputGenerator::endInlineHeader); }
    void startAnonTypeScope(int i1) 
    { forall(&OutputGenerator::startAnonTypeScope,i1); }
    void endAnonTypeScope(int i1) 
    { forall(&OutputGenerator::endAnonTypeScope,i1); }
    void startMemberItem(const char *anchor,int i1,const char *id=0) 
    { forall(&OutputGenerator::startMemberItem,anchor,i1,id); }
    void endMemberItem() 
    { forall(&OutputGenerator::endMemberItem); }
    void startMemberTemplateParams() 
    { forall(&OutputGenerator::startMemberTemplateParams); }
    void endMemberTemplateParams(const char *anchor,const char *inheritId) 
    { forall(&OutputGenerator::endMemberTemplateParams,anchor,inheritId); }
    void startMemberGroupHeader(bool b) 
    { forall(&OutputGenerator::startMemberGroupHeader,b); }
    void endMemberGroupHeader()
    { forall(&OutputGenerator::endMemberGroupHeader); }
    void startMemberGroupDocs()
    { forall(&OutputGenerator::startMemberGroupDocs); }
    void endMemberGroupDocs()
    { forall(&OutputGenerator::endMemberGroupDocs); }
    void startMemberGroup()
    { forall(&OutputGenerator::startMemberGroup); }
    void endMemberGroup(bool last)
    { forall(&OutputGenerator::endMemberGroup,last); }
    void insertMemberAlign(bool templ=FALSE) 
    { forall(&OutputGenerator::insertMemberAlign,templ); }
    void insertMemberAlignLeft(int typ=0, bool templ=FALSE) 
    { forall(&OutputGenerator::insertMemberAlignLeft,typ,templ); }
    void writeRuler() 
    { forall(&OutputGenerator::writeRuler); }
    void writeAnchor(const char *fileName,const char *name)
    { forall(&OutputGenerator::writeAnchor,fileName,name); }
    void startCodeFragment() 
    { forall(&OutputGenerator::startCodeFragment); }
    void endCodeFragment() 
    { forall(&OutputGenerator::endCodeFragment); }
    void startCodeLine(bool hasLineNumbers) 
    { forall(&OutputGenerator::startCodeLine,hasLineNumbers); }
    void endCodeLine() 
    { forall(&OutputGenerator::endCodeLine); }
    void writeLineNumber(const char *ref,const char *file,const char *anchor,
                         int lineNumber) 
    { forall(&OutputGenerator::writeLineNumber,ref,file,anchor,lineNumber); }
    void startEmphasis() 
    { forall(&OutputGenerator::startEmphasis); }
    void endEmphasis() 
    { forall(&OutputGenerator::endEmphasis); }
    void writeChar(char c)
    { forall(&OutputGenerator::writeChar,c); }
    void startMemberDoc(const char *clName,const char *memName,
                        const char *anchor,const char *title,
                        int memCount,int memTotal,bool showInline)
    { forall(&OutputGenerator::startMemberDoc,clName,memName,anchor,title,memCount,memTotal,showInline); }
    void endMemberDoc(bool hasArgs) 
    { forall(&OutputGenerator::endMemberDoc,hasArgs); }
    void startDoxyAnchor(const char *fName,const char *manName,
                         const char *anchor, const char *name,
                         const char *args)
    { forall(&OutputGenerator::startDoxyAnchor,fName,manName,anchor,name,args); }
    void endDoxyAnchor(const char *fn,const char *anchor)
    { forall(&OutputGenerator::endDoxyAnchor,fn,anchor); }
    void writeLatexSpacing() 
    { forall(&OutputGenerator::writeLatexSpacing); }
    void startDescription() 
    { forall(&OutputGenerator::startDescription); }
    void endDescription() 
    { forall(&OutputGenerator::endDescription); }
    void startDescItem() 
    { forall(&OutputGenerator::startDescItem); }
    void endDescItem() 
    { forall(&OutputGenerator::endDescItem); }
    void startDescForItem() 
    { forall(&OutputGenerator::startDescForItem); }
    void endDescForItem() 
    { forall(&OutputGenerator::endDescForItem); }
    void startSubsection() 
    { forall(&OutputGenerator::startSubsection); }
    void endSubsection() 
    { forall(&OutputGenerator::endSubsection); }
    void startSubsubsection() 
    { forall(&OutputGenerator::startSubsubsection); }
    void endSubsubsection() 
    { forall(&OutputGenerator::endSubsubsection); }
    void startCenter() 
    { forall(&OutputGenerator::startCenter); }
    void endCenter() 
    { forall(&OutputGenerator::endCenter); }
    void startSmall() 
    { forall(&OutputGenerator::startSmall); }
    void endSmall() 
    { forall(&OutputGenerator::endSmall); }
    void lineBreak(const char *style=0) 
    { forall(&OutputGenerator::lineBreak,style); }
    void startBold() 
    { forall(&OutputGenerator::startBold); }
    void endBold() 
    { forall(&OutputGenerator::endBold); }
    void startMemberDescription(const char *anchor,const char *inheritId=0, bool typ = false) 
    { forall(&OutputGenerator::startMemberDescription,anchor,inheritId, typ); }
    void endMemberDescription() 
    { forall(&OutputGenerator::endMemberDescription); }
    void startMemberDeclaration()
    { forall(&OutputGenerator::startMemberDeclaration); }
    void endMemberDeclaration(const char *anchor,const char *inheritId)
    { forall(&OutputGenerator::endMemberDeclaration,anchor,inheritId); }
    void writeInheritedSectionTitle(const char *id,   const char *ref,
                                    const char *file, const char *anchor,
                                    const char *title,const char *name)
    { forall(&OutputGenerator::writeInheritedSectionTitle,id,ref,
                                    file,anchor,title,name); }
    void startExamples()
    { forall(&OutputGenerator::startExamples); }
    void endExamples()
    { forall(&OutputGenerator::endExamples); }
    void startParamList(ParamListTypes t,const char *title) 
    { forall(&OutputGenerator::startParamList,t,title); }
    void endParamList() 
    { forall(&OutputGenerator::endParamList); }
    void startIndent() 
    { forall(&OutputGenerator::startIndent); }
    void endIndent() 
    { forall(&OutputGenerator::endIndent); }
    void startSection(const char *lab,const char *title,SectionInfo::SectionType t)
    { forall(&OutputGenerator::startSection,lab,title,t); }
    void endSection(const char *lab,SectionInfo::SectionType t)
    { forall(&OutputGenerator::endSection,lab,t); }
    void addIndexItem(const char *s1,const char *s2)
    { forall(&OutputGenerator::addIndexItem,s1,s2); }
    void writeSynopsis() 
    { forall(&OutputGenerator::writeSynopsis); }
    void startClassDiagram()
    { forall(&OutputGenerator::startClassDiagram); }
    void endClassDiagram(const ClassDiagram &d,const char *f,const char *n)
    { forall(&OutputGenerator::endClassDiagram,d,f,n); }
    void startPageRef()
    { forall(&OutputGenerator::startPageRef); }
    void endPageRef(const char *c,const char *a)
    { forall(&OutputGenerator::endPageRef,c,a); }
    void startQuickIndices()
    { forall(&OutputGenerator::startQuickIndices); }
    void endQuickIndices()
    { forall(&OutputGenerator::endQuickIndices); }
    void writeSplitBar(const char *name)
    { forall(&OutputGenerator::writeSplitBar,name); }
    void writeNavigationPath(const char *s)
    { forall(&OutputGenerator::writeNavigationPath,s); }
    void writeLogo()
    { forall(&OutputGenerator::writeLogo); }
    void writeQuickLinks(bool compact,HighlightedItem hli,const char *file)
    { forall(&OutputGenerator::writeQuickLinks,compact,hli,file); }
    void writeSummaryLink(const char *file,const char *anchor,const char *title,bool first)
    { forall(&OutputGenerator::writeSummaryLink,file,anchor,title,first); }
    void startContents()
    { forall(&OutputGenerator::startContents); }
    void endContents()
    { forall(&OutputGenerator::endContents); }
    void startPageDoc(const char *pageTitle)
    { forall(&OutputGenerator::startPageDoc, pageTitle); }
    void endPageDoc()
    { forall(&OutputGenerator::endPageDoc); }
    void writeNonBreakableSpace(int num)
    { forall(&OutputGenerator::writeNonBreakableSpace,num); }
    void startDescTable(const char *title)
    { forall(&OutputGenerator::startDescTable,title); }
    void endDescTable()
    { forall(&OutputGenerator::endDescTable); }
    void startDescTableRow()
    { forall(&OutputGenerator::startDescTableRow); }
    void endDescTableRow()
    { forall(&OutputGenerator::endDescTableRow); }
    void startDescTableTitle()
    { forall(&OutputGenerator::startDescTableTitle); }
    void endDescTableTitle()
    { forall(&OutputGenerator::endDescTableTitle); }
    void startDescTableData()
    { forall(&OutputGenerator::startDescTableData); }
    void endDescTableData()
    { forall(&OutputGenerator::endDescTableData); }
    void startDotGraph()
    { forall(&OutputGenerator::startDotGraph); }
    void endDotGraph(DotClassGraph &g)
    { forall(&OutputGenerator::endDotGraph,g); }
    void startInclDepGraph()
    { forall(&OutputGenerator::startInclDepGraph); }
    void endInclDepGraph(DotInclDepGraph &g)
    { forall(&OutputGenerator::endInclDepGraph,g); }
    void startCallGraph()
    { forall(&OutputGenerator::startCallGraph); }
    void endCallGraph(DotCallGraph &g)
    { forall(&OutputGenerator::endCallGraph,g); }
    void startDirDepGraph()
    { forall(&OutputGenerator::startDirDepGraph); }
    void endDirDepGraph(DotDirDeps &g)
    { forall(&OutputGenerator::endDirDepGraph,g); }
    void startGroupCollaboration()
    { forall(&OutputGenerator::startGroupCollaboration); }
    void endGroupCollaboration(DotGroupCollaboration &g)
    { forall(&OutputGenerator::endGroupCollaboration,g); }
    void writeGraphicalHierarchy(DotGfxHierarchyTable &g)
    { forall(&OutputGenerator::writeGraphicalHierarchy,g); }
    void startTextBlock(bool dense=FALSE)
    { forall(&OutputGenerator::startTextBlock,dense); }
    void endTextBlock(bool paraBreak=FALSE)
    { forall(&OutputGenerator::endTextBlock,paraBreak); }
    void lastIndexPage()
    { forall(&OutputGenerator::lastIndexPage); }
    void startMemberDocPrefixItem()
    { forall(&OutputGenerator::startMemberDocPrefixItem); }
    void endMemberDocPrefixItem()
    { forall(&OutputGenerator::endMemberDocPrefixItem); }
    void startMemberDocName(bool align)
    { forall(&OutputGenerator::startMemberDocName,align); }
    void endMemberDocName()
    { forall(&OutputGenerator::endMemberDocName); }
    void startParameterType(bool first,const char *key)
    { forall(&OutputGenerator::startParameterType,first,key); }
    void endParameterType()
    { forall(&OutputGenerator::endParameterType); }
    void startParameterName(bool one)
    { forall(&OutputGenerator::startParameterName,one); }
    void endParameterName(bool last,bool one,bool bracket)
    { forall(&OutputGenerator::endParameterName,last,one,bracket); }
    void startParameterList(bool openBracket)
    { forall(&OutputGenerator::startParameterList,openBracket); }
    void endParameterList()
    { forall(&OutputGenerator::endParameterList); }
    void exceptionEntry(const char* prefix,bool closeBracket)
    { forall(&OutputGenerator::exceptionEntry,prefix,closeBracket); }

    void startConstraintList(const char *header) 
    { forall(&OutputGenerator::startConstraintList,header); }
    void startConstraintParam() 
    { forall(&OutputGenerator::startConstraintParam); }
    void endConstraintParam() 
    { forall(&OutputGenerator::endConstraintParam); }
    void startConstraintType()
    { forall(&OutputGenerator::startConstraintType); }
    void endConstraintType()
    { forall(&OutputGenerator::endConstraintType); }
    void startConstraintDocs()
    { forall(&OutputGenerator::startConstraintDocs); }
    void endConstraintDocs()
    { forall(&OutputGenerator::endConstraintDocs); }
    void endConstraintList()
    { forall(&OutputGenerator::endConstraintList); }

    void startMemberDocSimple(bool b)
    { forall(&OutputGenerator::startMemberDocSimple,b); }
    void endMemberDocSimple(bool b)
    { forall(&OutputGenerator::endMemberDocSimple,b); }
    void startInlineMemberType()
    { forall(&OutputGenerator::startInlineMemberType); }
    void endInlineMemberType()
    { forall(&OutputGenerator::endInlineMemberType); }
    void startInlineMemberName()
    { forall(&OutputGenerator::startInlineMemberName); }
    void endInlineMemberName()
    { forall(&OutputGenerator::endInlineMemberName); }
    void startInlineMemberDoc()
    { forall(&OutputGenerator::startInlineMemberDoc); }
    void endInlineMemberDoc()
    { forall(&OutputGenerator::endInlineMemberDoc); }

    void startLabels() 
    { forall(&OutputGenerator::startLabels); }
    void writeLabel(const char *l,bool isLast)
    { forall(&OutputGenerator::writeLabel,l,isLast); }
    void endLabels()
    { forall(&OutputGenerator::endLabels); }

    void startFontClass(const char *c)
    { forall(&OutputGenerator::startFontClass,c); }
    void endFontClass()
    { forall(&OutputGenerator::endFontClass); }
    void writeCodeAnchor(const char *name)
    { forall(&OutputGenerator::writeCodeAnchor,name); }
    void setCurrentDoc(const Definition *context,const char *anchor,bool isSourceFile)
    { forall(&OutputGenerator::setCurrentDoc,context,anchor,isSourceFile); }
    void addWord(const char *word,bool hiPriority)
    { forall(&OutputGenerator::addWord,word,hiPriority); }

    void startPlainFile(const char *name)
    {
      QListIterator<OutputGenerator> it(m_outputs);
      OutputGenerator *og;
      for (;(og=it.current());++it)
      {
        if (og->isEnabled()) (og->startPlainFile)(name);
      }
    }
    void endPlainFile()
    {
      QListIterator<OutputGenerator> it(m_outputs);
      OutputGenerator *og;
      for (;(og=it.current());++it)
      {
        if (og->isEnabled()) (og->endPlainFile)();
      }
    }

  private:
    void debug();
    void clear();

    void forall(void (OutputGenerator::*func)());
    FORALLPROTO1(const char *);
    FORALLPROTO1(char);
    FORALLPROTO1(IndexSections);
    FORALLPROTO1(int);
    FORALLPROTO1(DotClassGraph &);
    FORALLPROTO1(DotInclDepGraph &);
    FORALLPROTO1(DotCallGraph &);
    FORALLPROTO1(DotGroupCollaboration &);
    FORALLPROTO1(DotDirDeps &);
    FORALLPROTO1(DotGfxHierarchyTable &);
    FORALLPROTO1(SectionTypes);
#if defined(HAS_BOOL_TYPE) || defined(Q_HAS_BOOL_TYPE)
    FORALLPROTO1(bool);
    FORALLPROTO2(bool,int);
    FORALLPROTO2(bool,bool);
    FORALLPROTO2(const char *,bool);
    FORALLPROTO4(const char *,const char *,const char *,int);
#endif
    FORALLPROTO2(int,bool);
    FORALLPROTO2(bool,const char *);
    FORALLPROTO2(ParamListTypes,const char *);
    FORALLPROTO2(const char *,const char *);
    FORALLPROTO2(const char *,int);
    FORALLPROTO2(const char *,SectionInfo::SectionType);
    FORALLPROTO3(bool,HighlightedItem,const char *);
    FORALLPROTO3(bool,bool,bool);
    FORALLPROTO3(const char *,const char *,bool);
    FORALLPROTO3(const char *,int,const char *);
    FORALLPROTO3(const char *,const char *,SectionInfo::SectionType);
    FORALLPROTO3(uchar,uchar,uchar);
    FORALLPROTO3(const char *,const char *,const char *);
    FORALLPROTO3(const ClassDiagram &,const char *,const char *);
    FORALLPROTO3(const Definition*,const char *,bool);
    FORALLPROTO4(SectionTypes,const char *,const char *,const char *);
    FORALLPROTO4(const char *,const char *,const char *,const char *);
    FORALLPROTO4(const char *,const char *,const char *,bool);
    FORALLPROTO5(const char *,const char *,const char *,const char *,const char *);
    FORALLPROTO5(const char *,const char *,const char *,const char *,bool);
    FORALLPROTO6(const char *,const char *,const char *,const char *,const char *,const char *);
    FORALLPROTO6(const char *,const DocLinkInfo &,const char *,const char *,const SourceLinkInfo &,const SourceLinkInfo &);
    FORALLPROTO7(const char *,const char *,const char *,const char *,int,int,bool);

    OutputList(const OutputList &ol);
    QList<OutputGenerator> m_outputs;
};

#endif<|MERGE_RESOLUTION|>--- conflicted
+++ resolved
@@ -74,22 +74,12 @@
     // OutputDocInterface implementation
     //////////////////////////////////////////////////
 
-<<<<<<< HEAD
-    bool generateDoc(const char *fileName,int startLine,
+    void generateDoc(const char *fileName,int startLine,
                      const Definition *ctx,const MemberDef *md,const QCString &docStr,
                      bool indexWords,bool isExample,const char *exampleName=0,
                      bool singleLine=FALSE,bool linkFromIndex=FALSE);
     void writeDoc(DocRoot *root,const Definition *ctx,const MemberDef *md);
-    bool parseText(const QCString &textStr);
-=======
-    void generateDoc(const char *fileName,int startLine,
-                     Definition *ctx,MemberDef *md,const QCString &docStr,
-                     bool indexWords,bool isExample,const char *exampleName=0,
-                     bool singleLine=FALSE,bool linkFromIndex=FALSE);
-    void writeDoc(DocRoot *root,Definition *ctx,MemberDef *md);
     void parseText(const QCString &textStr);
->>>>>>> bee75b8f
-    
 
     void startIndexSection(IndexSections is)
     { forall(&OutputGenerator::startIndexSection,is); }
