--- conflicted
+++ resolved
@@ -300,12 +300,9 @@
     virtual void enableReferencedByRelation(bool e) override;
     virtual void mergeEnableReferencedByRelation(bool other) override;
     virtual void enableReferencesRelation(bool e) override;
-<<<<<<< HEAD
     virtual void mergeEnableReferencesRelation(bool other) override;
-=======
     virtual void enableInlineSource(bool e) override;
     virtual void mergeEnableInlineSource(bool other) override;
->>>>>>> a8baa74a
     virtual void setTemplateMaster(MemberDef *mt) override;
     virtual void addListReference(Definition *d) override;
     virtual void setDocsForDefinition(bool b) override;
@@ -4879,7 +4876,6 @@
   if (e) Doxygen::parseSourcesNeeded = TRUE;
 }
 
-<<<<<<< HEAD
 void MemberDefImpl::mergeEnableReferencesRelation(bool other)
 {
   if (Config_getBool(REFERENCES_RELATION))
@@ -4889,7 +4885,9 @@
   else
   {
     enableReferencesRelation(m_hasReferencesRelation || other); // enabled if either deviate from config value
-=======
+  }
+}
+
 void MemberDefImpl::enableInlineSource(bool e)
 {
   m_hasInlineSource=e;
@@ -4904,7 +4902,6 @@
   else
   {
     enableInlineSource(m_hasInlineSource || other); // enabled if either deviate from config value
->>>>>>> a8baa74a
   }
 }
 
