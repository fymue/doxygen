/******************************************************************************
 *
 *
 *
 * Copyright (C) 1997-2015 by Dimitri van Heesch.
 *
 * Permission to use, copy, modify, and distribute this software and its
 * documentation under the terms of the GNU General Public License is hereby
 * granted. No representations are made about the suitability of this software
 * for any purpose. It is provided "as is" without express or implied warranty.
 * See the GNU General Public License for more details.
 *
 * Documents produced by Doxygen are derivative works derived from the
 * input used in their production; they are not affected by this license.
 *
 */

#include <algorithm>
#include <atomic>
#include <stdlib.h>

#include "entry.h"
#include "util.h"
#include "section.h"
#include "doxygen.h"
#include "arguments.h"
#include "config.h"

//------------------------------------------------------------------

static AtomicInt g_num;

Entry::Entry() : section(EntryType::makeEmpty()), program(static_cast<size_t>(0)), initializer(static_cast<size_t>(0))
{
  //printf("Entry::Entry(%p)\n",this);
  g_num++;
  m_parent=nullptr;
  //printf("Entry::Entry() tArgList=0\n");
  mGrpId = -1;
  hasTagInfo = false;
  relatesType = RelatesType::Simple;
  hidden = FALSE;
  groupDocType = GROUPDOC_NORMAL;
  reset();
}

Entry::Entry(const Entry &e) : section(e.section)
{
  //printf("Entry::Entry(%p):copy\n",this);
  g_num++;
  type        = e.type;
  name        = e.name;
  hasTagInfo  = e.hasTagInfo;
  tagInfoData = e.tagInfoData;
  protection  = e.protection;
  mtype       = e.mtype;
  spec        = e.spec;
  vhdlSpec    = e.vhdlSpec;
  initLines   = e.initLines;
  isStatic    = e.isStatic;
  localToc    = e.localToc;
  explicitExternal = e.explicitExternal;
  proto       = e.proto;
  subGrouping = e.subGrouping;
<<<<<<< HEAD
  callGraph   = e.callGraph;
  callerGraph = e.callerGraph;
  includeGraph = e.includeGraph;
  includedByGraph = e.includedByGraph;
  directoryGraph = e.directoryGraph;
  collaborationGraph = e.collaborationGraph;
  inheritanceGraph = e.inheritanceGraph;
  groupGraph  = e.groupGraph;
  referencedByRelation = e.referencedByRelation;
  referencesRelation   = e.referencesRelation;
  inlineSource = e.inlineSource;
  enumValues  = e.enumValues;
=======
  commandOverrides = e.commandOverrides;
>>>>>>> ed34594f
  exported    = e.exported;
  virt        = e.virt;
  args        = e.args;
  bitfields   = e.bitfields;
  argList     = e.argList;
  tArgLists   = e.tArgLists;
  program.str(e.program.str());
  initializer.str(e.initializer.str());
  includeFile = e.includeFile;
  includeName = e.includeName;
  doc         = e.doc;
  docLine     = e.docLine;
  docFile     = e.docFile;
  brief       = e.brief;
  briefLine   = e.briefLine;
  briefFile   = e.briefFile;
  inbodyDocs  = e.inbodyDocs;
  inbodyLine  = e.inbodyLine;
  inbodyFile  = e.inbodyFile;
  relates     = e.relates;
  relatesType = e.relatesType;
  read        = e.read;
  write       = e.write;
  inside      = e.inside;
  exception   = e.exception;
  typeConstr  = e.typeConstr;
  bodyLine    = e.bodyLine;
  bodyColumn  = e.bodyColumn;
  endBodyLine = e.endBodyLine;
  mGrpId      = e.mGrpId;
  anchors     = e.anchors;
  fileName    = e.fileName;
  startLine   = e.startLine;
  startColumn = e.startColumn;
  sli         = e.sli;
  lang        = e.lang;
  hidden      = e.hidden;
  artificial  = e.artificial;
  groupDocType = e.groupDocType;
  id          = e.id;
  extends     = e.extends;
  groups      = e.groups;
  req         = e.req;
  m_fileDef   = e.m_fileDef;
  qualifiers  = e.qualifiers;

  m_parent    = e.m_parent;
  // deep copy child entries
  m_sublist.reserve(e.m_sublist.size());
  for (const auto &cur : e.m_sublist)
  {
    m_sublist.push_back(std::make_shared<Entry>(*cur));
  }
}

Entry::~Entry()
{
  //printf("Entry::~Entry(%p) num=%d\n",this,g_num);
  //printf("Deleting entry %d name %s type %x children %d\n",
  //       num,qPrint(name),section,sublist->count());

  g_num--;
}

void Entry::moveToSubEntryAndRefresh(Entry *&current)
{
  current->m_parent=this;
  m_sublist.emplace_back(current);
  current = new Entry;
}

void Entry::moveToSubEntryAndRefresh(std::shared_ptr<Entry> &current)
{
  current->m_parent=this;
  m_sublist.push_back(current);
  current = std::make_shared<Entry>();
}

void Entry::moveToSubEntryAndKeep(Entry *current)
{
  current->m_parent=this;
  m_sublist.emplace_back(current);
}

void Entry::moveToSubEntryAndKeep(std::shared_ptr<Entry> current)
{
  current->m_parent=this;
  m_sublist.push_back(current);
}

void Entry::copyToSubEntry(Entry *current)
{
  Entry *copy = new Entry(*current);
  copy->m_parent=this;
  m_sublist.emplace_back(copy);
}

void Entry::copyToSubEntry(const std::shared_ptr<Entry> &current)
{
  std::shared_ptr<Entry> copy = std::make_shared<Entry>(*current);
  copy->m_parent=this;
  m_sublist.push_back(copy);
}

void Entry::removeSubEntry(const Entry *e)
{
  auto it = std::find_if(m_sublist.begin(),m_sublist.end(),
      [e](const std::shared_ptr<Entry>&elem) { return elem.get()==e; });
  if (it!=m_sublist.end())
  {
    m_sublist.erase(it);
  }
}


void Entry::reset()
{
<<<<<<< HEAD
  bool entryCallGraph   = Config_getBool(CALL_GRAPH);
  bool entryCallerGraph = Config_getBool(CALLER_GRAPH);
  bool entryReferencedByRelation = Config_getBool(REFERENCED_BY_RELATION);
  bool entryReferencesRelation   = Config_getBool(REFERENCES_RELATION);
  bool entryInlineSource    = Config_getBool(INLINE_SOURCES);
  bool entryIncludeGraph    = Config_getBool(INCLUDE_GRAPH);
  bool entryIncludedByGraph = Config_getBool(INCLUDED_BY_GRAPH);
  bool entryDirectoryGraph  = Config_getBool(DIRECTORY_GRAPH);
  bool entryCollaborationGraph = Config_getBool(COLLABORATION_GRAPH);
  CLASS_GRAPH_t entryInheritanceGraph  = Config_getBool(CLASS_GRAPH);
  bool entryGroupGraph  = Config_getBool(GROUP_GRAPHS);
  bool entryEnumValues  = Config_getBool(SHOW_ENUM_VALUES);
=======
>>>>>>> ed34594f
  //printf("Entry::reset()\n");
  name.clear();
  type.clear();
  args.clear();
  bitfields.clear();
  exception.clear();
  program.str(std::string());
  includeFile.clear();
  includeName.clear();
  doc.clear();
  docFile.clear();
  docLine=-1;
  relates.clear();
  relatesType=RelatesType::Simple;
  brief.clear();
  briefFile.clear();
  briefLine=-1;
  inbodyDocs.clear();
  inbodyFile.clear();
  inbodyLine=-1;
  inside.clear();
  fileName.clear();
  initializer.str(std::string());
  initLines = -1;
  startLine = 1;
  startColumn = 1;
  bodyLine = -1;
  bodyColumn = 1;
  endBodyLine = -1;
  mGrpId = -1;
<<<<<<< HEAD
  callGraph   = entryCallGraph;
  callerGraph = entryCallerGraph;
  includeGraph = entryIncludeGraph;
  includedByGraph = entryIncludedByGraph;
  directoryGraph = entryDirectoryGraph;
  collaborationGraph = entryCollaborationGraph;
  inheritanceGraph = entryInheritanceGraph;
  groupGraph = entryGroupGraph;
  referencedByRelation = entryReferencedByRelation;
  referencesRelation   = entryReferencesRelation;
  inlineSource = entryInlineSource;
  enumValues = entryEnumValues;
=======
  commandOverrides.reset();
>>>>>>> ed34594f
  exported = false;
  section = EntryType::makeEmpty();
  mtype   = MethodTypes::Method;
  virt    = Specifier::Normal;
  isStatic = false;
  proto   = false;
  explicitExternal = false;
  spec.reset();
  vhdlSpec = VhdlSpecifier::UNKNOWN;
  lang = SrcLangExt::Unknown;
  hidden = false;
  artificial = false;
  subGrouping = true;
  protection = Protection::Public;
  groupDocType = GROUPDOC_NORMAL;
  id.clear();
  metaData.clear();
  m_sublist.clear();
  extends.clear();
  groups.clear();
  anchors.clear();
  argList.reset();
  tArgLists.clear();
  typeConstr.reset();
  sli.clear();
  req.clear();
  m_fileDef = nullptr;
  qualifiers.clear();
}

void Entry::setFileDef(FileDef *fd)
{
  m_fileDef = fd;
  for (const auto &childNode : m_sublist)
  {
      childNode->setFileDef(fd);
  }
}

//------------------------------------------------------------------<|MERGE_RESOLUTION|>--- conflicted
+++ resolved
@@ -62,22 +62,7 @@
   explicitExternal = e.explicitExternal;
   proto       = e.proto;
   subGrouping = e.subGrouping;
-<<<<<<< HEAD
-  callGraph   = e.callGraph;
-  callerGraph = e.callerGraph;
-  includeGraph = e.includeGraph;
-  includedByGraph = e.includedByGraph;
-  directoryGraph = e.directoryGraph;
-  collaborationGraph = e.collaborationGraph;
-  inheritanceGraph = e.inheritanceGraph;
-  groupGraph  = e.groupGraph;
-  referencedByRelation = e.referencedByRelation;
-  referencesRelation   = e.referencesRelation;
-  inlineSource = e.inlineSource;
-  enumValues  = e.enumValues;
-=======
   commandOverrides = e.commandOverrides;
->>>>>>> ed34594f
   exported    = e.exported;
   virt        = e.virt;
   args        = e.args;
@@ -195,21 +180,6 @@
 
 void Entry::reset()
 {
-<<<<<<< HEAD
-  bool entryCallGraph   = Config_getBool(CALL_GRAPH);
-  bool entryCallerGraph = Config_getBool(CALLER_GRAPH);
-  bool entryReferencedByRelation = Config_getBool(REFERENCED_BY_RELATION);
-  bool entryReferencesRelation   = Config_getBool(REFERENCES_RELATION);
-  bool entryInlineSource    = Config_getBool(INLINE_SOURCES);
-  bool entryIncludeGraph    = Config_getBool(INCLUDE_GRAPH);
-  bool entryIncludedByGraph = Config_getBool(INCLUDED_BY_GRAPH);
-  bool entryDirectoryGraph  = Config_getBool(DIRECTORY_GRAPH);
-  bool entryCollaborationGraph = Config_getBool(COLLABORATION_GRAPH);
-  CLASS_GRAPH_t entryInheritanceGraph  = Config_getBool(CLASS_GRAPH);
-  bool entryGroupGraph  = Config_getBool(GROUP_GRAPHS);
-  bool entryEnumValues  = Config_getBool(SHOW_ENUM_VALUES);
-=======
->>>>>>> ed34594f
   //printf("Entry::reset()\n");
   name.clear();
   type.clear();
@@ -240,22 +210,7 @@
   bodyColumn = 1;
   endBodyLine = -1;
   mGrpId = -1;
-<<<<<<< HEAD
-  callGraph   = entryCallGraph;
-  callerGraph = entryCallerGraph;
-  includeGraph = entryIncludeGraph;
-  includedByGraph = entryIncludedByGraph;
-  directoryGraph = entryDirectoryGraph;
-  collaborationGraph = entryCollaborationGraph;
-  inheritanceGraph = entryInheritanceGraph;
-  groupGraph = entryGroupGraph;
-  referencedByRelation = entryReferencedByRelation;
-  referencesRelation   = entryReferencesRelation;
-  inlineSource = entryInlineSource;
-  enumValues = entryEnumValues;
-=======
   commandOverrides.reset();
->>>>>>> ed34594f
   exported = false;
   section = EntryType::makeEmpty();
   mtype   = MethodTypes::Method;
