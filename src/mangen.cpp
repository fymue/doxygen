/******************************************************************************
 *
 * Copyright (C) 1997-2022 by Dimitri van Heesch.
 *
 * Permission to use, copy, modify, and distribute this software and its
 * documentation under the terms of the GNU General Public License is hereby
 * granted. No representations are made about the suitability of this software
 * for any purpose. It is provided "as is" without express or implied warranty.
 * See the GNU General Public License for more details.
 *
 * Documents produced by Doxygen are derivative works derived from the
 * input used in their production; they are not affected by this license.
 *
 */

/* http://www.cubic.org/source/archive/fileform/txt/man/ has some
   nice introductions to groff and man pages. */

#include <stdlib.h>
#include <string.h>

#include "message.h"
#include "mangen.h"
#include "config.h"
#include "util.h"
#include "doxygen.h"
#include "docparser.h"
#include "mandocvisitor.h"
#include "language.h"
#include "dir.h"
#include "utf8.h"
#include "datetime.h"
#include "portable.h"
#include "outputlist.h"

static QCString getExtension()
{
  /*
   * [.][number][rest]
   * in case of . missing, just ignore it
   * in case number missing, just place a 3 in front of it
   */
  QCString ext = Config_getString(MAN_EXTENSION);
  if (ext.isEmpty())
  {
    ext = "3";
  }
  else
  {
    if (ext.at(0)=='.')
    {
      if (ext.length()==1)
      {
        ext = "3";
      }
      else // strip .
      {
        ext = ext.mid(1);
      }
    }
    if (ext.at(0)<'0' || ext.at(0)>'9')
    {
      ext.prepend("3");
    }
  }
  return ext;
}

static QCString getSubdir()
{
  QCString dir = Config_getString(MAN_SUBDIR);
  if (dir.isEmpty())
  {
    dir = "man" + getExtension();
  }
  return dir;
}

static QCString docifyToString(const QCString &str)
{
  QCString result;
  result.reserve(str.length());
  if (!str.isEmpty())
  {
    const char *p=str.data();
    char c=0;
    while ((c=*p++))
    {
      switch(c)
      {
        case '-':  result += "\\-";  break; // see  bug747780
        case '.':  result += "\\&."; break; // see  bug652277
        case '\\': result += "\\\\"; break;
        case '\n': result += "\n";   break;
        case '\"': c = '\'';   // no break!
        default:   result += c;      break;
      }
    }
    //printf("%s",str);fflush(stdout);
  }
  return result;
}

static QCString objectLinkToString(const QCString &text)
{
  return "\\fB" + docifyToString(text) + "\\fP";
}

//-------------------------------------------------------------------------------

ManCodeGenerator::ManCodeGenerator(TextStream *t) : m_t(t)
{
}

void ManCodeGenerator::startCodeFragment(const QCString &)
{
  *m_t << ".PP\n";
  *m_t << ".nf\n";
}

void ManCodeGenerator::endCodeFragment(const QCString &)
{
  if (m_col>0) *m_t << "\n";
  *m_t << ".fi\n";
  m_col=0;
}

void ManCodeGenerator::writeLineNumber(const QCString &,const QCString &,const QCString &,int l, bool)
{
  *m_t << l << " ";
  m_col=0;
}

void ManCodeGenerator::writeCodeLink(CodeSymbolType,
                                 const QCString &,const QCString &,
                                 const QCString &, const QCString &name,
                                 const QCString &)
{
  if (!name.isEmpty())
  {
    const char *p=name.data();
    char c=0;
    while ((c=*p++))
    {
      switch(c)
      {
        case '-':  *m_t << "\\-"; break; // see  bug747780
        case '.':  *m_t << "\\&."; break; // see  bug652277
        case '\\': *m_t << "\\\\"; m_col++; break;
        case '\n': *m_t << "\n"; m_col=0; break;
        case '\"':  c = '\''; // no break!
        default: *m_t << c; m_col++; break;
      }
    }
    //printf("%s",str);fflush(stdout);
  }
}

void ManCodeGenerator::codify(const QCString &str)
{
  //static char spaces[]="        ";
  if (!str.isEmpty())
  {
    const char *p=str.data();
    char c;
    int spacesToNextTabStop;
    while (*p)
    {
      c=*p++;
      switch(c)
      {
        case '-':  *m_t << "\\-"; break; // see  bug747780
        case '.':   *m_t << "\\&."; break; // see  bug652277
        case '\t':  spacesToNextTabStop =
                          Config_getInt(TAB_SIZE) - (m_col%Config_getInt(TAB_SIZE));
                    *m_t << Doxygen::spaces.left(spacesToNextTabStop);
                    m_col+=spacesToNextTabStop;
                    break;
        case '\n':  *m_t << "\n"; m_col=0; break;
        case '\\':  *m_t << "\\\\"; m_col++; break;
        case '\"':  // no break!
        default:    p=writeUTF8Char(*m_t,p-1); m_col++; break;
      }
    }
    //printf("%s",str);fflush(stdout);
  }
}


//-------------------------------------------------------------------------------

ManGenerator::ManGenerator()
  : OutputGenerator(Config_getString(MAN_OUTPUT)+"/"+getSubdir())
  , m_codeList(std::make_unique<OutputCodeList>())
{
  m_codeGen = m_codeList->add<ManCodeGenerator>(&m_t);
}

ManGenerator::ManGenerator(const ManGenerator &og) : OutputGenerator(og.m_dir)
{
  m_codeList = std::make_unique<OutputCodeList>(*og.m_codeList);
  m_codeGen      = m_codeList->get<ManCodeGenerator>();
  m_codeGen->setTextStream(&m_t);
  m_firstCol      = og.m_firstCol;
  m_col           = og.m_col;
  m_paragraph     = og.m_paragraph;
  m_upperCase     = og.m_upperCase;
  m_insideTabbing = og.m_insideTabbing;
  m_inHeader      = og.m_inHeader;
}

ManGenerator &ManGenerator::operator=(const ManGenerator &og)
{
  if (this!=&og)
  {
    m_dir           = og.m_dir;
    m_codeList = std::make_unique<OutputCodeList>(*og.m_codeList);
    m_codeGen       = m_codeList->get<ManCodeGenerator>();
    m_codeGen->setTextStream(&m_t);
    m_firstCol      = og.m_firstCol;
    m_col           = og.m_col;
    m_paragraph     = og.m_paragraph;
    m_upperCase     = og.m_upperCase;
    m_insideTabbing = og.m_insideTabbing;
    m_inHeader      = og.m_inHeader;
  }
  return *this;
}

ManGenerator::ManGenerator(ManGenerator &&og)
  : OutputGenerator(std::move(og))
{
  m_codeList      = std::exchange(og.m_codeList,std::unique_ptr<OutputCodeList>());
  m_codeGen       = m_codeList->get<ManCodeGenerator>();
  m_codeGen->setTextStream(&m_t);
  m_firstCol      = std::exchange(og.m_firstCol,true);
  m_col           = std::exchange(og.m_col,0);
  m_paragraph     = std::exchange(og.m_paragraph,true);
  m_upperCase     = std::exchange(og.m_upperCase,false);
  m_insideTabbing = std::exchange(og.m_insideTabbing,false);
  m_inHeader      = std::exchange(og.m_inHeader,false);
}

ManGenerator::~ManGenerator()
{
}

void ManGenerator::addCodeGen(OutputCodeList &list)
{
  list.add(OutputCodeList::OutputCodeVariant(ManCodeGeneratorDefer(m_codeGen)));
}

void ManGenerator::init()
{
  QCString manOutput = Config_getString(MAN_OUTPUT);

  Dir d(manOutput.str());
  if (!d.exists() && !d.mkdir(manOutput.str()))
  {
    term("Could not create output directory %s\n",qPrint(manOutput));
  }
  std::string manDir = manOutput.str()+"/"+getSubdir().str();
  if (!d.exists(manDir) && !d.mkdir(manDir))
  {
    term("Could not create output directory %s/%s\n",qPrint(manOutput), qPrint(getSubdir()));
  }
  createSubDirs(d);
}

void ManGenerator::cleanup()
{
  QCString dname = Config_getString(MAN_OUTPUT);
  Dir d(dname.str());
  clearSubDirs(d);
}

static QCString buildFileName(const QCString &name)
{
  QCString fileName;
  if (name.isEmpty()) return "noname";

  const char *p=name.data();
  char c;
  while ((c=*p++))
  {
    switch (c)
    {
      case ':':
        fileName+="_";
        if (*p==':') p++;
        break;
      case '<':
      case '>':
      case '&':
      case '*':
      case '!':
      case '^':
      case '~':
      case '%':
      case '+':
      case '/':
        fileName+="_";
        break;
      default:
        fileName+=c;
    }
  }

  QCString manExtension = "." + getExtension();
  if (fileName.right(manExtension.length())!=manExtension)
  {
    fileName+=manExtension;
  }

  return fileName;
}

void ManGenerator::startFile(const QCString &,const QCString &manName,const QCString &,int,int)
{
  startPlainFile( buildFileName( manName ) );
  m_firstCol=TRUE;
}

void ManGenerator::endFile()
{
  m_t << "\n";
  endPlainFile();
}

void ManGenerator::endTitleHead(const QCString &,const QCString &name)
{
  m_t << ".TH \"" << name << "\" " << getExtension() << " \"";
  switch (Config_getEnum(TIMESTAMP))
  {
    case TIMESTAMP_t::YES:
    case TIMESTAMP_t::DATETIME:
      m_t << dateToString(DateTimeType::DateTime) << "\" \"";
      break;
    case TIMESTAMP_t::DATE:
      m_t << dateToString(DateTimeType::Date) << "\" \"";
      break;
    case TIMESTAMP_t::NO:
      break;
  }
  if (!Config_getString(PROJECT_NUMBER).isEmpty())
    m_t << "Version " << Config_getString(PROJECT_NUMBER) << "\" \"";
  if (Config_getString(PROJECT_NAME).isEmpty())
    m_t << "Doxygen";
  else
    m_t << Config_getString(PROJECT_NAME);
  m_t << "\" \\\" -*- nroff -*-\n";
  m_t << ".ad l\n";
  m_t << ".nh\n";
  m_t << ".SH NAME\n";
  m_t << name;
  m_firstCol=FALSE;
  m_paragraph=TRUE;
  m_inHeader=TRUE;
}

void ManGenerator::newParagraph()
{
  if (!m_paragraph)
  {
    if (!m_firstCol) m_t << "\n";
    m_t << ".PP\n";
    m_firstCol=TRUE;
  }
  m_paragraph=TRUE;
}

void ManGenerator::startParagraph(const QCString &)
{
  if (!m_paragraph)
  {
    if (!m_firstCol) m_t << "\n";
    m_t << ".PP\n";
    m_firstCol=TRUE;
  }
  m_paragraph=TRUE;
}

void ManGenerator::endParagraph()
{
}

void ManGenerator::writeString(const QCString &text)
{
  docify(text);
}

void ManGenerator::startIndexItem(const QCString &,const QCString &)
{
}

void ManGenerator::endIndexItem(const QCString &,const QCString &)
{
}

void ManGenerator::writeStartAnnoItem(const QCString &,const QCString &,
                                       const QCString &,const QCString &)
{
}

void ManGenerator::writeObjectLink(const QCString &,const QCString &,
                                   const QCString &, const QCString &name)
{
  startBold(); docify(name); endBold();
}

void ManGenerator::startGroupHeader(int)
{
  if (!m_firstCol) m_t << "\n";
  m_t << ".SH \"";
  m_upperCase=TRUE;
  m_firstCol=FALSE;
}

void ManGenerator::endGroupHeader(int)
{
  m_t << "\"\n.PP \n";
  m_firstCol=TRUE;
  m_paragraph=TRUE;
  m_upperCase=FALSE;
}

void ManGenerator::startMemberHeader(const QCString &,int)
{
  if (!m_firstCol) m_t << "\n";
  m_t << ".SS \"";
}

void ManGenerator::endMemberHeader()
{
  m_t << "\"\n";
  m_firstCol=TRUE;
  m_paragraph=FALSE;
}

void ManGenerator::docify(const QCString &str)
{
  if (!str.isEmpty())
  {
    const char *p=str.data();
    char c=0;
    while ((c=*p++))
    {
      switch(c)
      {
        case '-':  m_t << "\\-";           break; // see  bug747780
        case '.':  m_t << "\\&.";          break; // see  bug652277
        case '\\': m_t << "\\\\"; m_col++; break;
        case '\n': m_t << "\n";   m_col=0; break;
        case '\"': c = '\'';         // no break!
        default:   m_t << c;      m_col++; break;
      }
    }
    m_firstCol=(c=='\n');
    //printf("%s",str);fflush(stdout);
  }
  m_paragraph=FALSE;
}

void ManGenerator::writeChar(char c)
{
  m_firstCol=(c=='\n');
  if (m_firstCol) m_col=0; else m_col++;
  switch (c)
  {
    case '\\': m_t << "\\\\"; break;
  case '\"': c = '\''; // no break!
    default:   m_t << c; break;
  }
  //printf("%c",c);fflush(stdout);
  m_paragraph=FALSE;
}

void ManGenerator::startTitle()
{
  if (!m_firstCol) m_t << "\n";
  m_t << ".SH \"";
  m_firstCol=FALSE;
  m_paragraph=FALSE;
}

void ManGenerator::endTitle()
{
    m_t << "\"";
}

void ManGenerator::startItemListItem()
{
  if (!m_firstCol) m_t << "\n";
  m_t << ".TP\n";
  m_firstCol=TRUE;
  m_paragraph=FALSE;
  m_col=0;
}

void ManGenerator::endItemListItem()
{
}

void ManGenerator::startMemberDoc(const QCString &,const QCString &,const QCString &,const QCString &,int,int,bool)
{
  if (!m_firstCol) m_t << "\n";
  m_t << ".SS \"";
  m_firstCol=FALSE;
  m_paragraph=FALSE;
}

void ManGenerator::startDoxyAnchor(const QCString &,const QCString &manName,
                                   const QCString &, const QCString &name,
                                   const QCString &)
{
    // something to be done?
    if( !Config_getBool(MAN_LINKS) )
    {
	return; // no
    }

    // the name of the link file is derived from the name of the anchor:
    // - truncate after an (optional) ::
    QCString baseName = name;
    int i=baseName.findRev("::");
    if (i!=-1) baseName=baseName.right(baseName.length()-i-2);

    //printf("Converting man link '%s'->'%s'->'%s'\n",
    //       name,qPrint(baseName),qPrint(buildFileName(baseName)));

    // - remove dangerous characters and append suffix, then add dir prefix
    QCString fileName=dir()+"/"+buildFileName( baseName );
    FileInfo fi(fileName.str());
    if (!fi.exists())
    {
      std::ofstream linkStream = Portable::openOutputStream(fileName);
      if (linkStream.is_open())
      {
        linkStream << ".so " << getSubdir() << "/" << buildFileName( manName ) << "\n";
      }
    }
}

void ManGenerator::endMemberDoc(bool)
{
    m_t << "\"\n";
}

void ManGenerator::startCompoundTemplateParams()
{
  if (!m_firstCol) m_t << "\n";
  m_t << "\n.SS \"";
  m_firstCol=FALSE;
  m_paragraph=FALSE;
}

void ManGenerator::endCompoundTemplateParams()
{
  m_t << "\"";
}
void ManGenerator::writeSynopsis()
{
  if (!m_firstCol) m_t << "\n";
  m_t << ".SH SYNOPSIS\n.br\n.PP\n";
  m_firstCol=TRUE;
  m_paragraph=FALSE;
}

void ManGenerator::startDescForItem()
{
  if (!m_firstCol) m_t << "\n";
  if (!m_paragraph) m_t << ".in -1c\n";
  m_t << ".in +1c\n";
  m_firstCol=TRUE;
  m_paragraph=FALSE;
  m_col=0;
}

void ManGenerator::endDescForItem()
{
}

void ManGenerator::startAnonTypeScope(int indentLevel)
{
  if (indentLevel==0)
  {
    m_insideTabbing=TRUE;
  }
}

void ManGenerator::endAnonTypeScope(int indentLevel)
{
  if (indentLevel==0)
  {
    m_insideTabbing=FALSE;
  }
}


void ManGenerator::startMemberItem(const QCString &,MemberItemType,const QCString &)
{
  if (m_firstCol && !m_insideTabbing) m_t << ".in +1c\n";
  m_t << "\n.ti -1c\n.RI \"";
  m_firstCol=FALSE;
}

void ManGenerator::endMemberItem(MemberItemType)
{
  m_t << "\"\n.br";
}

void ManGenerator::startMemberList()
{
  if (!m_insideTabbing)
  {
    m_t << "\n.in +1c"; m_firstCol=FALSE;
  }
}

void ManGenerator::endMemberList()
{
  if (!m_insideTabbing)
  {
    m_t << "\n.in -1c"; m_firstCol=FALSE;
  }
}

void ManGenerator::startMemberGroupHeader(bool)
{
  m_t << "\n.PP\n.RI \"\\fB";
}

void ManGenerator::endMemberGroupHeader()
{
  m_t << "\\fP\"\n.br\n";
  m_firstCol=TRUE;
}

void ManGenerator::startMemberGroupDocs()
{
}

void ManGenerator::endMemberGroupDocs()
{
  m_t << "\n.PP";
}

void ManGenerator::startMemberGroup()
{
  m_t << "\n.in +1c";
}

void ManGenerator::endMemberGroup(bool)
{
  m_t << "\n.in -1c";
  m_firstCol=FALSE;
}

void ManGenerator::startSection(const QCString &,const QCString &,SectionType type)
{
  if( !m_inHeader )
  {
    switch(type)
    {
      case SectionType::Page:          startGroupHeader(0); break;
      case SectionType::Section:       startGroupHeader(0); break;
      case SectionType::Subsection:    startMemberHeader(QCString(), -1); break;
      case SectionType::Subsubsection: startMemberHeader(QCString(), -1); break;
      case SectionType::Paragraph:     startMemberHeader(QCString(), -1); break;
      default: ASSERT(0); break;
    }
  }
}

void ManGenerator::endSection(const QCString &,SectionType type)
{
  if( !m_inHeader )
  {
    switch(type)
    {
      case SectionType::Page:          endGroupHeader(0); break;
      case SectionType::Section:       endGroupHeader(0); break;
      case SectionType::Subsection:    endMemberHeader(); break;
      case SectionType::Subsubsection: endMemberHeader(); break;
      case SectionType::Paragraph:     endMemberHeader(); break;
      default: ASSERT(0); break;
    }
  }
  else
  {
    m_t << "\n.PP\n";
    m_firstCol=TRUE;
    m_paragraph=FALSE;
    m_inHeader=FALSE;
  }
}

void ManGenerator::startExamples()
{
  if (!m_firstCol)
  { m_t << "\n" << ".PP\n";
    m_firstCol=TRUE; m_paragraph=TRUE;
    m_col=0;
  }
  m_paragraph=FALSE;
  startBold();
  docify(theTranslator->trExamples());
  endBold();
  m_paragraph=TRUE;
}

void ManGenerator::endExamples()
{
}

<<<<<<< HEAD
void ManGenerator::startDescTable(const char *title,const bool hasInits)
=======
void ManGenerator::startDescTable(const QCString &title)
>>>>>>> a9289760
{
  if (!m_firstCol)
  { m_t << "\n.PP\n";
    m_firstCol=TRUE; m_paragraph=TRUE;
    m_col=0;
  }
  m_paragraph=FALSE;
  startBold();
  docify(title);
  endBold();
  m_paragraph=TRUE;
  startDescForItem();
}

void ManGenerator::endDescTable()
{
  endDescForItem();
}

void ManGenerator::writeDoc(const IDocNodeAST *ast,const Definition *ctx,const MemberDef *,int)
{
  const DocNodeAST *astImpl = dynamic_cast<const DocNodeAST *>(ast);
  if (astImpl)
  {
    ManDocVisitor visitor(m_t,*m_codeList,ctx?ctx->getDefFileExtension():QCString(""));
    std::visit(visitor,astImpl->root);
  }
  m_firstCol=FALSE;
  m_paragraph = FALSE;
}

void ManGenerator::startConstraintList(const QCString &header)
{
  if (!m_firstCol)
  { m_t << "\n.PP\n";
    m_firstCol=TRUE; m_paragraph=TRUE;
    m_col=0;
  }
  m_paragraph=FALSE;
  startBold();
  docify(header);
  endBold();
  m_paragraph=TRUE;
}

void ManGenerator::startConstraintParam()
{
  startItemListItem();
  startEmphasis();
}

void ManGenerator::endConstraintParam()
{
  endEmphasis();
  endItemListItem();
  m_t << " : ";
}

void ManGenerator::startConstraintType()
{
  startEmphasis();
}

void ManGenerator::endConstraintType()
{
  endEmphasis();
}

void ManGenerator::startConstraintDocs()
{
}

void ManGenerator::endConstraintDocs()
{
  m_t << "\n"; m_firstCol=TRUE;
}

void ManGenerator::endConstraintList()
{
}


void ManGenerator::startInlineHeader()
{
  if (!m_firstCol)
  {
    m_t << "\n.PP\n" << ".in -1c\n";
  }
  m_t << ".RI \"\\fB";
}

void ManGenerator::endInlineHeader()
{
  m_t << "\\fP\"\n" << ".in +1c\n";
  m_firstCol = FALSE;
}

void ManGenerator::startMemberDocSimple(bool isEnum)
{
  if (!m_firstCol)
  {
    m_t << "\n.PP\n";
  }
  m_t << "\\fB";
  if (isEnum)
  {
    docify(theTranslator->trEnumerationValues());
  }
  else
  {
    docify(theTranslator->trCompoundMembers());
  }
  m_t << ":\\fP\n";
  m_t << ".RS 4\n";
}

void ManGenerator::endMemberDocSimple(bool)
{
  if (!m_firstCol) m_t << "\n";
  m_t << ".RE\n";
  m_t << ".PP\n";
  m_firstCol=TRUE;
}

void ManGenerator::startInlineMemberType()
{
}

void ManGenerator::endInlineMemberType()
{
  m_t << " ";
}

void ManGenerator::startInlineMemberName()
{
  m_t << "\\fI";
}

void ManGenerator::endInlineMemberName()
{
  m_t << "\\fP ";
}

void ManGenerator::startInlineMemberDoc()
{
}

void ManGenerator::endInlineMemberDoc()
{
  if (!m_firstCol) m_t << "\n";
  m_t << ".br\n";
  m_t << ".PP\n";
  m_firstCol=TRUE;
}

void ManGenerator::startLabels()
{
}

void ManGenerator::writeLabel(const QCString &l,bool isLast)
{
  m_t << "\\fC [" << l << "]\\fP";
  if (!isLast) m_t << ", ";
}

void ManGenerator::endLabels()
{
}

void ManGenerator::endHeaderSection()
{
}

void ManGenerator::writeInheritedSectionTitle(
                  const QCString &/*id*/,    const QCString &/*ref*/,
                  const QCString &/*file*/,  const QCString &/*anchor*/,
                  const QCString &title,     const QCString &name)
{
  m_t << "\n\n";
  m_t << theTranslator->trInheritedFrom(docifyToString(title), objectLinkToString(name));
  m_firstCol = FALSE;
}
<|MERGE_RESOLUTION|>--- conflicted
+++ resolved
@@ -713,11 +713,7 @@
 {
 }
 
-<<<<<<< HEAD
-void ManGenerator::startDescTable(const char *title,const bool hasInits)
-=======
-void ManGenerator::startDescTable(const QCString &title)
->>>>>>> a9289760
+void ManGenerator::startDescTable(const QCString &title,const bool hasInits)
 {
   if (!m_firstCol)
   { m_t << "\n.PP\n";
