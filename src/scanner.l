--- conflicted
+++ resolved
@@ -5073,12 +5073,7 @@
                                           yyextra->current->name=removeRedundantWhiteSpace(yyextra->current->name);
                                           yyextra->current->type=removeRedundantWhiteSpace(yyextra->current->type);
                                           yyextra->current->args=removeRedundantWhiteSpace(yyextra->current->args);
-<<<<<<< HEAD
-                                                        // was: yyextra->current->args.simplifyWhiteSpace();
                                           yyextra->current->fileName = yyextra->fileName;
-=======
-                                          yyextra->current->fileName = yyextra->yyFileName;
->>>>>>> 449de7f9
                                           yyextra->current->startLine = yyextra->yyBegLineNr;
                                           yyextra->current->startColumn = yyextra->yyBegColNr;
                                           static const reg::Ex re(R"(\([^)]*[*&][^)]*\))");
