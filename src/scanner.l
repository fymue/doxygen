/*****************************************************************************
 *
 * Copyright (C) 1997-2021 by Dimitri van Heesch.
 *
 * Permission to use, copy, modify, and distribute this software and its
 * documentation under the terms of the GNU General Public License is hereby
 * granted. No representations are made about the suitability of this software
 * for any purpose. It is provided "as is" without express or implied warranty.
 * See the GNU General Public License for more details.
 *
 * Documents produced by Doxygen are derivative works derived from the
 * input used in their production; they are not affected by this license.
 *
 */
%option never-interactive
%option prefix="scannerYY"
%option reentrant
%option extra-type="struct scannerYY_state *"
%top{
#include <stdint.h>
// forward declare yyscan_t to improve typesafety
#define YY_TYPEDEF_YY_SCANNER_T
struct yyguts_t;
typedef yyguts_t *yyscan_t;
}

%{

/*
 *      includes
 */

#include <algorithm>
#include <vector>
#include <utility>
#include <atomic>
#include <cstdint>
#include <cstdio>
#include <cstdlib>
#include <cassert>
#include <cctype>

#include "scanner.h"
#include "entry.h"
#include "message.h"
#include "config.h"
#include "doxygen.h"
#include "util.h"
#include "defargs.h"
#include "language.h"
#include "commentscan.h"
#include "arguments.h"

#include "clangparser.h"
#include "markdown.h"
#include "regex.h"
#include "trace.h"
#include "debug.h"

#define YY_NO_INPUT 1
#define YY_NO_UNISTD_H 1

#define USE_STATE2STRING 0

static AtomicInt  anonCount;
static AtomicInt  anonNSCount;

struct scannerYY_state
{
  OutlineParserInterface *thisParser;
  CommentScanner   commentScanner;
  const char *     inputString = 0;
  int              inputPosition = 0;
  int              lastContext = 0;
  int              lastCContext = 0;
  int              lastDocContext = 0;
  int              lastCPPContext = 0;
  int              lastSkipSharpContext = 0;
  int              lastSkipRoundContext = 0;
  int              lastStringContext = 0;
  int              lastDeprecatedContext = 0;
  int              lastCurlyContext = 0;
  int              lastRoundContext = 0;
  int              lastSharpContext = 0;
  int              lastSquareContext = 0;
  int              lastInitializerContext = 0;
  int              lastClassTemplSpecContext = 0;
  int              lastPreLineCtrlContext = 0;
  int              lastSkipVerbStringContext = 0;
  int              lastSkipInterpStringContext = 0;
  int              lastSkipInterpVerbStringContext = 0;
  int              lastCommentInArgContext = 0;
  int              lastRawStringContext = 0;
  int              lastCSConstraint = 0;
  int              lastHereDocContext = 0;
  int              lastDefineContext = 0;
  int              lastAlignAsContext = 0;
  int              lastC11AttributeContext = 0;
  int              lastModifierContext = 0;
  Protection       protection = Protection::Public;
  Protection       baseProt = Protection::Public;
  int              sharpCount   = 0 ;
  int              roundCount   = 0 ;
  int              curlyCount   = 0 ;
  int              squareCount  = 0 ;
  int              padCount     = 0 ;
  std::shared_ptr<Entry> current;
  std::shared_ptr<Entry> current_root;
  std::shared_ptr<Entry> previous;
  std::shared_ptr<Entry> tempEntry;
  std::shared_ptr<Entry> firstTypedefEntry;
  std::shared_ptr<Entry> memspecEntry;
  int              yyLineNr     = 1 ;
  int              yyBegLineNr  = 1 ;
  int              yyColNr      = 1 ;
  int              yyBegColNr   = 1 ;
  QCString         fileName;
  MethodTypes      mtype = MethodTypes::Method;
  bool             isStatic = false;
  Specifier        virt = Specifier::Normal;
  Specifier        baseVirt = Specifier::Normal;
  QCString         msType;
  QCString         msName;
  QCString         msArgs;
  bool             isTypedef = false;
  QCString         funcPtrType;
  QCString         templateStr;
  QCString         aliasName;
  QCString         baseName;
  QCString*        specName = 0;

  SrcLangExt       language = SrcLangExt_Unknown;
  bool             insideIDL   = false;                //!< processing IDL code?
  bool             insideJava  = false;                //!< processing Java code?
  bool             insideCS    = false;                //!< processing C# code?
  bool             insideD     = false;                //!< processing D code?
  bool             insidePHP   = false;                //!< processing PHP code?
  bool             insideObjC  = false;            //!< processing Objective C code?
  bool             insideCli   = false;            //!< processing C++/CLI code?
  bool             insideJS    = false;            //!< processing JavaScript code?
  bool             insideSlice = false;            //!< processing Slice code?
  bool             insideCpp   = true;             //!< processing C/C++ code

  bool             insideCppQuote = false;
  bool             insideProtocolList = false;
  bool             doxygenComment = false;

  int              argRoundCount = 0;
  int              argSquareCount = 0;
  int              argSharpCount = 0;
  int              currentArgumentContext = 0;
  int              lastCopyArgStringContext = 0;
  int              lastCopyArgContext = 0;
  int              requiresContext = 0;
  QCString        *copyArgString = 0;
  QCString         fullArgString;
  QCString         dummyRawString;

  ArgumentList    *currentArgumentList = 0;
  char             lastCopyArgChar = '\0';

  QCString *pCopyQuotedString = 0;
  QCString *pCopyRoundString = 0;
  QCString *pCopyCurlyString = 0;
  QCString *pCopySharpString = 0;
  QCString *pCopyRawString = 0;
  TextStream *pCopyCurlyGString = 0;
  TextStream *pCopyRoundGString = 0;
  TextStream *pCopySquareGString = 0;
  TextStream *pCopyQuotedGString = 0;
  TextStream *pCopyHereDocGString = 0;
  TextStream *pCopyRawGString = 0;
  TextStream *pSkipVerbString = 0;
  TextStream *pSkipInterpString = 0;
  TextStream *pSkipInterpVerbString = 0;

  bool             insideFormula = false;
  bool             insideTryBlock = false;
  bool             insideCode = false;
  bool             needsSemi = false;

  int              initBracketCount = 0;

  QCString         oldStyleArgType;
  QCString         docBackup;
  QCString         briefBackup;

  int              docBlockContext = 0;
  TextStream       docBlock;
  QCString         docBlockName;
  bool             docBlockInBody = false;
  bool             docBlockAutoBrief = false;
  char             docBlockTerm = '\0';

  QCString         idlAttr;
  QCString         idlProp;
  bool             odlProp = false;

  bool             lexInit = false;
  bool             externLinkage = false;

  QCString         delimiter;

  int              column = 0;

  uint32_t             fencedSize = 0;
  bool             nestedComment = false;
  std::vector< std::pair<Entry*,std::shared_ptr<Entry> > > outerScopeEntries;
  QCString         programStr;

  ClangTUParser   *clangParser = 0;

  int              fakeNS  = 0; //<! number of file scoped namespaces in CSharp file
  TextStream       dummyTextStream;
};

#if USE_STATE2STRING
static const char *stateToString(int state);
#endif
//-----------------------------------------------------------------------------

// forward declarations for stateless functions
static inline int computeIndent(const char *s,int startIndent);
static inline void initMethodProtection(yyscan_t yyscanner,Protection prot);
static QCString stripQuotes(const char *s);
static bool nameIsOperator(QCString &name);
void fixArgumentListForJavaScript(ArgumentList &al);
static bool startOfRequiresExpression(const QCString &req);

// forward declarations for statefull functions
static void initParser(yyscan_t yyscanner);
static void initEntry(yyscan_t yyscanner);
static void lineCount(yyscan_t yyscanner);
static void addType(yyscan_t yyscanner);
static void setContext(yyscan_t yyscanner);
static void prependScope(yyscan_t yyscanner);
static void startCommentBlock(yyscan_t yyscanner,bool);
static void handleCommentBlock(yyscan_t yyscanner,const QCString &doc,bool brief);
static void handleParametersCommentBlocks(yyscan_t yyscanner,ArgumentList &al);
static bool checkForKnRstyleC(yyscan_t yyscanner);
static void splitKnRArg(yyscan_t yyscanner,QCString &oldStyleArgPtr,QCString &oldStyleArgName);
static void addKnRArgInfo(yyscan_t yyscanner,const QCString &type,const QCString &name,
                          const QCString &brief,const QCString &docs);
static int yyread(yyscan_t yyscanner,char *buf,int max_size);

/* ----------------------------------------------------------------- */
#undef  YY_INPUT
#define YY_INPUT(buf,result,max_size) result=yyread(yyscanner,buf,max_size);

// otherwise the filename would be the name of the converted file (*.cpp instead of *.l)
static inline const char *getLexerFILE() {return __FILE__;}
#include "doxygen_lex.h"

%}

       /* start command character */
CMD       ("\\"|"@")
BN        [ \t\n\r]
BNopt     {BN}*
BL        [ \t\r]*"\n"
B         [ \t]
Bopt      {B}*
DIGIT     [0-9]
HEXDIGIT  ({DIGIT}|[a-f]|[A-F])
ID        [$a-z_A-Z\x80-\xFF][$a-z_A-Z0-9\x80-\xFF]*
SCOPENAME "$"?(({ID}?{BN}*"::"{BN}*)*)(((~|!){BN}*)?{ID})
TSCOPE    {ID}("<"[a-z_A-Z0-9 \t\*\&,:]*">")?
CSSCOPENAME (({ID}?{BN}*"."{BN}*)*)((~{BN}*)?{ID})
PRE       [pP][rR][eE]
CODE      [cC][oO][dD][eE]
CHARLIT   (("'"\\x[0-9a-fA-F]{1,2}"'")|("'"\\[0-7]{1,3}"'")|("'"\\."'")|("'"[^'\\\n]{1,4}"'"))
PHPKW     ("require"|"require_once"|"include"|"include_once"|"echo")[^a-zA-Z0-9_;]
PHPUSEKW  ("public"|"private"|"protected")
IDLATTR   ("["[^\]]*"]"){BN}*
TYPEDEFPREFIX (("typedef"{BN}+)?)((("volatile"|"const"){BN}+)?)
RAWBEGIN  (u|U|L|u8)?R\"[^ \t\(\)\\]{0,16}"("
RAWEND    ")"[^ \t\(\)\\]{0,16}\"
ARITHOP   "+"|"-"|"/"|"*"|"%"|"--"|"++"
ASSIGNOP  "="|"*="|"/="|"%="|"+="|"-="|"<<="|">>="|"&="|"^="|"|="
LOGICOP   "=="|"!="|">"|"<"|">="|"<="|"&&"|"||"|"!"|"<=>"
BITOP     "&"|"|"|"^"|"<<"|">>"|"~"
OPERATOR  "operator"{B}*({ARITHOP}|{ASSIGNOP}|{LOGICOP}|{BITOP})

  /* no comment start / end signs inside square brackets */
NCOMM [^/\*]
  // C start comment
CCS   "/\*"
  // C end comment
CCE   "*\/"
  // Cpp comment
CPPC  "/\/"
  // doxygen C start comment
DCOMMC ("/\*!"|"/\**")
  // doxygen Cpp start comment
DCOMMCPP ("/\/!"|"/\/\/")
  // doxygen start comment
DCOMM {DCOMMC}|{DCOMMCPP}

  // Optional any character
ANYopt .*
  // Optional all but newline
NONLopt [^\n]*

%option noyywrap

  /* language parsing states */

%x      AlignAs
%x      AlignAsEnd
%x      Define
%x      DefineEnd
%x      CompoundName
%x      ClassVar
%x      CSConstraintName
%x      CSConstraintType
%x      CSIndexer
%x      ClassCategory
%x      ClassTemplSpec
%x      CliPropertyType
%x      CliPropertyIndex
%x      CliOverride
%x      Bases
%x      BasesProt
%x      NextSemi
%x      BitFields
%x      EnumBaseType
%x      FindMembers
%x      FindMembersPHP
%x      FindMemberName
%x      FindFields
%x      Function
%x      FuncRound
%x      ExcpRound
%x      ExcpList
%x      FuncQual
%x      TrailingReturn
%x      Operator
%x      Array
%x      ReadBody
%x      ReadNSBody
%x      ReadBodyIntf
%x      Using
%x      UsingAlias
%x      UsingAliasEnd
%x      UsingDirective
%x      SkipCurly
%x      SkipCurlyCpp
%x      SkipCurlyEndDoc
%x      SkipString
%x      SkipPHPString
%x      SkipInits
%x      SkipC11Inits
%x      SkipC11Attribute
%x      SkipCPP
%x      SkipComment
%x      SkipCxxComment
%x      SkipCurlyBlock
%x      SkipRoundBlock
%x      Sharp
%x      SkipRound
%x      SkipSquare
%x      StaticAssert
%x      DeclType
%x      TypedefName
%x      TryFunctionBlock
%x      TryFunctionBlockEnd
%x      Comment
%x      PackageName
%x      JavaImport
%x      PHPUse
%x      PHPUseAs
%x      CSAccessorDecl
%x      CSGeneric
%x      PreLineCtrl
%x      DefinePHP
%x      DefinePHPEnd
%x      OldStyleArgs
%x      SkipVerbString
%x      SkipInterpString
%x      SkipInterpVerbString
%x      ObjCMethod
%x      ObjCReturnType
%x      ObjCParams
%x      ObjCParamType
%x      ObjCProtocolList
%x      ObjCPropAttr
%x      ObjCSkipStatement
%x      QtPropType
%x      QtPropAttr
%x      QtPropRead
%x      QtPropWrite
%x      ReadInitializer
%x      ReadInitializerPtr
%x      UNOIDLAttributeBlock
%x      GetCallType
%x      CppQuote
%x      EndCppQuote
%x      MemberSpec
%x      MemberSpecSkip
%x      EndTemplate
%x      FuncPtr
%x      FuncPtrOperator
%x      EndFuncPtr
%x      ReadFuncArgType
%x      ReadTempArgs
%x      IDLUnionCase
%x      NSAliasName
%x      NSAliasArg
%x      CopyString
%x      CopyPHPString
%x      CopyGString
%x      CopyPHPGString
%x      CopyRound
%x      CopySharp
%x      CopyCurly
%x      GCopyRound
%x      GCopySquare
%x      GCopyCurly
%x      SkipUnionSwitch
%x      Specialization
%x      SpecializationSingleQuote
%x      SpecializationDoubleQuote
%x      FuncFunc
%x      FuncFuncEnd
%x      FuncFuncType
%x      FuncFuncArray
%x      CopyArgString
%x      CopyArgPHPString
%x      CopyArgRound
%x      CopyArgSquare
%x      CopyArgSharp
%x      CopyArgComment
%x      CopyArgCommentLine
%x      CopyArgVerbatim
%x      HereDoc
%x      HereDocEnd
%x      CopyHereDoc
%x      CopyHereDocEnd
%x      RawString
%x      RawGString
%x      CSString
%x      CppProt

%x      IDLAttribute
%x      IDLProp
%x      IDLPropName

 /** Slice states */

%x      SliceOptional
%x      SliceMetadata
%x      SliceSequence
%x      SliceSequenceName
%x      SliceDictionary
%x      SliceDictionaryName

 /** Prototype scanner states */

%x      Prototype
%x      PrototypePtr
%x      PrototypeQual
%x      PrototypeExc
%x      PrototypeSkipLine

 /** comment parsing states */

%x      DocLine
%x      DocBlock
%x      DocCopyBlock

 /** C++20 concepts */

%x      RequiresClause
%x      RequiresExpression
%x      ConceptName

 /** Object-C Deprecated */
%x      Deprecated_round

%%

<*>"DEPRECATED_ATTRIBUTE"               { // Object-C attribute
                                          if (!yyextra->insideObjC) REJECT;
                                        }
<*>"DEPRECATED_MSG_ATTRIBUTE(\""        { // Object-C attribute
                                          if (!yyextra->insideObjC) REJECT;
                                          yyextra->lastDeprecatedContext=YY_START;
                                          yyextra->lastStringContext=Deprecated_round;
                                          BEGIN(SkipString);
                                        }
<Deprecated_round>")"                   {
                                          BEGIN(yyextra->lastDeprecatedContext);
                                        }
<Deprecated_round>{BNopt}               {
                                          lineCount(yyscanner);
                                        }
<Deprecated_round>.                     { }
<NextSemi>"{"                           {
                                          yyextra->curlyCount=0;
                                          yyextra->needsSemi = TRUE;
                                          BEGIN(SkipCurlyBlock);
                                        }
<NextSemi>"("                           {
                                          yyextra->roundCount=0;
                                          BEGIN(SkipRoundBlock);
                                        }
<SkipRoundBlock>"("                     {
                                          ++yyextra->roundCount;
                                        }
<SkipRoundBlock>")"                     {
                                          if (yyextra->roundCount )
                                            --yyextra->roundCount ;
                                          else
                                            BEGIN( NextSemi ) ;
                                        }
<SkipCurlyBlock>"{"                     {
                                          ++yyextra->curlyCount ;
                                        }
<SkipCurlyBlock>"}"                     {
                                          if( yyextra->curlyCount )
                                          {
                                            --yyextra->curlyCount ;
                                          }
                                          else if (yyextra->needsSemi)
                                          {
                                            BEGIN( NextSemi );
                                          }
                                          else
                                          {
                                            BEGIN( FindMembers );
                                          }
                                        }
<NextSemi>\'                            {
                                          if (yyextra->insidePHP)
                                          {
                                            yyextra->lastStringContext=NextSemi;
                                            BEGIN(SkipPHPString);
                                          }
                                        }
<NextSemi>{CHARLIT}                     { if (yyextra->insidePHP) REJECT; }
<NextSemi>\"                            {
                                          yyextra->lastStringContext=NextSemi;
                                          BEGIN(SkipString);
                                        }
<NextSemi>[;,]                          {
                                          unput(*yytext);
                                          BEGIN( FindMembers );
                                        }
<BitFields>[;,]                         {
                                          unput(*yytext);
                                          BEGIN( FindMembers );
                                        }
<EnumBaseType>[{;,]                     {
                                          yyextra->current->args = yyextra->current->args.simplifyWhiteSpace();
                                          unput(*yytext);
                                          BEGIN( ClassVar );
                                        }
<FindMembers>"<?php"                    { // PHP code with unsupported extension?
                                          yyextra->insidePHP = TRUE;
                                        }
<FindMembersPHP>"<?"("php"?)            { // PHP code start
                                           BEGIN( FindMembers );
                                        }
<FindMembersPHP>"<script"{BN}+"language"{BN}*"="{BN}*['"]?"php"['"]?{BN}*">" { // PHP code start
                                          lineCount(yyscanner) ;
                                          BEGIN( FindMembers );
                                        }
<FindMembers>"?>"|"</script>"           { // PHP code end
                                          if (yyextra->insidePHP)
                                            BEGIN( FindMembersPHP );
                                          else
                                            REJECT;
                                        }
<FindMembersPHP>[^\n<]+                 { // Non-PHP code text, ignore
                                        }
<FindMembersPHP>\n                      { // Non-PHP code text, ignore
                                          lineCount(yyscanner);
                                        }
<FindMembersPHP>.                       { // Non-PHP code text, ignore
                                        }
<FindMembers>{PHPKW}                    { if (yyextra->insidePHP)
                                            BEGIN( NextSemi );
                                          else
                                            REJECT;
                                        }
<FindMembers>"%{"[^\n]*                 { // Mozilla XPIDL lang-specific block
                                          if (!yyextra->insideIDL)
                                            REJECT;
                                        }
<FindMembers>"%}"                       { // Mozilla XPIDL lang-specific block end
                                          if (!yyextra->insideIDL)
                                            REJECT;
                                        }
<FindMembers>{B}*("properties"){BN}*":"{BN}*  { // IDL or Borland C++ builder property
                                          initMethodProtection(yyscanner,Protection::Public);
                                          yyextra->current->mtype = yyextra->mtype = MethodTypes::Property;
                                        }

<FindMembers>{B}*"k_dcop"{BN}*":"{BN}*  {
                                          initMethodProtection(yyscanner,Protection::Public);
                                          yyextra->current->mtype = yyextra->mtype = MethodTypes::DCOP;
                                        }

<FindMembers>{B}*("signals"|"Q_SIGNALS"){BN}*":"{BN}* {
                                          initMethodProtection(yyscanner,Protection::Public);
                                          yyextra->current->mtype = yyextra->mtype = MethodTypes::Signal;
                                        }

<FindMembers>{B}*"public"{BN}*("slots"|"Q_SLOTS"){BN}*":"{BN}* {
                                          initMethodProtection(yyscanner,Protection::Public);
                                          yyextra->current->mtype = yyextra->mtype = MethodTypes::Slot;
                                        }

<FindMembers>{B}*"protected"{BN}*("slots"|"Q_SLOTS"){BN}*":"{BN}* {
                                          initMethodProtection(yyscanner,Protection::Protected);
                                          yyextra->current->mtype = yyextra->mtype = MethodTypes::Slot;
                                        }

<FindMembers>{B}*"private"{BN}*("slots"|"Q_SLOTS"){BN}*":"{BN}* {
                                          initMethodProtection(yyscanner,Protection::Private);
                                          yyextra->current->mtype = yyextra->mtype = MethodTypes::Slot;
                                        }
<FindMembers>{B}*("public"|"methods"|"__published"){BN}*":"{BN}* {
                                          initMethodProtection(yyscanner,Protection::Public);
                                        }
<FindMembers>{B}*"internal"{BN}*":"{BN}* {  // for now treat C++/CLI's internal as package...
                                          if (yyextra->insideCli)
                                          {
                                            initMethodProtection(yyscanner,Protection::Package);
                                          }
                                          else
                                          {
                                            REJECT;
                                          }
                                        }
<FindMembers>{B}*"protected"{BN}*":"{BN}* {
                                          initMethodProtection(yyscanner,Protection::Protected);
                                        }
<FindMembers>{B}*"private"{BN}*":"{BN}* {
                                          initMethodProtection(yyscanner,Protection::Private);
                                        }
<FindMembers>{B}*"public"/({BN}|{CCS}|{CPPC}) {
                                          if (!yyextra->insideCpp) REJECT;
                                          initMethodProtection(yyscanner,Protection::Public);
                                          BEGIN(CppProt);
                                        }
<FindMembers>{B}*"protected"/({BN}|{CCS}|{CPPC}) {
                                          if (!yyextra->insideCpp) REJECT;
                                          initMethodProtection(yyscanner,Protection::Protected);
                                          BEGIN(CppProt);
                                        }
<FindMembers>{B}*"private"/({BN}|{CCS}|{CPPC}) {
                                          if (!yyextra->insideCpp) REJECT;
                                          initMethodProtection(yyscanner,Protection::Private);
                                          BEGIN(CppProt);
                                        }
<CppProt>":"                            {
                                          BEGIN(FindMembers);
                                        }
<CppProt>{BN}+                          { lineCount(yyscanner); }
<CppProt>{CPPC}.*\n                     { lineCount(yyscanner); }
<CppProt>{CCS}                          { yyextra->lastCContext = YY_START ;
                                          BEGIN( SkipComment ) ;
                                        }
<CppProt>("slots"|"Q_SLOTS")            {
                                          yyextra->current->mtype = yyextra->mtype = MethodTypes::Slot;
                                        }
<FindMembers>{B}*"event"{BN}+           {
                                          if (yyextra->insideCli)
                                          {
                                            // C++/CLI event
                                            lineCount(yyscanner) ;
                                            yyextra->current->mtype = yyextra->mtype = MethodTypes::Event;
                                            yyextra->current->bodyLine = yyextra->yyLineNr;
                                            yyextra->current->bodyColumn = yyextra->yyColNr;
                                            yyextra->curlyCount=0;
                                            BEGIN( CliPropertyType );
                                          }
                                          else if (yyextra->insideCS)
                                          {
                                            lineCount(yyscanner) ;
                                            yyextra->current->mtype = MethodTypes::Event;
                                            yyextra->current->bodyLine = yyextra->yyLineNr;
                                            yyextra->current->bodyColumn = yyextra->yyColNr;
                                          }
                                          else
                                          {
                                            REJECT;
                                          }
                                        }
<FindMembers>{B}*"property"{BN}+        {
                                           if (yyextra->insideCli)
                                           {
                                             // C++/CLI property
                                             lineCount(yyscanner) ;
                                             yyextra->current->mtype = yyextra->mtype = MethodTypes::Property;
                                             yyextra->current->bodyLine = yyextra->yyLineNr;
                                             yyextra->current->bodyColumn = yyextra->yyColNr;
                                             yyextra->curlyCount=0;
                                             BEGIN( CliPropertyType );
                                           }
                                           else
                                           {
                                             REJECT;
                                           }
                                        }
<CliPropertyType>{ID}                   {
                                          addType(yyscanner);
                                          yyextra->current->name = yytext;
                                        }
<CliPropertyType>"["                    { // C++/CLI indexed property
                                          yyextra->current->args = "[";
                                          BEGIN( CliPropertyIndex );
                                        }
<CliPropertyType>"{"                    {
                                          yyextra->curlyCount=0;
                                          //printf("event: '%s' '%s'\n",qPrint(yyextra->current->type),qPrint(yyextra->current->name));
                                          BEGIN( CSAccessorDecl );
                                        }
<CliPropertyType>";"                    {
                                          unput(*yytext);
                                          BEGIN( FindMembers );
                                        }
<CliPropertyType>\n                     {
                                          lineCount(yyscanner);
                                        }
<CliPropertyType>{B}*                   {
                                        }
<CliPropertyType>.                      {
                                          addType(yyscanner);
                                          yyextra->current->type += yytext;
                                        }
<CliPropertyIndex>"]"                   {
                                          BEGIN( CliPropertyType );
                                          yyextra->current->args+=yytext;
                                        }
<CliPropertyIndex>.                     {
                                          yyextra->current->args+=yytext;
                                        }
  /*
<FindMembers>{B}*"property"{BN}+        {
                                          if (!yyextra->current->type.isEmpty())
                                          {
                                            REJECT;
                                          }
                                          else
                                          {
                                            yyextra->current->mtype = yyextra->mtype = MethodTypes::Property;
                                            lineCount(yyscanner);
                                          }
                                        }
  */
<FindMembers>{B}*"@private"{BN}+        {
                                          initMethodProtection(yyscanner,Protection::Private);
                                        }
<FindMembers>{B}*"@protected"{BN}+      {
                                          initMethodProtection(yyscanner,Protection::Protected);
                                        }
<FindMembers>{B}*"@public"{BN}+         {
                                          initMethodProtection(yyscanner,Protection::Public);
                                        }
<FindMembers>[\-+]{BN}*                 {
                                          if (!yyextra->insideObjC)
                                          {
                                            REJECT;
                                          }
                                          else
                                          {
                                            yyextra->current->fileName  = yyextra->fileName;
                                            yyextra->current->startLine = yyextra->yyLineNr;
                                            yyextra->current->startColumn = yyextra->yyColNr;
                                            yyextra->current->bodyLine  = yyextra->yyLineNr;
                                            yyextra->current->bodyColumn = yyextra->yyColNr;
                                            yyextra->current->section = Entry::FUNCTION_SEC;
                                            yyextra->language = yyextra->current->lang = SrcLangExt_ObjC;
                                            yyextra->insideObjC = TRUE;
                                            yyextra->current->virt = Specifier::Virtual;
<<<<<<< HEAD
                                            yyextra->current->stat=yytext[0]=='+';
                                            initMethodProtection(yyscanner,Protection::Public);
=======
                                            yyextra->current->isStatic=yytext[0]=='+';
                                            yyextra->current->mtype = yyextra->mtype = MethodTypes::Method;
                                            yyextra->current->type.resize(0);
                                            yyextra->current->name.resize(0);
                                            yyextra->current->args.resize(0);
                                            yyextra->current->argList.clear();
>>>>>>> b4901c89
                                            BEGIN( ObjCMethod );
                                          }
                                        }
<ObjCMethod>"("                         { // start of method's return type
                                          BEGIN( ObjCReturnType );
                                        }
<ObjCMethod>{ID}                        { // found method name
                                          if (yyextra->current->type.isEmpty())
                                          {
                                            yyextra->current->type = "id";
                                          }
                                          yyextra->current->name = yytext;
                                          if (yyextra->clangParser && (yyextra->insideCpp || yyextra->insideObjC))
                                          {
                                            yyextra->current->id = yyextra->clangParser->lookup(yyextra->yyLineNr,yytext);
                                          }
                                        }
<ObjCMethod>":"{B}*                     { // start of parameter list
                                          yyextra->current->name += ':';
                                          Argument a;
                                          yyextra->current->argList.push_back(a);
                                          BEGIN( ObjCParams );
                                        }
<ObjCReturnType>[^)]*                   { // TODO: check if nested branches are possible.
                                          yyextra->current->type = yytext;
                                        }
<ObjCReturnType>")"                     {
                                          BEGIN( ObjCMethod );
                                        }
<ObjCParams>({ID})?{BN}*":"             { // Keyword of parameter
                                          QCString keyw = yytext;
                                          keyw=keyw.left(keyw.length()-1).stripWhiteSpace(); // strip :
                                          if (keyw.isEmpty())
                                          {
                                            yyextra->current->name += " :";
                                          }
                                          else
                                          {
                                            yyextra->current->name += keyw+":";
                                          }
                                          if (yyextra->current->argList.back().type.isEmpty())
                                          {
                                            yyextra->current->argList.back().type="id";
                                          }
                                          Argument a;
                                          a.attrib=(QCString)"["+keyw+"]";
                                          yyextra->current->argList.push_back(a);
                                        }
<ObjCParams>{ID}{BN}*                   { // name of parameter
                                          lineCount(yyscanner);
                                          yyextra->current->argList.back().name=QCString(yytext).stripWhiteSpace();
                                        }
<ObjCParams>","{BN}*"..."               { // name of parameter
                                          lineCount(yyscanner);
                                          // do we want the comma as part of the name?
                                          //yyextra->current->name += ",";
                                          Argument a;
                                          a.attrib="[,]";
                                          a.type="...";
                                          yyextra->current->argList.push_back(a);
                                        }
   /*
<ObjCParams>":"                         {
                                          yyextra->current->name += ':';
                                        }
   */
<ObjCParams>"("                         {
                                          yyextra->roundCount=0;
                                          yyextra->current->argList.back().type.resize(0);
                                          BEGIN( ObjCParamType );
                                        }
<ObjCParamType>"("                      {
                                          yyextra->roundCount++;
                                          yyextra->current->argList.back().type+=yytext;
                                        }
<ObjCParamType>")"/{B}*                 {
                                          if (yyextra->roundCount<=0)
                                          {
                                            BEGIN( ObjCParams );
                                          }
                                          else
                                          {
                                            yyextra->current->argList.back().type+=yytext;
                                            yyextra->roundCount--;
                                          }
                                        }
<ObjCParamType>[^()]*                   {
                                          yyextra->current->argList.back().type+=QCString(yytext).stripWhiteSpace();
                                        }
<ObjCMethod,ObjCParams>";"              { // end of method declaration
                                          if (!yyextra->current->argList.empty() && yyextra->current->argList.back().type.isEmpty())
                                          {
                                            yyextra->current->argList.back().type="id";
                                          }
                                          if (yyextra->current->argList.empty()) // method without parameters
                                          {
                                            yyextra->current->argList.setNoParameters(TRUE);
                                          }
                                          yyextra->current->args = argListToString(yyextra->current->argList);
                                          //printf("argList=%s\n",qPrint(yyextra->current->args));
                                          unput(';');
                                          BEGIN( Function );
                                        }
<ObjCMethod,ObjCParams>(";"{BN}+)?"{"   { // start of a method body
                                          lineCount(yyscanner);
                                          //printf("Type=%s Name=%s args=%s\n",
                                          //    qPrint(yyextra->current->type),qPrint(yyextra->current->name),qPrint(argListToString(yyextra->current->argList))
                                          //    );
                                          if (!yyextra->current->argList.empty() && yyextra->current->argList.back().type.isEmpty())
                                          {
                                            yyextra->current->argList.back().type="id";
                                          }
                                          if (yyextra->current->argList.empty()) // method without parameters
                                          {
                                            yyextra->current->argList.setNoParameters(TRUE);
                                          }
                                          yyextra->current->args = argListToString(yyextra->current->argList);
                                          unput('{');
                                          BEGIN( Function );
                                        }
<FindMembers>{B}*"sequence"{BN}*"<"{BN}* {
                                          if (yyextra->insideSlice)
                                          {
                                            lineCount(yyscanner);
                                            yyextra->current->bodyLine = yyextra->yyLineNr;
                                            yyextra->current->bodyColumn = yyextra->yyColNr;
                                            yyextra->current->fileName = yyextra->fileName ;
                                            yyextra->current->startLine = yyextra->yyLineNr ;
                                            yyextra->current->startColumn = yyextra->yyColNr;
                                            yyextra->current->args.resize(0);
                                            yyextra->current->section = Entry::TYPEDEF_SEC ;
                                            yyextra->isTypedef = TRUE;
                                            BEGIN( SliceSequence );
                                          }
                                          else
                                            REJECT;
                                        }
<FindMembers>{B}*"dictionary"{BN}*"<"{BN}* {
                                          if (yyextra->insideSlice)
                                          {
                                            lineCount(yyscanner);
                                            yyextra->current->bodyLine = yyextra->yyLineNr;
                                            yyextra->current->bodyColumn = yyextra->yyColNr;
                                            yyextra->current->fileName = yyextra->fileName ;
                                            yyextra->current->startLine = yyextra->yyLineNr ;
                                            yyextra->current->startColumn = yyextra->yyColNr;
                                            yyextra->current->args.resize(0);
                                            yyextra->current->section = Entry::TYPEDEF_SEC ;
                                            yyextra->isTypedef = TRUE;
                                            BEGIN( SliceDictionary );
                                          }
                                          else
                                            REJECT;
                                        }
<FindMembers>{BN}{1,80}                 {
                                          lineCount(yyscanner);
                                        }
<FindMembers>"@"({ID}".")*{ID}{BN}*"("  {
                                          if (yyextra->insideJava) // Java annotation
                                          {
                                            lineCount(yyscanner);
                                            yyextra->lastSkipRoundContext = YY_START;
                                            yyextra->roundCount=0;
                                            BEGIN( SkipRound );
                                          }
                                          else if (qstrncmp(yytext,"@property",9)==0) // ObjC 2.0 property
                                          {
                                            yyextra->current->mtype = yyextra->mtype = MethodTypes::Property;
                                            yyextra->current->spec|=Entry::Readable | Entry::Writable | Entry::Assign;
                                            yyextra->current->protection = Protection::Public ;
                                            unput('(');
                                            BEGIN( ObjCPropAttr );
                                          }
                                          else
                                          {
                                            REJECT;
                                          }
                                        }
<ObjCPropAttr>"getter="{ID}             {
                                          yyextra->current->read = yytext+7;
                                        }
<ObjCPropAttr>"setter="{ID}             {
                                          yyextra->current->write = yytext+7;
                                        }
<ObjCPropAttr>"readonly"                {
                                          yyextra->current->spec&=~Entry::Writable;
                                        }
<ObjCPropAttr>"readwrite"               { // default
                                        }
<ObjCPropAttr>"assign"                  { // default
                                        }
<ObjCPropAttr>"unsafe_unretained"       {
                                          yyextra->current->spec&=~Entry::Assign;
                                          yyextra->current->spec|=Entry::Unretained;
                                        }
<ObjCPropAttr>"retain"                  {
                                          yyextra->current->spec&=~Entry::Assign;
                                          yyextra->current->spec|=Entry::Retain;
                                        }
<ObjCPropAttr>"copy"                    {
                                          yyextra->current->spec&=~Entry::Assign;
                                          yyextra->current->spec|=Entry::Copy;
                                        }
<ObjCPropAttr>"weak"                    {
                                          yyextra->current->spec&=~Entry::Assign;
                                          yyextra->current->spec|=Entry::Weak;
                                        }
<ObjCPropAttr>"strong"                  {
                                          yyextra->current->spec&=~Entry::Assign;
                                          yyextra->current->spec|=Entry::Strong;
                                        }
<ObjCPropAttr>"nonatomic"               {
                                          yyextra->current->spec|=Entry::NonAtomic;
                                        }
<ObjCPropAttr>")"                       {
                                          BEGIN(FindMembers);
                                        }
<FindMembers>"@"{ID}("."{ID})+          {
                                          if (yyextra->insideJava) // Java annotation
                                          {
                                            // skip annotation
                                          }
                                          else
                                          {
                                            REJECT;
                                          }
                                        }
<FindMembers>"@"{ID}                    {
                                          if (yyextra->insideJava) // Java annotation
                                          {
                                            // skip annotation
                                          }
                                          else if (qstrcmp(yytext,"@property")==0) // ObjC 2.0 property
                                          {
                                            yyextra->current->mtype = yyextra->mtype = MethodTypes::Property;
                                            yyextra->current->spec|=Entry::Writable | Entry::Readable;
                                            yyextra->current->protection = Protection::Public ;
                                          }
                                          else if (qstrcmp(yytext,"@synthesize")==0)
                                          {
                                            BEGIN( ObjCSkipStatement );
                                          }
                                          else if (qstrcmp(yytext,"@dynamic")==0)
                                          {
                                            BEGIN( ObjCSkipStatement );
                                          }
                                          else
                                          {
                                            REJECT;
                                          }
                                        }
<ObjCSkipStatement>";"                  {
                                          BEGIN(FindMembers);
                                        }
<PackageName>{ID}(("."|"\\"){ID})*      {
                                          yyextra->isTypedef=FALSE;
                                          //printf("Found namespace %s lang=%d\n",yytext,yyextra->current->lang);
                                          yyextra->current->name = yytext;
                                          yyextra->current->name = substitute(yyextra->current->name,".","::");
                                          yyextra->current->name = substitute(yyextra->current->name,"\\","::");
                                          yyextra->current->section = Entry::NAMESPACE_SEC;
                                          yyextra->current->type = "namespace" ;
                                          yyextra->current->fileName  = yyextra->fileName;
                                          yyextra->current->startLine = yyextra->yyLineNr;
                                          yyextra->current->startColumn = yyextra->yyColNr;
                                          yyextra->current->bodyLine  = yyextra->yyLineNr;
                                          yyextra->current->bodyColumn = yyextra->yyColNr;
                                          lineCount(yyscanner);
                                        }
<PackageName>";"                        {
                                          std::shared_ptr<Entry> tmp = yyextra->current;
                                          yyextra->current_root->moveToSubEntryAndRefresh(yyextra->current);
                                          yyextra->current_root = tmp;
                                          initEntry(yyscanner);
                                          BEGIN(FindMembers);
                                        }
<PackageName>"{"                        {
                                          yyextra->curlyCount=0;
                                          BEGIN( ReadNSBody );
                                        }
<FindMembers>{B}*"initonly"{BN}+        { if (yyextra->insideJava) REJECT;
                                          yyextra->current->type += " initonly ";
                                          if (yyextra->insideCli) yyextra->current->spec |= Entry::Initonly;
                                          lineCount(yyscanner);
                                        }
<FindMembers>{B}*"static"{BN}*/"{"      { yyextra->current->type += " static ";
                                          yyextra->current->isStatic = TRUE;
                                          lineCount(yyscanner);
                                        }
<FindMembers>{B}*"static"{BN}+          { yyextra->current->type += " static ";
                                          yyextra->current->isStatic = TRUE;
                                          lineCount(yyscanner);
                                        }
<FindMembers>{B}*"extern"{BN}+          { if (yyextra->insideJava) REJECT;
                                          yyextra->current->isStatic = FALSE;
                                          yyextra->current->explicitExternal = TRUE;
                                          lineCount(yyscanner);
                                        }
<FindMembers>{B}*"const"{BN}+           { if (yyextra->insideCS)
                                          {
                                            yyextra->current->type += " const ";
                                            if (yyextra->insideCS) yyextra->current->isStatic = TRUE;
                                            lineCount(yyscanner);
                                          }
                                          else
                                          {
                                            REJECT;
                                          }
                                        }
<FindMembers>{B}*"virtual"{BN}+         { if (yyextra->insideJava) REJECT;
                                          yyextra->current->type += " virtual ";
                                          yyextra->current->virt = Specifier::Virtual;
                                          lineCount(yyscanner);
                                        }
<FindMembers>{B}*"constexpr"{BN}+       {
                                          if (yyextra->insideCpp)
                                          {
                                            yyextra->current->spec |= Entry::ConstExpr;
                                          }
                                          REJECT;
                                        }
<FindMembers>{B}*"published"{BN}+       { // UNO IDL published keyword
                                          if (yyextra->insideIDL)
                                          {
                                            lineCount(yyscanner);
                                            yyextra->current->spec |= Entry::Published;
                                          }
                                          else
                                          {
                                            REJECT;
                                          }
                                        }
<FindMembers>{B}*"abstract"{BN}+        {
                                          if (!yyextra->insidePHP)
                                          {
                                            yyextra->current->type += " abstract ";
                                            if (!yyextra->insideJava)
                                            {
                                              yyextra->current->virt = Specifier::Pure;
                                            }
                                            else
                                            {
                                              yyextra->current->spec|=Entry::Abstract;
                                            }
                                          }
                                          else
                                          {
                                            yyextra->current->spec|=Entry::Abstract;
                                          }
                                          lineCount(yyscanner);
                                        }
<FindMembers>{B}*"inline"{BN}+          { if (yyextra->insideJava) REJECT;
                                          yyextra->current->spec|=Entry::Inline;
                                          lineCount(yyscanner);
                                        }
<FindMembers>{B}*"mutable"{BN}+         { if (yyextra->insideJava) REJECT;
                                          yyextra->current->spec|=Entry::Mutable;
                                          lineCount(yyscanner);
                                        }
<FindMembers>{B}*"explicit"{BN}+        { if (yyextra->insideJava) REJECT;
                                          yyextra->current->spec|=Entry::Explicit;
                                          lineCount(yyscanner);
                                        }
<FindMembers>{B}*"local"{BN}+           { if (yyextra->insideJava) REJECT;
                                          yyextra->current->spec|=Entry::Local;
                                          lineCount(yyscanner);
                                        }
<FindMembers>{B}*"@required"{BN}+       { // Objective C 2.0 protocol required section
                                          yyextra->current->spec=(yyextra->current->spec & ~Entry::Optional) | Entry::Required;
                                          lineCount(yyscanner);
                                        }
<FindMembers>{B}*"@optional"{BN}+       {  // Objective C 2.0 protocol optional section
                                          yyextra->current->spec=(yyextra->current->spec & ~Entry::Required) | Entry::Optional;
                                          lineCount(yyscanner);
                                        }
  /*
<FindMembers>{B}*"import"{BN}+          { // IDL import keyword
                                          BEGIN( NextSemi );
                                        }
  */
<FindMembers>{B}*"typename"{BN}+        { lineCount(yyscanner); }
<FindMembers>{B}*"namespace"{BNopt}/[^a-z_A-Z0-9] { if (yyextra->insideJava) REJECT;
                                          yyextra->isTypedef=FALSE;
                                          yyextra->current->section = Entry::NAMESPACE_SEC;
                                          yyextra->current->type = "namespace" ;
                                          yyextra->current->fileName  = yyextra->fileName;
                                          yyextra->current->startLine = yyextra->yyLineNr;
                                          yyextra->current->startColumn = yyextra->yyColNr;
                                          yyextra->current->bodyLine  = yyextra->yyLineNr;
                                          yyextra->current->bodyColumn = yyextra->yyColNr;
                                          lineCount(yyscanner);
                                          if (yyextra->insidePHP)
                                          {
                                            BEGIN( PackageName );
                                          }
                                          else
                                          {
                                            BEGIN( CompoundName );
                                          }
                                        }
<FindMembers>{B}*"module"{BN}+          {
                                          lineCount(yyscanner);
                                          if (yyextra->insideIDL || yyextra->insideSlice)
                                          {
                                            yyextra->isTypedef=FALSE;
                                            yyextra->current->section = Entry::NAMESPACE_SEC;
                                            yyextra->current->type = "module" ;
                                            yyextra->current->fileName  = yyextra->fileName;
                                            yyextra->current->startLine = yyextra->yyLineNr;
                                            yyextra->current->startColumn = yyextra->yyColNr;
                                            yyextra->current->bodyLine  = yyextra->yyLineNr;
                                            yyextra->current->bodyColumn = yyextra->yyColNr;
                                            BEGIN( CompoundName );
                                          }
                                          else if (yyextra->insideD)
                                          {
                                            lineCount(yyscanner);
                                            BEGIN(PackageName);
                                          }
                                          else
                                          {
                                            addType(yyscanner);
                                            yyextra->current->name = QCString(yytext).stripWhiteSpace();
                                          }
                                        }
<FindMembers>{B}*"library"{BN}+         {
                                          lineCount(yyscanner);
                                          if (yyextra->insideIDL)
                                          {
                                            yyextra->isTypedef=FALSE;
                                            yyextra->current->section = Entry::NAMESPACE_SEC;
                                            yyextra->current->type = "library" ;
                                            yyextra->current->fileName  = yyextra->fileName;
                                            yyextra->current->startLine = yyextra->yyLineNr;
                                            yyextra->current->startColumn = yyextra->yyColNr;
                                            yyextra->current->bodyLine  = yyextra->yyLineNr;
                                            yyextra->current->bodyColumn = yyextra->yyColNr;
                                            BEGIN( CompoundName );
                                          }
                                          else
                                          {
                                            addType(yyscanner);
                                            yyextra->current->name = QCString(yytext).stripWhiteSpace();
                                          }
                                        }
<FindMembers>{B}*"constants"{BN}+       {  // UNO IDL constant group
                                          lineCount(yyscanner);
                                          if (yyextra->insideIDL)
                                          {
                                            yyextra->isTypedef=FALSE;
                                            yyextra->current->section = Entry::NAMESPACE_SEC;
                                            yyextra->current->type = "constants";
                                            yyextra->current->fileName  = yyextra->fileName;
                                            yyextra->current->startLine = yyextra->yyLineNr;
                                            yyextra->current->startColumn = yyextra->yyColNr;
                                            yyextra->current->bodyLine  = yyextra->yyLineNr;
                                            yyextra->current->bodyColumn = yyextra->yyColNr;
                                            BEGIN( CompoundName );
                                          }
                                          else
                                          {
                                            addType(yyscanner);
                                            yyextra->current->name = QCString(yytext).stripWhiteSpace();
                                          }
                                        }
<FindMembers>{BN}*("service"){BN}+      { // UNO IDL service
                                          lineCount(yyscanner);
                                          if (yyextra->insideIDL)
                                          {
                                            yyextra->isTypedef=FALSE;
                                            yyextra->current->section = Entry::CLASS_SEC;
                                            yyextra->current->spec = Entry::Service |
                                              // preserve UNO IDL [optional] or published
                                              (yyextra->current->spec & (Entry::Optional|Entry::Published));
                                            addType(yyscanner);
                                            yyextra->current->type += " service " ;
                                            yyextra->current->fileName  = yyextra->fileName;
                                            yyextra->current->startLine = yyextra->yyLineNr;
                                            yyextra->current->bodyLine  = yyextra->yyLineNr;
                                            yyextra->current->bodyColumn = yyextra->yyColNr;
                                            BEGIN( CompoundName );
                                          }
                                          else // TODO is addType right? just copy/pasted
                                          {
                                            addType(yyscanner);
                                            yyextra->current->name = QCString(yytext).stripWhiteSpace();
                                          }
                                        }
<FindMembers>{BN}*("singleton"){BN}+    { // UNO IDL singleton
                                          lineCount(yyscanner);
                                          if (yyextra->insideIDL)
                                          {
                                            yyextra->isTypedef=FALSE;
                                            yyextra->current->section = Entry::CLASS_SEC;
                                            yyextra->current->spec = Entry::Singleton |
                                              (yyextra->current->spec & Entry::Published); // preserve
                                            addType(yyscanner);
                                            yyextra->current->type += " singleton " ;
                                            yyextra->current->fileName  = yyextra->fileName;
                                            yyextra->current->startLine = yyextra->yyLineNr;
                                            yyextra->current->bodyLine  = yyextra->yyLineNr;
                                            yyextra->current->bodyColumn = yyextra->yyColNr;
                                            BEGIN( CompoundName );
                                          }
                                          else // TODO is addType right? just copy/pasted
                                          {
                                            addType(yyscanner);
                                            yyextra->current->name = QCString(yytext).stripWhiteSpace();
                                          }
                                        }
<FindMembers>{BN}*((("disp")?"interface")|"valuetype"){BN}+     { // M$/Corba/UNO IDL/Java/Slice interface
                                          lineCount(yyscanner);
                                          if (yyextra->insideIDL || yyextra->insideJava || yyextra->insideCS || yyextra->insideD || yyextra->insidePHP || yyextra->insideSlice)
                                          {
                                            yyextra->isTypedef=FALSE;
                                            yyextra->current->section = Entry::CLASS_SEC;
                                            yyextra->current->spec = Entry::Interface |
                                                // preserve UNO IDL [optional], published, Slice local
                                                (yyextra->current->spec & (Entry::Optional|Entry::Published|Entry::Local));
                                            addType(yyscanner);
                                            yyextra->current->type += " interface" ;
                                            yyextra->current->fileName  = yyextra->fileName;
                                            yyextra->current->startLine = yyextra->yyLineNr;
                                            yyextra->current->startColumn = yyextra->yyColNr;
                                            yyextra->current->bodyLine  = yyextra->yyLineNr;
                                            yyextra->current->bodyColumn = yyextra->yyColNr;
                                            BEGIN( CompoundName );
                                          }
                                          else
                                          {
                                            addType(yyscanner);
                                            yyextra->current->name = QCString(yytext).stripWhiteSpace();
                                          }
                                        }
<FindMembers>{B}*"@implementation"{BN}+ { // Objective-C class implementation
                                          lineCount(yyscanner);
                                          yyextra->isTypedef=FALSE;
                                          yyextra->current->section = Entry::OBJCIMPL_SEC;
                                          yyextra->language = yyextra->current->lang = SrcLangExt_ObjC;
                                          yyextra->insideObjC = TRUE;
                                          yyextra->current->protection = yyextra->protection = Protection::Public ;
                                          addType(yyscanner);
                                          yyextra->current->type += " implementation" ;
                                          yyextra->current->fileName  = yyextra->fileName;
                                          yyextra->current->startLine = yyextra->yyLineNr;
                                          yyextra->current->bodyLine  = yyextra->yyLineNr;
                                          yyextra->current->bodyColumn = yyextra->yyColNr;
                                          BEGIN( CompoundName );
                                        }
<FindMembers>{B}*"@interface"{BN}+      { // Objective-C class interface, or Java attribute
                                          lineCount(yyscanner);
                                          yyextra->isTypedef=FALSE;
                                          yyextra->current->section = Entry::CLASS_SEC;
                                          yyextra->current->spec = Entry::Interface;
                                          if (!yyextra->insideJava)
                                          {
                                            yyextra->language = yyextra->current->lang = SrcLangExt_ObjC;
                                            yyextra->insideObjC = TRUE;
                                          }
                                          yyextra->current->protection = yyextra->protection = Protection::Public ;
                                          addType(yyscanner);
                                          yyextra->current->type += " interface" ;
                                          yyextra->current->fileName  = yyextra->fileName;
                                          yyextra->current->startLine = yyextra->yyLineNr;
                                          yyextra->current->startColumn = yyextra->yyColNr;
                                          yyextra->current->bodyLine  = yyextra->yyLineNr;
                                          yyextra->current->bodyColumn = yyextra->yyColNr;
                                          BEGIN( CompoundName );
                                        }
<FindMembers>{B}*"@protocol"{BN}+       { // Objective-C protocol definition
                                          lineCount(yyscanner);
                                          yyextra->isTypedef=FALSE;
                                          yyextra->current->section = Entry::CLASS_SEC;
                                          yyextra->current->spec = Entry::Protocol;
                                          yyextra->language = yyextra->current->lang = SrcLangExt_ObjC;
                                          yyextra->insideObjC = TRUE;
                                          yyextra->current->protection = yyextra->protection = Protection::Public ;
                                          addType(yyscanner);
                                          yyextra->current->type += " protocol" ;
                                          yyextra->current->fileName  = yyextra->fileName;
                                          yyextra->current->startLine = yyextra->yyLineNr;
                                          yyextra->current->startColumn = yyextra->yyColNr;
                                          yyextra->current->bodyLine  = yyextra->yyLineNr;
                                          yyextra->current->bodyColumn = yyextra->yyColNr;
                                          BEGIN( CompoundName );
                                        }
<FindMembers>{B}*"exception"{BN}+       { // Corba IDL/Slice exception
                                          if (yyextra->insideJava) REJECT;
                                          yyextra->isTypedef=FALSE;
                                          yyextra->current->section = Entry::CLASS_SEC;
                                          // preserve UNO IDL, Slice local
                                          yyextra->current->spec    = Entry::Exception |
                                            (yyextra->current->spec & Entry::Published) |
                                            (yyextra->current->spec & Entry::Local);
                                          addType(yyscanner);
                                          yyextra->current->type += " exception" ;
                                          yyextra->current->fileName  = yyextra->fileName;
                                          yyextra->current->startLine = yyextra->yyLineNr;
                                          yyextra->current->startColumn = yyextra->yyColNr;
                                          yyextra->current->bodyLine  = yyextra->yyLineNr;
                                          yyextra->current->bodyColumn = yyextra->yyColNr;
                                          lineCount(yyscanner);
                                          BEGIN( CompoundName );
                                        }
<FindMembers>"@class" | // for Objective C class declarations
<FindMembers>{B}*{TYPEDEFPREFIX}"class{" |
<FindMembers>{B}*{TYPEDEFPREFIX}"class"{BN}+ {
                                          QCString decl = yytext;
                                          yyextra->isTypedef=decl.find("typedef")!=-1;
                                          bool isConst=decl.find("const")!=-1;
                                          bool isVolatile=decl.find("volatile")!=-1;
                                          yyextra->current->section = Entry::CLASS_SEC;
                                          addType(yyscanner);
                                          uint64_t spec = yyextra->current->spec;
                                          if (yyextra->insidePHP && yyextra->current->spec&Entry::Abstract)
                                          {
                                            // convert Abstract to AbstractClass
                                            yyextra->current->spec=(yyextra->current->spec&~Entry::Abstract)|Entry::AbstractClass;
                                          }
                                          if (yyextra->insideSlice && spec&Entry::Local)
                                          {
                                            yyextra->current->spec|=Entry::Local;
                                          }
                                          if (isConst)
                                          {
                                            yyextra->current->type += " const";
                                          }
                                          else if (isVolatile)
                                          {
                                            yyextra->current->type += " volatile";
                                          }
                                          yyextra->current->type += " class" ;
                                          yyextra->current->fileName  = yyextra->fileName;
                                          yyextra->current->startLine = yyextra->yyLineNr;
                                          yyextra->current->startColumn = yyextra->yyColNr;
                                          yyextra->current->bodyLine  = yyextra->yyLineNr;
                                          yyextra->current->bodyColumn = yyextra->yyColNr;
                                          if (yytext[0]=='@')
                                          {
                                            yyextra->language = yyextra->current->lang = SrcLangExt_ObjC;
                                            yyextra->insideObjC = TRUE;
                                          }
                                          lineCount(yyscanner) ;
                                          if (yytext[yyleng-1]=='{') unput('{');
                                          BEGIN( CompoundName ) ;
                                        }
<FindMembers>{B}*"value class{" |         // C++/CLI extension
<FindMembers>{B}*"value class"{BN}+     {
                                          yyextra->isTypedef=FALSE;
                                          yyextra->current->section = Entry::CLASS_SEC;
                                          yyextra->current->spec = Entry::Value;
                                          addType(yyscanner);
                                          yyextra->current->type += " value class" ;
                                          yyextra->current->fileName  = yyextra->fileName;
                                          yyextra->current->startLine = yyextra->yyLineNr;
                                          yyextra->current->startColumn = yyextra->yyColNr;
                                          yyextra->current->bodyLine  = yyextra->yyLineNr;
                                          yyextra->current->bodyColumn = yyextra->yyColNr;
                                          lineCount(yyscanner) ;
                                          if (yytext[yyleng-1]=='{') unput('{');
                                          BEGIN( CompoundName ) ;
                                        }
<FindMembers>{B}*"ref class{" |          // C++/CLI extension
<FindMembers>{B}*"ref class"{BN}+       {
                                          yyextra->isTypedef=FALSE;
                                          yyextra->current->section = Entry::CLASS_SEC;
                                          yyextra->current->spec = Entry::Ref;
                                          addType(yyscanner);
                                          yyextra->current->type += " ref class" ;
                                          yyextra->current->fileName  = yyextra->fileName;
                                          yyextra->current->startLine = yyextra->yyLineNr;
                                          yyextra->current->startColumn = yyextra->yyColNr;
                                          yyextra->current->bodyLine  = yyextra->yyLineNr;
                                          yyextra->current->bodyColumn = yyextra->yyColNr;
                                          lineCount(yyscanner) ;
                                          if (yytext[yyleng-1]=='{') unput('{');
                                          BEGIN( CompoundName ) ;
                                        }
<FindMembers>{B}*"interface class{" |     // C++/CLI extension
<FindMembers>{B}*"interface class"{BN}+ {
                                          yyextra->isTypedef=FALSE;
                                          yyextra->current->section = Entry::CLASS_SEC;
                                          yyextra->current->spec = Entry::Interface;
                                          addType(yyscanner);
                                          yyextra->current->type += " interface class" ;
                                          yyextra->current->fileName  = yyextra->fileName;
                                          yyextra->current->startLine = yyextra->yyLineNr;
                                          yyextra->current->startColumn = yyextra->yyColNr;
                                          yyextra->current->bodyLine  = yyextra->yyLineNr;
                                          yyextra->current->bodyColumn = yyextra->yyColNr;
                                          lineCount(yyscanner) ;
                                          if (yytext[yyleng-1]=='{') unput('{');
                                          BEGIN( CompoundName ) ;
                                        }
<FindMembers>{B}*"coclass"{BN}+         {
                                          if (yyextra->insideIDL)
                                          {
                                            yyextra->isTypedef=FALSE;
                                            yyextra->current->section = Entry::CLASS_SEC;
                                            addType(yyscanner);
                                            yyextra->current->type += " coclass" ;
                                            yyextra->current->fileName  = yyextra->fileName;
                                            yyextra->current->startLine = yyextra->yyLineNr;
                                            yyextra->current->startColumn = yyextra->yyColNr;
                                            yyextra->current->bodyLine  = yyextra->yyLineNr;
                                            yyextra->current->bodyColumn = yyextra->yyColNr;
                                            lineCount(yyscanner) ;
                                            BEGIN( CompoundName ) ;
                                          }
                                          else
                                          {
                                            addType(yyscanner);
                                            yyextra->current->name = yytext;
                                            yyextra->current->name = yyextra->current->name.stripWhiteSpace();
                                            lineCount(yyscanner);
                                          }
                                        }
<FindMembers>{B}*{TYPEDEFPREFIX}"struct{" |
<FindMembers>{B}*{TYPEDEFPREFIX}"struct"/{BN}+ {
                                          if (yyextra->insideJava) REJECT;
                                          QCString decl = yytext;
                                          yyextra->isTypedef=decl.find("typedef")!=-1;
                                          bool isConst=decl.find("const")!=-1;
                                          bool isVolatile=decl.find("volatile")!=-1;
                                          yyextra->current->section = Entry::CLASS_SEC ;
                                          // preserve UNO IDL & Inline attributes, Slice local
                                          yyextra->current->spec    = Entry::Struct |
                                            (yyextra->current->spec & Entry::Published) |
                                            (yyextra->current->spec & Entry::Inline) |
                                            (yyextra->current->spec & Entry::Local);
                                          // bug 582676: can be a struct nested in an interface so keep yyextra->insideObjC state
                                          //yyextra->current->objc    = yyextra->insideObjC = FALSE;
                                          addType(yyscanner);
                                          if (isConst)
                                          {
                                            yyextra->current->type += " const";
                                          }
                                          else if (isVolatile)
                                          {
                                            yyextra->current->type += " volatile";
                                          }
                                          yyextra->current->type += " struct" ;
                                          yyextra->current->fileName  = yyextra->fileName;
                                          yyextra->current->startLine = yyextra->yyLineNr;
                                          yyextra->current->startColumn = yyextra->yyColNr;
                                          yyextra->current->bodyLine  = yyextra->yyLineNr;
                                          yyextra->current->bodyColumn = yyextra->yyColNr;
                                          lineCount(yyscanner) ;
                                          if (yytext[yyleng-1]=='{') unput('{');
                                          BEGIN( CompoundName ) ;
                                        }
<FindMembers>{B}*"value struct{" |      // C++/CLI extension
<FindMembers>{B}*"value struct"{BN}+     {
                                          yyextra->isTypedef=FALSE;
                                          yyextra->current->section = Entry::CLASS_SEC;
                                          yyextra->current->spec    = Entry::Struct | Entry::Value;
                                          addType(yyscanner);
                                          yyextra->current->type += " value struct" ;
                                          yyextra->current->fileName  = yyextra->fileName;
                                          yyextra->current->startLine = yyextra->yyLineNr;
                                          yyextra->current->startColumn = yyextra->yyColNr;
                                          yyextra->current->bodyLine  = yyextra->yyLineNr;
                                          yyextra->current->bodyColumn = yyextra->yyColNr;
                                          lineCount(yyscanner) ;
                                          if (yytext[yyleng-1]=='{') unput('{');
                                          BEGIN( CompoundName ) ;
                                        }
<FindMembers>{B}*"ref struct{" |       // C++/CLI extension
<FindMembers>{B}*"ref struct"{BN}+     {
                                          yyextra->isTypedef=FALSE;
                                          yyextra->current->section = Entry::CLASS_SEC;
                                          yyextra->current->spec    = Entry::Struct | Entry::Ref;
                                          addType(yyscanner);
                                          yyextra->current->type += " ref struct" ;
                                          yyextra->current->fileName  = yyextra->fileName;
                                          yyextra->current->startLine = yyextra->yyLineNr;
                                          yyextra->current->startColumn = yyextra->yyColNr;
                                          yyextra->current->bodyLine  = yyextra->yyLineNr;
                                          yyextra->current->bodyColumn = yyextra->yyColNr;
                                          lineCount(yyscanner) ;
                                          if (yytext[yyleng-1]=='{') unput('{');
                                          BEGIN( CompoundName ) ;
                                        }
<FindMembers>{B}*"interface struct{" |     // C++/CLI extension
<FindMembers>{B}*"interface struct"{BN}+ {
                                          yyextra->isTypedef=FALSE;
                                          yyextra->current->section = Entry::CLASS_SEC;
                                          yyextra->current->spec    = Entry::Struct | Entry::Interface;
                                          addType(yyscanner);
                                          yyextra->current->type += " interface struct";
                                          yyextra->current->fileName  = yyextra->fileName;
                                          yyextra->current->startLine = yyextra->yyLineNr;
                                          yyextra->current->startColumn = yyextra->yyColNr;
                                          yyextra->current->bodyLine  = yyextra->yyLineNr;
                                          yyextra->current->bodyColumn = yyextra->yyColNr;
                                          lineCount(yyscanner) ;
                                          if (yytext[yyleng-1]=='{') unput('{');
                                          BEGIN( CompoundName ) ;
                                        }
<FindMembers>{B}*{TYPEDEFPREFIX}"union{" |
<FindMembers>{B}*{TYPEDEFPREFIX}"union"{BN}+ {
                                          if (yyextra->insideJava) REJECT;
                                          QCString decl=yytext;
                                          yyextra->isTypedef=decl.find("typedef")!=-1;
                                          bool isConst=decl.find("const")!=-1;
                                          bool isVolatile=decl.find("volatile")!=-1;
                                          yyextra->current->section = Entry::CLASS_SEC;
                                          yyextra->current->spec    = Entry::Union;
                                          // bug 582676: can be a struct nested in an interface so keep yyextra->insideObjC state
                                          //yyextra->current->objc    = yyextra->insideObjC = FALSE;
                                          addType(yyscanner);
                                          if (isConst)
                                          {
                                            yyextra->current->type += " const";
                                          }
                                          else if (isVolatile)
                                          {
                                            yyextra->current->type += " volatile";
                                          }
                                          yyextra->current->type += " union" ;
                                          yyextra->current->fileName  = yyextra->fileName;
                                          yyextra->current->startLine = yyextra->yyLineNr;
                                          yyextra->current->startColumn = yyextra->yyColNr;
                                          yyextra->current->bodyLine  = yyextra->yyLineNr;
                                          yyextra->current->bodyColumn = yyextra->yyColNr;
                                          lineCount(yyscanner) ;
                                          if (yytext[yyleng-1]=='{') unput('{');
                                          BEGIN( CompoundName ) ;
                                        }
<FindMembers>{B}*{TYPEDEFPREFIX}{IDLATTR}?"enum"({BN}+("class"|"struct"))?"{" |
<FindMembers>{B}*{TYPEDEFPREFIX}{IDLATTR}?"enum"({BN}+("class"|"struct"))?{BN}+ { // for IDL: typedef [something] enum
                                          QCString text=yytext;
                                          yyextra->isTypedef    = text.find("typedef")!=-1;
                                          bool isStrongEnum =  text.find("class")!=-1 || yyextra->insideCS;
                                          bool isEnumSytruct = text.find("struct")!=-1;
                                          if (yyextra->insideJava)
                                          {
                                            yyextra->current->section = Entry::CLASS_SEC;
                                            yyextra->current->spec    = Entry::Enum;
                                          }
                                          else
                                          {
                                            yyextra->current->section = Entry::ENUM_SEC ;
                                          }
                                          addType(yyscanner);
                                          yyextra->current->type += " enum";
                                          if (isStrongEnum)
                                          {
                                            yyextra->current->spec |= Entry::Strong;
                                          }
                                          if (isEnumSytruct)
                                          {
                                            yyextra->current->spec |= Entry::Strong;
                                            yyextra->current->spec |= Entry::EnumStruct;
                                          }
                                          yyextra->current->fileName  = yyextra->fileName;
                                          yyextra->current->startLine = yyextra->yyLineNr;
                                          yyextra->current->startColumn = yyextra->yyColNr;
                                          yyextra->current->bodyLine  = yyextra->yyLineNr;
                                          yyextra->current->bodyColumn = yyextra->yyColNr;
                                          lineCount(yyscanner) ;
                                          if (yytext[yyleng-1]=='{') unput('{');
                                          BEGIN( CompoundName ) ;
                                        }
<FindMembers>{B}*"concept"{BN}+         { // C++20 concept
                                          if (yyextra->insideJava) REJECT;
                                          yyextra->isTypedef=FALSE;
                                          yyextra->current->section = Entry::CONCEPT_SEC;
                                          addType(yyscanner);
                                          yyextra->current->type += " concept";
                                          yyextra->current->fileName  = yyextra->fileName;
                                          yyextra->current->startLine = yyextra->yyLineNr;
                                          yyextra->current->startColumn = yyextra->yyColNr;
                                          yyextra->current->bodyLine  = yyextra->yyLineNr;
                                          yyextra->current->bodyColumn = yyextra->yyColNr;
                                          lineCount(yyscanner) ;
                                          BEGIN( ConceptName ) ;
                                        }
<Operator>"("{BN}*")"({BN}*"<"[^>]*">"){BNopt}/"("  {  // A::operator()<int>(int arg)
                                          lineCount(yyscanner);
                                          yyextra->current->name += "()";
                                          BEGIN( FindMembers );
                                        }
<Operator>"("{BN}*")"{BNopt}/"("        {
                                          lineCount(yyscanner);
                                          yyextra->current->name += yytext ;
                                          yyextra->current->name = yyextra->current->name.simplifyWhiteSpace();
                                          BEGIN( FindMembers ) ;
                                        }
<Operator>";"                           { // can occur when importing members
                                          unput(';');
                                          BEGIN( FindMembers ) ;
                                        }
<Operator>[^(]                          {
                                          lineCount(yyscanner);
                                          yyextra->current->name += *yytext ;
                                        }
<Operator>"<"({B}*{ID}{B}*(","{B}*{BN})*{B}*)?">" { /* skip guided templ specifiers */ }
<Operator>"("                           {
                                          yyextra->current->name = yyextra->current->name.simplifyWhiteSpace();
                                          unput(*yytext);
                                          BEGIN( FindMembers ) ;
                                        }
<FindMembers>("template"|"generic")({BN}*)"<"/[>]?      {  // generic is a C++/CLI extension
                                          lineCount(yyscanner);
                                          ArgumentList al;
                                          //yyextra->current->spec |= (yytext[0]=='g') ? Entry::Generic : Entry::Template;
                                          yyextra->current->tArgLists.push_back(al);
                                          yyextra->currentArgumentList = &yyextra->current->tArgLists.back();
                                          yyextra->templateStr="<";
                                          yyextra->fullArgString = yyextra->templateStr;
                                          yyextra->copyArgString = &yyextra->templateStr;
                                          yyextra->currentArgumentContext = FindMembers;
                                          BEGIN( ReadTempArgs );
                                        }
<FindMembers>"namespace"{BN}+/{ID}{BN}*"=" { // namespace alias
                                          if (yyextra->insideJava) REJECT;
                                          lineCount(yyscanner);
                                          BEGIN( NSAliasName );
                                        }
<NSAliasName>{ID}                       {
                                          yyextra->aliasName = yytext;
                                          BEGIN( NSAliasArg );
                                        }
<NSAliasArg>({ID}"::")*{ID}             {
                                          //printf("Inserting namespace alias %s::%s->%s\n",qPrint(yyextra->current_root->name),qPrint(yyextra->aliasName),yytext);
                                          // TODO: namespace aliases are now treated as global entities
                                          // while they should be aware of the scope they are in
                                          Doxygen::namespaceAliasMap.insert({yyextra->aliasName.str(),std::string(yytext)});
                                        }
<NSAliasArg>";"                         {
                                          BEGIN( FindMembers );
                                        }
<PHPUse>({ID}{BN}*"\\"{BN}*)*{ID}/{BN}+"as"  {
                                          lineCount(yyscanner);
                                          yyextra->aliasName=yytext;
                                          BEGIN(PHPUseAs);
                                        }
<PHPUse>({ID}{BN}*"\\"{BN}*)*{ID}       {
                                          lineCount(yyscanner);
                                          yyextra->current->name=removeRedundantWhiteSpace(substitute(yytext,"\\","::"));
                                          //printf("PHP: adding use relation: %s\n",qPrint(yyextra->current->name));
                                          yyextra->current->fileName = yyextra->fileName;
                                          // add a using declaration
                                          yyextra->current->section=Entry::USINGDECL_SEC;
                                          yyextra->current_root->copyToSubEntry(yyextra->current);
                                          // also add it as a using directive
                                          yyextra->current->section=Entry::USINGDIR_SEC;
                                          yyextra->current_root->moveToSubEntryAndRefresh(yyextra->current);
                                          initEntry(yyscanner);
                                          yyextra->aliasName.resize(0);
                                        }
<PHPUseAs>{BN}+"as"{BN}+                {
                                          lineCount(yyscanner);
                                        }
<PHPUseAs>{PHPUSEKW}                    {
                                        }
<PHPUseAs>{ID}                          {
                                          //printf("PHP: adding use as relation: %s->%s\n",yytext,qPrint(yyextra->aliasName));
                                          if (!yyextra->aliasName.isEmpty())
                                          {
                                            Doxygen::namespaceAliasMap.insert({yytext,
                                                 std::string(removeRedundantWhiteSpace(
                                                   substitute(yyextra->aliasName,"\\","::")).str())});
                                          }
                                          yyextra->aliasName.resize(0);
                                        }
<PHPUse,PHPUseAs>[,;]                   {
                                          if (*yytext==',')
                                          {
                                            BEGIN(PHPUse);
                                          }
                                          else
                                          {
                                            BEGIN(FindMembers);
                                          }
                                        }
<JavaImport>({ID}{BN}*"."{BN}*)+"*"     { // package import => add as a using directive
                                          lineCount(yyscanner);
                                          QCString scope=yytext;
                                          yyextra->current->name=removeRedundantWhiteSpace(substitute(scope.left(scope.length()-1),".","::"));
                                          yyextra->current->fileName = yyextra->fileName;
                                          yyextra->current->section=Entry::USINGDIR_SEC;
                                          yyextra->current_root->moveToSubEntryAndRefresh(yyextra->current);
                                          initEntry(yyscanner);
                                          BEGIN(Using);
                                        }
<JavaImport>({ID}{BN}*"."{BN}*)+{ID}    { // class import => add as a using declaration
                                          lineCount(yyscanner);
                                          QCString scope=yytext;
                                          yyextra->current->name=removeRedundantWhiteSpace(substitute(scope,".","::"));
                                          yyextra->current->fileName = yyextra->fileName;
                                          if (yyextra->insideD)
                                          {
                                            yyextra->current->section=Entry::USINGDIR_SEC;
                                          }
                                          else
                                          {
                                            //printf("import name = %s -> %s\n",yytext,qPrint(yyextra->current->name));
                                            yyextra->current->section=Entry::USINGDECL_SEC;
                                          }
                                          yyextra->previous = yyextra->current;
                                          yyextra->current_root->moveToSubEntryAndRefresh(yyextra->current);
                                          initEntry(yyscanner);
                                          BEGIN(Using);
                                        }
<FindMembers>"using"{BN}+               {
                                          if (yyextra->insideJava) REJECT;
                                          yyextra->current->startLine=yyextra->yyLineNr;
                                          yyextra->current->startColumn = yyextra->yyColNr;
                                          lineCount(yyscanner);
                                          BEGIN(Using);
                                        }
<Using>"namespace"{BN}+                 { lineCount(yyscanner); BEGIN(UsingDirective); }
<Using>({ID}{BN}*("::"|"."){BN}*)*({ID}|{OPERATOR}) {
                                          lineCount(yyscanner);
                                          yyextra->current->name=yytext;
                                          yyextra->current->fileName = yyextra->fileName;
                                          yyextra->current->section=Entry::USINGDECL_SEC;
                                          yyextra->current->startLine = yyextra->yyLineNr;
                                          yyextra->previous = yyextra->current;
                                          yyextra->current_root->moveToSubEntryAndRefresh(yyextra->current);
                                          initEntry(yyscanner);
                                          if (yyextra->insideCS) /* Hack: in C# a using declaration and
                                                           directive have the same syntax, so we
                                                           also add it as a using directive here
                                                         */
                                          {
                                            yyextra->current->name=yytext;
                                            yyextra->current->fileName = yyextra->fileName;
                                            yyextra->current->startLine = yyextra->yyLineNr;
                                            yyextra->current->startColumn = yyextra->yyColNr;
                                            yyextra->current->section=Entry::USINGDIR_SEC;
                                            yyextra->current_root->moveToSubEntryAndRefresh(yyextra->current);
                                            initEntry(yyscanner);
                                          }
                                          BEGIN(Using);
                                        }
<Using>"="                              { // C++11 style template alias?
                                          BEGIN(UsingAlias);
                                        }
<UsingAlias>";"                         {
                                          yyextra->previous->section=Entry::VARIABLE_SEC;
                                          yyextra->previous->args = yyextra->previous->args.stripWhiteSpace();
                                          yyextra->previous->args.stripPrefix("class ");
                                          yyextra->previous->args.stripPrefix("struct ");
                                          yyextra->previous->type = "typedef "+yyextra->previous->args;
                                          yyextra->previous->type=yyextra->previous->type.simplifyWhiteSpace();
                                          yyextra->previous->args.resize(0);
                                          yyextra->previous->name=yyextra->previous->name.stripWhiteSpace();
                                          yyextra->previous->bodyLine = yyextra->yyLineNr;
                                          yyextra->previous->bodyColumn = yyextra->yyColNr;
                                          yyextra->previous->spec |= Entry::Alias;
                                          BEGIN(FindMembers);
                                        }
<UsingAlias>";"{BN}*{DCOMM}"<" {
                                          yyextra->docBlockContext   = UsingAliasEnd;
                                          yyextra->docBlockInBody    = FALSE;
                                          yyextra->docBlockAutoBrief = ( yytext[yyleng-2]=='*' && Config_getBool(JAVADOC_AUTOBRIEF) ) ||
                                                              ( yytext[yyleng-2]=='!' && Config_getBool(QT_AUTOBRIEF) );
                                          QCString indent;
                                          indent.fill(' ',computeIndent(yytext,yyextra->column));
                                          yyextra->docBlock.str(indent.str());
                                          lineCount(yyscanner);

                                          yyextra->docBlockTerm = ';';
                                          if (yytext[yyleng-3]=='/')
                                          {
                                            startCommentBlock(yyscanner,TRUE);
                                            BEGIN( DocLine );
                                          }
                                          else
                                          {
                                            startCommentBlock(yyscanner,FALSE);
                                            BEGIN( DocBlock );
                                          }
                                        }
<UsingAlias>">>"                        {
                                          yyextra->previous->args+="> >"; // see bug769552
                                        }
<UsingAlias>.                           {
                                          yyextra->previous->args+=yytext;
                                        }
<UsingAlias>\n                          {
                                          yyextra->previous->args+=yytext;
                                          lineCount(yyscanner);
                                        }
<UsingAliasEnd>";"                      {
                                          yyextra->previous->doc   = yyextra->current->doc;
                                          yyextra->previous->brief = yyextra->current->brief;
                                          yyextra->current->doc.resize(0);
                                          yyextra->current->brief.resize(0);
                                          unput(';');
                                          BEGIN(UsingAlias);
                                        }
<UsingDirective>{SCOPENAME}             { yyextra->current->name=removeRedundantWhiteSpace(yytext);
                                          yyextra->current->fileName = yyextra->fileName;
                                          yyextra->current->section=Entry::USINGDIR_SEC;
                                          yyextra->current_root->moveToSubEntryAndRefresh(yyextra->current);
                                          initEntry(yyscanner);
                                          BEGIN(Using);
                                        }
<Using>";"                              { BEGIN(FindMembers); }
<FindMembers>{SCOPENAME}{BN}*"<>"       { // guided template decl
                                          QCString n=yytext;
                                          addType(yyscanner);
                                          yyextra->current->name=n.left(n.length()-2);
                                        }
<FindMembers>{SCOPENAME}{BNopt}/"<"     { // Note: this could be a return type!
                                          yyextra->roundCount=0;
                                          yyextra->sharpCount=0;
                                          lineCount(yyscanner);
                                          addType(yyscanner);
                                          yyextra->current->name=yytext;
                                          yyextra->current->name=yyextra->current->name.stripWhiteSpace();
                                          //yyextra->current->scopeSpec.resize(0);
                                          // yyextra->currentTemplateSpec = &yyextra->current->scopeSpec;
                                          if (nameIsOperator(yyextra->current->name))
                                            BEGIN( Operator );
                                          else
                                            BEGIN( EndTemplate );
                                        }
<FindMemberName>{SCOPENAME}{BNopt}/"<"  {
                                          yyextra->sharpCount=0;
                                          yyextra->roundCount=0;
                                          lineCount(yyscanner);
                                          yyextra->current->name+=((QCString)yytext).stripWhiteSpace();
                                          //yyextra->current->memberSpec.resize(0);
                                          // yyextra->currentTemplateSpec = &yyextra->current->memberSpec;
                                          if (nameIsOperator(yyextra->current->name))
                                            BEGIN( Operator );
                                          else
                                            BEGIN( EndTemplate );
                                        }
<EndTemplate>"<<<"                      {
                                          if (!yyextra->insidePHP)
                                          {
                                            REJECT;
                                          }
                                          else
                                          {
                                            yyextra->lastHereDocContext = YY_START;
                                            BEGIN(HereDoc);
                                          }
                                        }
<ClassTemplSpec,EndTemplate>"<<"        {
                                          yyextra->current->name+=yytext;
                                          // *yyextra->currentTemplateSpec+=yytext;
                                        }
<EndTemplate>"<"                        {
                                          if (yyextra->roundCount==0)
                                          {
                                            // *yyextra->currentTemplateSpec+='<';
                                            yyextra->sharpCount++;
                                          }
                                          yyextra->current->name+=yytext;
                                        }
<ClassTemplSpec,EndTemplate>">>"        {
                                          if (yyextra->insideJava || yyextra->insideCS || yyextra->insideCli || yyextra->roundCount==0)
                                          {
                                            unput('>');
                                            unput(' ');
                                            unput('>');
                                          }
                                          else
                                          {
                                            yyextra->current->name+=yytext;
                                          }
                                          // *yyextra->currentTemplateSpec+=yytext;
                                        }
<EndTemplate>">"                        {
                                          yyextra->current->name+='>';
                                          // *yyextra->currentTemplateSpec+='>';
                                          if (yyextra->roundCount==0 && --yyextra->sharpCount<=0)
                                          {
                                            //printf("Found %s\n",qPrint(yyextra->current->name));
                                            BEGIN(FindMembers);
                                          }
                                        }
<EndTemplate>">"{BN}*"("                {
                                          lineCount(yyscanner);
                                          yyextra->current->name+='>';
                                          // *yyextra->currentTemplateSpec+='>';
                                          --yyextra->sharpCount;
                                          if (yyextra->roundCount==0 && yyextra->sharpCount<=0)
                                          {
                                            yyextra->current->bodyLine = yyextra->yyLineNr;
                                            yyextra->current->bodyColumn = yyextra->yyColNr;
                                            yyextra->current->args = "(";
                                            yyextra->currentArgumentContext = FuncQual;
                                            yyextra->fullArgString = yyextra->current->args;
                                            yyextra->copyArgString = &yyextra->current->args;
                                            //printf("Found %s\n",qPrint(yyextra->current->name));
                                            BEGIN( ReadFuncArgType ) ;
                                          }
                                          else
                                          {
                                             yyextra->current->name+="(";
                                             yyextra->roundCount++;
                                          }
                                        }
<EndTemplate>">"{BNopt}/"("({BN}*{ID}{BN}*"::")*({BN}*"*"{BN}*)+ { // function pointer returning a template instance
                                          lineCount(yyscanner);
                                          yyextra->current->name+='>';
                                          if (yyextra->roundCount==0)
                                          {
                                            BEGIN(FindMembers);
                                          }
                                        }
<EndTemplate>">"{BNopt}/"::"              {
                                          lineCount(yyscanner);
                                          yyextra->current->name+='>';
                                          // *yyextra->currentTemplateSpec+='>';
                                          if (yyextra->roundCount==0 && --yyextra->sharpCount<=0)
                                          {
                                            BEGIN(FindMemberName);
                                          }
                                        }
<ClassTemplSpec,EndTemplate>"("         { yyextra->current->name+=*yytext;
                                          yyextra->roundCount++;
                                        }
<ClassTemplSpec,EndTemplate>")"         { yyextra->current->name+=*yytext;
                                          if (yyextra->roundCount>0) yyextra->roundCount--;
                                        }
<EndTemplate>.                          {
                                          yyextra->current->name+=*yytext;
                                          // *yyextra->currentTemplateSpec+=*yytext;
                                        }
<FindMembers>"define"{BN}*"("{BN}*["']  {
                                          if (yyextra->insidePHP)
                                          {
                                            yyextra->current->bodyLine = yyextra->yyLineNr;
                                            yyextra->current->bodyColumn = yyextra->yyColNr;
                                            BEGIN( DefinePHP );
                                          }
                                          else
                                            REJECT;
                                        }
<CopyHereDoc>{ID}                       { // PHP heredoc
                                          yyextra->delimiter = yytext;
                                          *yyextra->pCopyHereDocGString << yytext;
                                          BEGIN(CopyHereDocEnd);
                                        }
<CopyHereDoc>"'"{ID}/"'"                { // PHP nowdoc
                                          yyextra->delimiter = &yytext[1];
                                          *yyextra->pCopyHereDocGString << yytext;
                                          BEGIN(CopyHereDocEnd);
                                        }
<HereDoc>{ID}                           { // PHP heredoc
                                          yyextra->delimiter = yytext;
                                          BEGIN(HereDocEnd);
                                        }
<HereDoc>"'"{ID}/"'"                    { // PHP nowdoc
                                          yyextra->delimiter = &yytext[1];
                                          BEGIN(HereDocEnd);
                                        }
<HereDocEnd>^{ID}                       { // id at start of the line could mark the end of the block
                                          if (yyextra->delimiter==yytext) // it is the end marker
                                          {
                                            BEGIN(yyextra->lastHereDocContext);
                                          }
                                        }
<HereDocEnd>.                           { }
<CopyHereDocEnd>^{Bopt}{ID}             { // id at start of the line could mark the end of the block
                                          *yyextra->pCopyHereDocGString << yytext;
                                          if (yyextra->delimiter==QCString(yytext).stripWhiteSpace()) // it is the end marker
                                          {
                                            BEGIN(yyextra->lastHereDocContext);
                                          }
                                        }
<CopyHereDocEnd>\n                      {
                                          lineCount(yyscanner);
                                          *yyextra->pCopyHereDocGString <<  yytext;
                                        }
<CopyHereDocEnd>{ID}                    {
                                          *yyextra->pCopyHereDocGString <<  yytext;
                                        }
<CopyHereDocEnd>.                       {
                                          *yyextra->pCopyHereDocGString <<  yytext;
                                        }
<FindMembers>"Q_OBJECT"|"Q_GADGET"      { // Qt object / gadget macro
                                        }
<FindMembers>"Q_PROPERTY"               { // Qt property declaration
                                          yyextra->current->protection = Protection::Public ; // see bug734245 & bug735462
                                          yyextra->current->mtype = yyextra->mtype = MethodTypes::Property;
                                          yyextra->current->type.resize(0);
                                          BEGIN(QtPropType);
                                        }
<QtPropType>"("                         { // start of property arguments
                                        }
<QtPropAttr>")"                         { // end of property arguments
                                          unput(';');
                                          BEGIN(FindMembers);
                                        }
<QtPropType>{B}+                        {
                                          yyextra->current->name+=yytext;
                                        }
<QtPropType>"*"                         {
                                          yyextra->current->type+= yyextra->current->name;
                                          yyextra->current->type+= yytext;
                                          yyextra->current->name="";
                                        }
<QtPropType>({TSCOPE}"::")*{TSCOPE}     {
                                          yyextra->current->type+= yyextra->current->name;
                                          yyextra->current->name=yytext;
                                        }
<QtPropType,QtPropAttr>{B}+"READ"{B}+   {
                                          yyextra->current->spec |= Entry::Readable;
                                          BEGIN(QtPropRead);
                                        }
<QtPropType,QtPropAttr>{B}+"WRITE"{B}+  {
                                          yyextra->current->spec |= Entry::Writable;
                                          BEGIN(QtPropWrite);
                                        }
<QtPropType,QtPropAttr>{B}+"MEMBER"{B}+{ID}     | // member property => not supported yet
<QtPropType,QtPropAttr>{B}+"RESET"{B}+{ID}      | // reset method => not supported yet
<QtPropType,QtPropAttr>{B}+"SCRIPTABLE"{B}+{ID} | // scriptable property => not supported yet
<QtPropType,QtPropAttr>{B}+"DESIGNABLE"{B}+{ID} | // designable property => not supported yet
<QtPropType,QtPropAttr>{B}+"NOTIFY"{B}+{ID}     | // notify property => not supported yet
<QtPropType,QtPropAttr>{B}+"REVISION"{B}+{ID}   | // revision property => not supported yet
<QtPropType,QtPropAttr>{B}+"STORED"{B}+{ID}     | // stored property => not supported yet
<QtPropType,QtPropAttr>{B}+"USER"{B}+{ID}       | // user property => not supported yet
<QtPropType,QtPropAttr>{B}+"CONSTANT"{B}        | // constant property => not supported yet
<QtPropType,QtPropAttr>{B}+"FINAL"{B}           { // final property => not supported yet
                                          BEGIN(QtPropAttr);
                                        }
<QtPropRead>{ID}                        {
                                          yyextra->current->read = yytext;
                                          BEGIN(QtPropAttr);
                                        }
<QtPropWrite>{ID}                       {
                                          yyextra->current->write = yytext;
                                          BEGIN(QtPropAttr);
                                        }
<FindMembers>"friend"{BN}+("class"|"union"|"struct"){BN}+ {
                                          yyextra->current->name=yytext;
                                          lineCount(yyscanner) ;
                                          BEGIN(FindMembers);
                                        }
<FindMembers>"requires"                 { // C++20 requires clause
                                          if (yyextra->insideJava) REJECT;
                                          yyextra->current->req.resize(0);
                                          yyextra->requiresContext = YY_START;
                                          BEGIN(RequiresClause);
                                        }
<RequiresClause>"requires"{BN}*/"{"     { // requires requires { ... }
                                          if (yyextra->insideJava) REJECT;
                                          lineCount(yyscanner) ;
                                          yyextra->current->req+=yytext;
                                          BEGIN( RequiresExpression ) ;
                                        }
<RequiresClause>"requires"{BN}*"("      { // requires requires(T x) { ... }
                                          if (yyextra->insideJava) REJECT;
                                          lineCount(yyscanner) ;
                                          yyextra->current->req+=yytext;
                                          yyextra->lastRoundContext=RequiresExpression;
                                          yyextra->pCopyRoundString=&yyextra->current->req;
                                          yyextra->roundCount=0;
                                          BEGIN( CopyRound ) ;
                                        }
<RequiresExpression>"{"                 {
                                          yyextra->current->req+=yytext;
                                          yyextra->lastCurlyContext=RequiresClause;
                                          yyextra->pCopyCurlyString=&yyextra->current->req;
                                          yyextra->curlyCount=0;
                                          BEGIN( CopyCurly ) ;
                                        }
<RequiresExpression>\n                  {
                                          yyextra->current->req+=' ';
                                          lineCount(yyscanner);
                                        }
<RequiresExpression>.                   {
                                          yyextra->current->req+=yytext;
                                        }
<RequiresClause>"("                     { // requires "(A && B)"
                                          yyextra->current->req+=yytext;
                                          yyextra->lastRoundContext=RequiresClause;
                                          yyextra->pCopyRoundString=&yyextra->current->req;
                                          yyextra->roundCount=0;
                                          BEGIN( CopyRound ) ;
                                        }
<RequiresClause>{ID}                    { // something like "requires true"
                                          if (startOfRequiresExpression(yyextra->current->req))
                                          {
                                            yyextra->current->req=yytext;
                                            BEGIN(yyextra->requiresContext);
                                          }
                                          else
                                          {
                                            REJECT;
                                          }
                                        }
<RequiresClause>{SCOPENAME}{BNopt}"("   { // "requires func(x)"
                                          if (startOfRequiresExpression(yyextra->current->req))
                                          {
                                            yyextra->current->req+=yytext;
                                            yyextra->lastRoundContext=RequiresClause;
                                            yyextra->pCopyRoundString=&yyextra->current->req;
                                            yyextra->roundCount=0;
                                            BEGIN( CopyRound );
                                          }
                                          else
                                          {
                                            REJECT;
                                          }
                                        }
<RequiresClause>{SCOPENAME}{BNopt}"<"   { // "requires C<S,T>"
                                          if (startOfRequiresExpression(yyextra->current->req))
                                          {
                                            yyextra->current->req+=yytext;
                                            yyextra->lastSharpContext=RequiresClause;
                                            yyextra->pCopySharpString=&yyextra->current->req;
                                            yyextra->sharpCount=0;
                                            BEGIN( CopySharp );
                                          }
                                          else
                                          {
                                            REJECT
                                          }
                                        }
<RequiresClause>"||"|"&&"             { // "requires A || B" or "requires A && B"
                                          yyextra->current->req+=yytext;
                                        }
<RequiresClause>{BN}+                   {
                                          yyextra->current->req+=' ';
                                          lineCount(yyscanner) ;
                                        }
<RequiresClause>.                       {
                                          unput(*yytext);
                                          yyextra->current->req=yyextra->current->req.simplifyWhiteSpace();
                                          BEGIN(yyextra->requiresContext);
                                        }
<FindMembers,FindMemberName>{SCOPENAME} {
                                          if (yyextra->clangParser && (yyextra->insideCpp || yyextra->insideObjC))
                                          {
                                            yyextra->current->id = yyextra->clangParser->lookup(yyextra->yyLineNr,yytext);
                                          }
                                          yyextra->yyBegColNr=yyextra->yyColNr;
                                          yyextra->yyBegLineNr=yyextra->yyLineNr;
                                          lineCount(yyscanner);
                                          if (yyextra->insideIDL && yyleng==9 && qstrcmp(yytext,"cpp_quote")==0)
                                          {
                                            BEGIN(CppQuote);
                                          }
                                          else if ((yyextra->insideIDL || yyextra->insideJava || yyextra->insideD) && yyleng==6 && qstrcmp(yytext,"import")==0)
                                          {
                                            if (yyextra->insideIDL)
                                              BEGIN(NextSemi);
                                            else // yyextra->insideJava or yyextra->insideD
                                              BEGIN(JavaImport);
                                          }
                                          else if (yyextra->insidePHP && qstrcmp(yytext,"use")==0)
                                          {
                                            BEGIN(PHPUse);
                                          }
                                          else if (yyextra->insideJava && qstrcmp(yytext,"package")==0)
                                          {
                                            lineCount(yyscanner);
                                            BEGIN(PackageName);
                                          }
                                          else if (yyextra->insideIDL && qstrcmp(yytext,"case")==0)
                                          {
                                            BEGIN(IDLUnionCase);
                                          }
                                          else if (yyextra->insideTryBlock && qstrcmp(yytext,"catch")==0)
                                          {
                                            yyextra->insideTryBlock=FALSE;
                                            BEGIN(TryFunctionBlock);
                                          }
                                          else if (yyextra->insideCpp && qstrcmp(yytext,"alignas")==0)
                                          {
                                            yyextra->lastAlignAsContext = YY_START;
                                            BEGIN(AlignAs);
                                          }
                                          else if (yyextra->insideJS && qstrcmp(yytext,"var")==0)
                                          { // javascript variable
                                            yyextra->current->type="var";
                                          }
                                          else if (yyextra->insideJS && qstrcmp(yytext,"function")==0)
                                          { // javascript function
                                            yyextra->current->type="function";
                                          }
                                          else if (yyextra->insideCS && qstrcmp(yytext,"this")==0)
                                          {
                                            // C# indexer
                                            addType(yyscanner);
                                            yyextra->current->name="this";
                                            BEGIN(CSIndexer);
                                          }
                                          else if (yyextra->insideCpp && qstrcmp(yytext,"static_assert")==0)
                                          {
                                            // C++11 static_assert
                                            BEGIN(StaticAssert);
                                          }
                                          else if (yyextra->insideCpp && qstrcmp(yytext,"decltype")==0)
                                          {
                                            // C++11 decltype(x)
                                            addType(yyscanner);
                                            if (!yyextra->current->type.isEmpty()) yyextra->current->type+=' ';
                                            yyextra->current->type+=yytext;
                                            BEGIN(DeclType);
                                          }
                                          else if (yyextra->insideSlice && qstrcmp(yytext,"optional")==0)
                                          {
                                            if (yyextra->current->type.isEmpty())
                                            {
                                              yyextra->current->type = "optional";
                                            }
                                            else
                                            {
                                              yyextra->current->type += " optional";
                                            }
                                            yyextra->lastModifierContext = YY_START;
                                            BEGIN(SliceOptional);
                                          }
                                          else
                                          {
                                            if (YY_START==FindMembers)
                                            {
                                              addType(yyscanner);
                                            }
                                            bool javaLike = yyextra->insideJava || yyextra->insideCS || yyextra->insideD || yyextra->insidePHP || yyextra->insideJS;
                                            if (javaLike && qstrcmp(yytext,"public")==0)
                                            {
                                              yyextra->current->protection = Protection::Public;
                                            }
                                            else if (javaLike && qstrcmp(yytext,"protected")==0)
                                            {
                                              yyextra->current->protection = Protection::Protected;
                                            }
                                            else if ((yyextra->insideCS || yyextra->insideD || yyextra->insidePHP || yyextra->insideJS) && qstrcmp(yytext,"internal")==0)
                                            {
                                              yyextra->current->protection = Protection::Package;
                                            }
                                            else if (javaLike && qstrcmp(yytext,"private")==0)
                                            {
                                              yyextra->current->protection = Protection::Private;
                                            }
                                            else if (javaLike && qstrcmp(yytext,"static")==0)
                                            {
                                              if (YY_START==FindMembers)
                                                yyextra->current->name  = yytext;
                                              else
                                                yyextra->current->name += yytext;
                                              yyextra->current->isStatic = TRUE;
                                            }
                                            else
                                            {
                                              if (YY_START==FindMembers)
                                                yyextra->current->name  = yytext;
                                              else
                                                yyextra->current->name += yytext;
                                              if (yyextra->current->name.startsWith("static "))
                                              {
                                                yyextra->current->isStatic = TRUE;
                                                yyextra->current->name= yyextra->current->name.mid(7);
                                              }
                                              else if (yyextra->current->name.startsWith("inline "))
                                              {
                                                if (yyextra->current->type.isEmpty())
                                                {
                                                  yyextra->current->type="inline";
                                                }
                                                else
                                                {
                                                  yyextra->current->type+="inline ";
                                                }
                                                yyextra->current->name= yyextra->current->name.mid(7);
                                              }
                                              else if (yyextra->current->name.startsWith("constexpr "))
                                              {
                                                if (yyextra->current->type.isEmpty())
                                                {
                                                  yyextra->current->type="constexpr";
                                                }
                                                else
                                                {
                                                  yyextra->current->type+="constexpr ";
                                                }
                                                yyextra->current->name=yyextra->current->name.mid(10);
                                              }
                                              else if (yyextra->current->name.startsWith("const "))
                                              {
                                                if (yyextra->current->type.isEmpty())
                                                {
                                                  yyextra->current->type="const";
                                                }
                                                else
                                                {
                                                  yyextra->current->type+="const ";
                                                }
                                                yyextra->current->name=yyextra->current->name.mid(6);
                                              }
                                              else if (yyextra->current->name.startsWith("volatile "))
                                              {
                                                if (yyextra->current->type.isEmpty())
                                                {
                                                  yyextra->current->type="volatile";
                                                }
                                                else
                                                {
                                                  yyextra->current->type+="volatile ";
                                                }
                                                yyextra->current->name=yyextra->current->name.mid(9);
                                              }
                                              else if (yyextra->current->name.startsWith("typedef "))
                                              {
                                                if (yyextra->current->type.isEmpty())
                                                {
                                                  yyextra->current->type="typedef";
                                                }
                                                else
                                                {
                                                  yyextra->current->type+="typedef ";
                                                }
                                                yyextra->current->name=yyextra->current->name.mid(8);
                                              }
                                            }
                                            QCString tmp=yytext;
                                            if (nameIsOperator(tmp))
                                            {
                                              BEGIN( Operator );
                                            }
                                            else
                                            {
                                              yyextra->externLinkage=FALSE; // see bug759247
                                              BEGIN(FindMembers);
                                            }
                                          }
                                          yyextra->current->name = yyextra->current->name.removeWhiteSpace();
                                        }
<StaticAssert>"("                       {
                                          yyextra->lastSkipRoundContext = FindMembers;
                                          yyextra->roundCount=0;
                                          BEGIN(SkipRound);
                                        }
<StaticAssert>{BN}+                     { lineCount(yyscanner); }
<StaticAssert>.                         { // variable with static_assert as name?
                                          unput(*yytext);
                                          BEGIN(FindMembers);
                                        }
<DeclType>"("                           {
                                          yyextra->current->type+=yytext;
                                          yyextra->lastRoundContext=FindMembers;
                                          yyextra->pCopyRoundString=&yyextra->current->type;
                                          yyextra->roundCount=0;
                                          BEGIN(CopyRound);
                                        }
<DeclType>{BN}+                         { lineCount(yyscanner); }
<DeclType>.                             {
                                          unput(*yytext);
                                          BEGIN(FindMembers);
                                        }
<CSIndexer>"["[^\n\]]*"]"               {
                                          yyextra->current->name+=removeRedundantWhiteSpace(yytext);
                                          BEGIN(FindMembers);
                                        }
<FindMembers>[0-9]{ID}                  { // some number where we did not expect one
                                        }
<FindMembers>"."                        {
                                          if (yyextra->insideJava || yyextra->insideCS || yyextra->insideD)
                                          {
                                            yyextra->current->name+=".";
                                          }
                                        }
<FindMembers>"::"                       {
                                          yyextra->current->name+=yytext;
                                        }
<CppQuote>"("{B}*"\""                   {
                                          yyextra->insideCppQuote=TRUE;
                                          BEGIN(FindMembers);
                                        }
<IDLUnionCase>"::"
<IDLUnionCase>":"                       { BEGIN(FindMembers); }
<IDLUnionCase>\n                        { lineCount(yyscanner); }
<IDLUnionCase>.
<TryFunctionBlock>\n                    { lineCount(yyscanner); }
<TryFunctionBlock>"{"                   {
                                          yyextra->curlyCount=0;
                                          yyextra->lastCurlyContext = TryFunctionBlockEnd ;
                                          BEGIN( SkipCurly );
                                        }
<TryFunctionBlock>.
<TryFunctionBlockEnd>{BN}*"catch"       { lineCount(yyscanner); BEGIN(TryFunctionBlock); // {BN}* added to fix bug 611193
                                        }
<TryFunctionBlockEnd>\n                 { unput(*yytext); // rule added to fix bug id 601138
                                          BEGIN( FindMembers );
                                        }
<TryFunctionBlockEnd>.                  { unput(*yytext);
                                          BEGIN( FindMembers );
                                        }
<EndCppQuote>")"                        {
                                          yyextra->insideCppQuote=FALSE;
                                          BEGIN(FindMembers);
                                        }
<FindMembers,FindFields>{B}*"#"         { if (yyextra->insidePHP)
                                            REJECT;
                                          yyextra->lastCPPContext = YY_START;
                                          BEGIN( SkipCPP ) ;
                                        }
<FindMembers,FindFields>{B}*"#"{B}*("cmake")?"define"   {
                                          if (yyextra->insidePHP)
                                            REJECT;
                                          yyextra->current->bodyLine = yyextra->yyLineNr;
                                          yyextra->current->bodyColumn = yyextra->yyColNr;
                                          yyextra->lastDefineContext = YY_START;
                                          BEGIN( Define );
                                        }
<FindMembers,ReadBody,ReadNSBody,ReadBodyIntf,SkipCurly,SkipCurlyCpp>{B}*"#"{B}+[0-9]+{B}+/"\"" { /* line control directive */
                                          yyextra->yyLineNr = atoi(&yytext[1]);
                                          //printf("setting line number to %d\n",yyextra->yyLineNr);
                                          yyextra->lastPreLineCtrlContext = YY_START;
                                          if (YY_START==ReadBody ||
                                              YY_START==ReadNSBody ||
                                              YY_START==ReadBodyIntf)
                                          {
                                            yyextra->current->program << yytext;
                                          }
                                          BEGIN( PreLineCtrl );
                                        }
<PreLineCtrl>"\""[^\n\"]*"\""           {
                                          yyextra->fileName = stripQuotes(yytext);
                                          if (yyextra->lastPreLineCtrlContext==ReadBody ||
                                              yyextra->lastPreLineCtrlContext==ReadNSBody ||
                                              yyextra->lastPreLineCtrlContext==ReadBodyIntf)
                                          {
                                            yyextra->current->program << yytext;
                                          }
                                        }
<PreLineCtrl>.                          {
                                          if (yyextra->lastPreLineCtrlContext==ReadBody ||
                                              yyextra->lastPreLineCtrlContext==ReadNSBody ||
                                              yyextra->lastPreLineCtrlContext==ReadBodyIntf)
                                          {
                                            yyextra->current->program << yytext;
                                          }
                                        }
<PreLineCtrl>\n                         {
                                          if (yyextra->lastPreLineCtrlContext==ReadBody ||
                                              yyextra->lastPreLineCtrlContext==ReadNSBody ||
                                              yyextra->lastPreLineCtrlContext==ReadBodyIntf)
                                          {
                                            yyextra->current->program << yytext;
                                          }
                                          lineCount(yyscanner);
                                          BEGIN( yyextra->lastPreLineCtrlContext );
                                        }
<SkipCPP>.
<SkipCPP>\\[\r]*"\n"[\r]*               { lineCount(yyscanner); }
<SkipCPP>[\r]*\n[\r]*                   { lineCount(yyscanner);
                                          BEGIN( yyextra->lastCPPContext) ;
                                        }
<Define>{ID}{B}*"("                     {
                                          yyextra->current->name = yytext;
                                          yyextra->current->name = yyextra->current->name.left(yyextra->current->name.length()-1).stripWhiteSpace();
                                          yyextra->current->args = "(";
                                          yyextra->current->bodyLine = yyextra->yyLineNr;
                                          yyextra->current->bodyColumn = yyextra->yyColNr;
                                          yyextra->currentArgumentContext = DefineEnd;
                                          yyextra->fullArgString=yyextra->current->args;
                                          yyextra->copyArgString=&yyextra->current->args;
                                          BEGIN( ReadFuncArgType ) ;
                                        }
 /*
<DefineArg>")"                          {
                                          //printf("Define with args\n");
                                          yyextra->current->args += ')';
                                          BEGIN( DefineEnd );
                                        }
<DefineArg>.                            {
                                          yyextra->current->args += *yytext;
                                        }
  */
<Define>{ID}                            {
                                          //printf("Define '%s' without args\n",yytext);
                                          if (yyextra->clangParser && (yyextra->insideCpp || yyextra->insideObjC))
                                          {
                                            yyextra->current->id = yyextra->clangParser->lookup(yyextra->yyLineNr,yytext);
                                          }
                                          yyextra->current->bodyLine = yyextra->yyLineNr;
                                          yyextra->current->bodyColumn = yyextra->yyColNr;
                                          yyextra->current->name = yytext;
                                          BEGIN(DefineEnd);
                                        }
<DefineEnd>\n                           {
                                          //printf("End define: doc=%s docFile=%s docLine=%d\n",qPrint(yyextra->current->doc),qPrint(yyextra->current->docFile),yyextra->current->docLine);
                                          yyextra->current->fileName   = yyextra->fileName;
                                          yyextra->current->startLine  = yyextra->yyLineNr;
                                          yyextra->current->startColumn = yyextra->yyColNr;
                                          yyextra->current->type.resize(0);
                                          yyextra->current->args       = yyextra->current->args.simplifyWhiteSpace();
                                          yyextra->current->name       = yyextra->current->name.stripWhiteSpace();
                                          yyextra->current->section    = Entry::DEFINE_SEC;
                                          yyextra->current_root->moveToSubEntryAndRefresh(yyextra->current);
                                          lineCount(yyscanner);
                                          initEntry(yyscanner);
                                          BEGIN(yyextra->lastDefineContext);
                                        }
<DefinePHPEnd>";"                       {
                                          //printf("End define\n");
                                          yyextra->current->fileName   = yyextra->fileName;
                                          yyextra->current->startLine  = yyextra->yyLineNr;
                                          yyextra->current->startColumn = yyextra->yyColNr;
                                          yyextra->current->type.resize(0);
                                          yyextra->current->type       = "const";
                                          QCString init = yyextra->current->initializer.str();
                                          init = init.simplifyWhiteSpace();
                                          init = init.left(init.length()-1);
                                          yyextra->current->initializer.str(init.str());
                                          yyextra->current->name       = yyextra->current->name.stripWhiteSpace();
                                          yyextra->current->section    = Entry::VARIABLE_SEC;
                                          yyextra->current_root->moveToSubEntryAndRefresh(yyextra->current);
                                          initEntry(yyscanner);
                                          BEGIN(FindMembers);
                                        }
<DefinePHPEnd>.
<DefineEnd>\\[\r]?\n                    {
                                          lineCount(yyscanner);
                                        }
<DefineEnd>\"                           {
                                          if (yyextra->insideIDL && yyextra->insideCppQuote)
                                          {
                                            BEGIN(EndCppQuote);
                                          }
                                          else
                                          {
                                            yyextra->lastStringContext=DefineEnd;
                                            BEGIN(SkipString);
                                          }
                                        }
<DefineEnd>.
<DefinePHP>{ID}["']{BN}*","{BN}*        {
                                          yyextra->current->name = yytext;
                                          yyextra->current->name = yyextra->current->name.stripWhiteSpace();
                                          yyextra->current->name = yyextra->current->name.left(yyextra->current->name.length()-1).stripWhiteSpace();
                                          yyextra->current->name = yyextra->current->name.left(yyextra->current->name.length()-1);
                                          yyextra->current->bodyLine = yyextra->yyLineNr;
                                          yyextra->current->bodyColumn = yyextra->yyColNr;
                                          yyextra->lastRoundContext = DefinePHPEnd;
                                          yyextra->pCopyRoundGString = &yyextra->current->initializer;
                                          yyextra->roundCount = 0;
                                          BEGIN( GCopyRound );
                                        }

<FindMembers>[\^%]                      {  // ^ and % are C++/CLI extensions
                                          if (yyextra->insideCli)
                                          {
                                            addType(yyscanner);
                                            yyextra->current->name = yytext ;
                                          }
                                          else
                                          {
                                            REJECT;
                                          }
                                        }
<FindMembers>[*&]+                      {
                                          yyextra->current->name += yytext ;
                                          addType(yyscanner);
                                        }
<FindMembers,MemberSpec,Function,NextSemi,EnumBaseType,BitFields,ReadInitializer,ReadInitializerPtr,OldStyleArgs,DefinePHPEnd>";"{BN}*{DCOMM}"<" {
                                          if (yyextra->current->bodyLine==-1)
                                          {
                                            yyextra->current->bodyLine=yyextra->yyLineNr;
                                            yyextra->current->bodyColumn = yyextra->yyColNr;
                                          }
                                          yyextra->docBlockContext   = YY_START;
                                          yyextra->docBlockInBody    = FALSE;
                                          yyextra->docBlockAutoBrief = ( yytext[yyleng-2]=='*' && Config_getBool(JAVADOC_AUTOBRIEF) ) ||
                                                              ( yytext[yyleng-2]=='!' && Config_getBool(QT_AUTOBRIEF) );

                                          QCString indent;
                                          indent.fill(' ',computeIndent(yytext,yyextra->column));
                                          yyextra->docBlock.str(indent.str());
                                          //printf("indent=%d\n",computeIndent(yytext+1,yyextra->column));
                                          lineCount(yyscanner);

                                          yyextra->docBlockTerm = ';';
                                          if (YY_START==EnumBaseType && yyextra->current->section==Entry::ENUM_SEC)
                                          {
                                            yyextra->current->bitfields = ":"+yyextra->current->args;
                                            yyextra->current->args.resize(0);
                                            yyextra->current->section=Entry::VARIABLE_SEC;
                                          }
                                          if (yytext[yyleng-3]=='/')
                                          {
                                            startCommentBlock(yyscanner,TRUE);
                                            BEGIN( DocLine );
                                          }
                                          else
                                          {
                                            startCommentBlock(yyscanner,FALSE);
                                            BEGIN( DocBlock );
                                          }
                                        }
<MemberSpec,FindFields,FindMembers,NextSemi,EnumBaseType,BitFields,ReadInitializer,ReadInitializerPtr,OldStyleArgs>","{BN}*{DCOMM}"<" {
                                          yyextra->docBlockContext   = YY_START;
                                          yyextra->docBlockInBody    = FALSE;
                                          yyextra->docBlockAutoBrief = ( yytext[yyleng-2]=='*' && Config_getBool(JAVADOC_AUTOBRIEF) ) ||
                                                              ( yytext[yyleng-2]=='!' && Config_getBool(QT_AUTOBRIEF) );

                                          QCString indent;
                                          indent.fill(' ',computeIndent(yytext,yyextra->column));
                                          yyextra->docBlock.str(indent.str());
                                          lineCount(yyscanner);

                                          yyextra->docBlockTerm = ',';
                                          if (YY_START==EnumBaseType && yyextra->current->section==Entry::ENUM_SEC)
                                          {
                                            yyextra->current->bitfields = ":"+yyextra->current->args;
                                            yyextra->current->args.resize(0);
                                            yyextra->current->section=Entry::VARIABLE_SEC;
                                          }
                                          if (yytext[yyleng-3]=='/')
                                          {
                                            startCommentBlock(yyscanner,TRUE);
                                            BEGIN( DocLine );
                                          }
                                          else
                                          {
                                            startCommentBlock(yyscanner,FALSE);
                                            BEGIN( DocBlock );
                                          }
                                        }
<DefineEnd,FindFields,ReadInitializer,ReadInitializerPtr,OldStyleArgs>{BN}*{DCOMM}"<" {
                                          if (yyextra->current->bodyLine==-1)
                                          {
                                            yyextra->current->bodyLine=yyextra->yyLineNr;
                                            yyextra->current->bodyColumn = yyextra->yyColNr;
                                          }
                                          yyextra->docBlockContext   = YY_START;
                                          yyextra->docBlockInBody    = FALSE;
                                          yyextra->docBlockAutoBrief = ( yytext[yyleng-2]=='*' && Config_getBool(JAVADOC_AUTOBRIEF) ) ||
                                                              ( yytext[yyleng-2]=='!' && Config_getBool(QT_AUTOBRIEF) );
                                          QCString indent;
                                          indent.fill(' ',computeIndent(yytext,yyextra->column));
                                          yyextra->docBlock.str(indent.str());
                                          lineCount(yyscanner);

                                          yyextra->docBlockTerm = 0;
                                          if (yytext[yyleng-3]=='/')
                                          {
                                            startCommentBlock(yyscanner,TRUE);
                                            BEGIN( DocLine );
                                          }
                                          else
                                          {
                                            startCommentBlock(yyscanner,FALSE);
                                            BEGIN( DocBlock );
                                          }
                                        }

<FindMembers,FindFields>({CPPC}([!/]){B}*{CMD}"{")|({CCS}([!*]){B}*{CMD}"{")       {
                                          //handleGroupStartCommand(yyextra->current->name);
                                          if (yyextra->previous && yyextra->previous->section==Entry::GROUPDOC_SEC)
                                          {
                                            // link open command to the group defined in the yyextra->previous entry
                                            yyextra->commentScanner.open(yyextra->previous.get(),yyextra->fileName,yyextra->yyLineNr);
                                          }
                                          else
                                          {
                                            // link open command to the yyextra->current entry
                                            yyextra->commentScanner.open(yyextra->current.get(),yyextra->fileName,yyextra->yyLineNr);
                                          }
                                          //yyextra->current = tmp;
                                          initEntry(yyscanner);
                                          if (yytext[1]=='/')
                                          {
                                            if (yytext[2]=='!' || yytext[2]=='/')
                                            {
                                              yyextra->docBlockContext   = YY_START;
                                              yyextra->docBlockInBody    = FALSE;
                                              yyextra->docBlockAutoBrief = FALSE;
                                              yyextra->docBlock.str(std::string());
                                              yyextra->docBlockTerm = 0;
                                              startCommentBlock(yyscanner,TRUE);
                                              BEGIN(DocLine);
                                            }
                                            else
                                            {
                                              yyextra->lastCContext=YY_START;
                                              BEGIN(SkipCxxComment);
                                            }
                                          }
                                          else
                                          {
                                            if (yytext[2]=='!' || yytext[2]=='*')
                                            {
                                              yyextra->docBlockContext   = YY_START;
                                              yyextra->docBlockInBody    = FALSE;
                                              yyextra->docBlock.str(std::string());
                                              yyextra->docBlockAutoBrief = ( yytext[yyleng-2]=='*' && Config_getBool(JAVADOC_AUTOBRIEF) ) ||
                                                                  ( yytext[yyleng-2]=='!' && Config_getBool(QT_AUTOBRIEF) );
                                              yyextra->docBlockTerm = 0;
                                              startCommentBlock(yyscanner,FALSE);
                                              BEGIN(DocBlock);
                                            }
                                            else
                                            {
                                              yyextra->lastCContext=YY_START;
                                              BEGIN(SkipComment);
                                            }
                                          }
                                        }
<FindMembers,FindFields,ReadInitializer,ReadInitializerPtr>{CPPC}([!/]){B}*{CMD}"}".*|{CCS}([!*]){B}*{CMD}"}"[^*]*{CCE}     {
                                          bool insideEnum = YY_START==FindFields || ((YY_START==ReadInitializer || YY_START==ReadInitializerPtr) && yyextra->lastInitializerContext==FindFields); // see bug746226
                                          yyextra->commentScanner.close(yyextra->current.get(),yyextra->fileName,yyextra->yyLineNr,insideEnum);
                                          lineCount(yyscanner);
                                        }
<FindMembers>"=>"                       {
                                          if (!yyextra->insideCS) REJECT;
                                          yyextra->current->bodyLine = yyextra->yyLineNr;
                                          yyextra->current->bodyColumn = yyextra->yyColNr;
                                          yyextra->current->initializer.str(yytext);
                                          yyextra->lastInitializerContext = YY_START;
                                          yyextra->initBracketCount=0;
                                          yyextra->current->mtype = yyextra->mtype = MethodTypes::Property;
                                          yyextra->current->spec |= Entry::Gettable;
                                          BEGIN(ReadInitializerPtr);
                                        }
<FindMembers>"="                        { // in PHP code this could also be due to "<?="
                                          yyextra->current->bodyLine = yyextra->yyLineNr;
                                          yyextra->current->bodyColumn = yyextra->yyColNr;
                                          yyextra->current->initializer.str(yytext);
                                          yyextra->lastInitializerContext = YY_START;
                                          yyextra->initBracketCount=0;
                                          BEGIN(ReadInitializer);
                                        }
<UNOIDLAttributeBlock>{BN}*[gs]"et"{BN}+"raises"{BN}*"("{BN}*{SCOPENAME}{BN}*(","{BN}*{SCOPENAME}{BN}*)*")"{BN}*";"     {
                                          lineCount(yyscanner);
                                          yyextra->current->exception += " ";
                                          yyextra->current->exception += removeRedundantWhiteSpace(yytext);
                                        }
<UNOIDLAttributeBlock>"}"               {
                                          yyextra->current->exception += " }";
                                          BEGIN(FindMembers);
                                        }
  /* Read initializer rules */
<ReadInitializer,ReadInitializerPtr>"(" {
                                          yyextra->lastRoundContext=YY_START;
                                          yyextra->pCopyRoundGString=&yyextra->current->initializer;
                                          yyextra->roundCount=0;
                                          yyextra->current->initializer << *yytext;
                                          BEGIN(GCopyRound);
                                        }
<ReadInitializer,ReadInitializerPtr>"[" {
                                          if (!yyextra->insidePHP) REJECT;
                                          yyextra->lastSquareContext=YY_START;
                                          yyextra->pCopySquareGString=&yyextra->current->initializer;
                                          yyextra->squareCount=0;
                                          yyextra->current->initializer << *yytext;
                                          BEGIN(GCopySquare);
                                        }
<ReadInitializer,ReadInitializerPtr>"{" {
                                          yyextra->lastCurlyContext=YY_START;
                                          yyextra->pCopyCurlyGString=&yyextra->current->initializer;
                                          yyextra->curlyCount=0;
                                          yyextra->current->initializer << *yytext;
                                          BEGIN(GCopyCurly);
                                        }
<ReadInitializer,ReadInitializerPtr>[;,] {
                                          //printf(">> initializer '%s' <<\n",qPrint(yyextra->current->initializer));
                                          if (*yytext==';' && (yyextra->current_root->spec&Entry::Enum))
                                          {
                                            yyextra->current->fileName   = yyextra->fileName;
                                            yyextra->current->startLine  = yyextra->yyLineNr;
                                            yyextra->current->startColumn = yyextra->yyColNr;
                                            yyextra->current->args       = yyextra->current->args.simplifyWhiteSpace();
                                            yyextra->current->name       = yyextra->current->name.stripWhiteSpace();
                                            yyextra->current->section    = Entry::VARIABLE_SEC;
                                            yyextra->current_root->moveToSubEntryAndRefresh(yyextra->current);
                                            initEntry(yyscanner);
                                            BEGIN(FindMembers);
                                          }
                                          else if (*yytext==';' || (yyextra->lastInitializerContext==FindFields && yyextra->initBracketCount==0)) // yyextra->initBracketCount==0 was added for bug 665778
                                          {
                                            unput(*yytext);
                                            if (YY_START == ReadInitializerPtr) yyextra->current->initializer.str(std::string());
                                            BEGIN(yyextra->lastInitializerContext);
                                          }
                                          else if (*yytext==',' && yyextra->initBracketCount==0) // for "int a=0,b=0"
                                          {
                                            unput(*yytext);
                                            if (YY_START == ReadInitializerPtr) yyextra->current->initializer.str(std::string());
                                            BEGIN(yyextra->lastInitializerContext);
                                          }
                                          else
                                          {
                                            yyextra->current->initializer << *yytext;
                                          }
                                        }
<ReadInitializer,ReadInitializerPtr>{RAWBEGIN} { // C++11 raw string
                                          if (!yyextra->insideCpp)
                                          {
                                            REJECT;
                                          }
                                          else
                                          {
                                            QCString text=yytext;
                                            yyextra->current->initializer << text;
                                            int i=text.find('"');
                                            yyextra->delimiter = yytext+i+1;
                                            yyextra->delimiter=yyextra->delimiter.left(yyextra->delimiter.length()-1);
                                            yyextra->lastRawStringContext = YY_START;
                                            yyextra->pCopyRawGString = &yyextra->current->initializer;
                                            BEGIN(RawGString);
                                            //printf("RawGString delimiter='%s'\n",qPrint(delimiter));
                                          }
                                        }
<RawGString>{RAWEND}                    {
                                          *yyextra->pCopyRawGString << yytext;
                                          QCString delimiter = yytext+1;
                                          delimiter=delimiter.left(delimiter.length()-1);
                                          if (delimiter==yyextra->delimiter)
                                          {
                                            BEGIN(yyextra->lastRawStringContext);
                                          }
                                        }
<RawGString>[^)\n]+                     {
                                          *yyextra->pCopyRawGString << yytext;
                                        }
<RawGString>.                           {
                                          *yyextra->pCopyRawGString << yytext;
                                        }
<RawGString>\n                          {
                                          *yyextra->pCopyRawGString << yytext;
                                          lineCount(yyscanner);
                                        }
<RawString>{RAWEND}                     {
                                          *yyextra->pCopyRawString+=yytext;
                                          yyextra->fullArgString+=yytext;
                                          QCString delimiter = yytext+1;
                                          delimiter=delimiter.left(delimiter.length()-1);
                                          if (delimiter==yyextra->delimiter)
                                          {
                                            BEGIN(yyextra->lastRawStringContext);
                                          }
                                        }
<RawString>[^)]+                        {
                                          *yyextra->pCopyRawString += yytext;
                                          yyextra->fullArgString+=yytext;
                                        }
<RawString>.                            {
                                          *yyextra->pCopyRawString += yytext;
                                          yyextra->fullArgString+=yytext;
                                        }
<RawString>\n                           {
                                          *yyextra->pCopyRawString += yytext;
                                          yyextra->fullArgString+=yytext;
                                          lineCount(yyscanner);
                                        }
<ReadInitializer,ReadInitializerPtr>\"  {
                                          if (yyextra->insideIDL && yyextra->insideCppQuote)
                                          {
                                            BEGIN(EndCppQuote);
                                          }
                                          else
                                          {
                                            yyextra->lastStringContext=YY_START;
                                            yyextra->current->initializer << yytext;
                                            yyextra->pCopyQuotedGString=&yyextra->current->initializer;
                                            BEGIN(CopyGString);
                                          }
                                        }
<ReadInitializer,ReadInitializerPtr>"->"                        {
                                          yyextra->current->initializer << yytext;
                                        }
<ReadInitializer,ReadInitializerPtr>"<<"                        {
                                          yyextra->current->initializer << yytext;
                                        }
<ReadInitializer,ReadInitializerPtr>">>"                        {
                                          yyextra->current->initializer << yytext;
                                        }
<ReadInitializer,ReadInitializerPtr>[<\[{(]             {
                                          yyextra->initBracketCount++;
                                          yyextra->current->initializer << *yytext;
                                        }
<ReadInitializer,ReadInitializerPtr>[>\]})]             {
                                          yyextra->initBracketCount--;
                                          yyextra->current->initializer << *yytext;
                                        }
<ReadInitializer,ReadInitializerPtr>\'                  {
                                          if (yyextra->insidePHP)
                                          {
                                            yyextra->current->initializer << yytext;
                                            yyextra->pCopyQuotedGString = &yyextra->current->initializer;
                                            yyextra->lastStringContext=YY_START;
                                            BEGIN(CopyPHPGString);
                                          }
                                          else
                                          {
                                            yyextra->current->initializer << yytext;
                                          }
                                        }
<ReadInitializer,ReadInitializerPtr>{CHARLIT}              {
                                          if (yyextra->insidePHP)
                                          {
                                            REJECT;
                                          }
                                          else
                                          {
                                            yyextra->current->initializer << yytext;
                                          }
                                        }
<ReadInitializer,ReadInitializerPtr>\n                  {
                                          yyextra->current->initializer << *yytext;
                                          lineCount(yyscanner);
                                        }
<ReadInitializer,ReadInitializerPtr>"@\""                       {
                                          //printf("yyextra->insideCS=%d\n",yyextra->insideCS);
                                          yyextra->current->initializer << yytext;
                                          if (!yyextra->insideCS && !yyextra->insideObjC)
                                          {
                                            REJECT;
                                          }
                                          else
                                          {
                                            // C#/ObjC verbatim string
                                            yyextra->lastSkipVerbStringContext=YY_START;
                                            yyextra->pSkipVerbString=&yyextra->current->initializer;
                                            BEGIN(SkipVerbString);
                                          }
                                        }
<SkipVerbString>[^\n"\\]+               {
                                          *yyextra->pSkipVerbString << yytext;
                                        }
<SkipVerbString>"\\\\"                  { // escaped backslash
                                          *yyextra->pSkipVerbString << yytext;
                                        }
<SkipVerbString>"\\\""                  { // backslash escaped quote
                                          *yyextra->pSkipVerbString << yytext;
                                        }
<SkipVerbString>"\"\""                  { // quote escape
                                          *yyextra->pSkipVerbString << yytext;
                                        }
<SkipVerbString>"\""                    {
                                          *yyextra->pSkipVerbString << *yytext;
                                          BEGIN(yyextra->lastSkipVerbStringContext);
                                        }
<SkipVerbString>\n                      {
                                          *yyextra->pSkipVerbString << *yytext;
                                          lineCount(yyscanner);
                                        }
<SkipVerbString>.                       {
                                          *yyextra->pSkipVerbString << *yytext;
                                        }
<ReadInitializer,ReadInitializerPtr>"?>"                        {
                                          if (yyextra->insidePHP)
                                            BEGIN( FindMembersPHP );
                                          else
                                            yyextra->current->initializer << yytext;
                                        }
<ReadInitializer,ReadInitializerPtr>.                   {
                                          yyextra->current->initializer << *yytext;
                                        }

  /* generic quoted string copy rules */
<CopyString,CopyPHPString>\\.           {
                                          *yyextra->pCopyQuotedString+=yytext;
                                        }
<CopyString>\"                          {
                                          *yyextra->pCopyQuotedString+=*yytext;
                                          BEGIN( yyextra->lastStringContext );
                                        }
<CopyPHPString>\'                       {
                                          *yyextra->pCopyQuotedString+=*yytext;
                                          BEGIN( yyextra->lastStringContext );
                                        }
<CopyString,CopyPHPString>{CCS}|{CCE}|{CPPC} {
                                          *yyextra->pCopyQuotedString+=yytext;
                                        }
<CopyString,CopyPHPString>\n            {
                                          *yyextra->pCopyQuotedString+=*yytext;
                                          lineCount(yyscanner);
                                        }
<CopyString,CopyPHPString>.             {
                                          *yyextra->pCopyQuotedString+=*yytext;
                                        }

  /* generic quoted growable string copy rules */
<CopyGString,CopyPHPGString>\\.         {
                                          *yyextra->pCopyQuotedGString << yytext;
                                        }
<CopyGString>\"                         {
                                          *yyextra->pCopyQuotedGString << *yytext;
                                          BEGIN( yyextra->lastStringContext );
                                        }
<CopyPHPGString>\'                      {
                                          *yyextra->pCopyQuotedGString << *yytext;
                                          BEGIN( yyextra->lastStringContext );
                                        }
<CopyGString,CopyPHPGString>"<?php"     { // we had an odd number of quotes.
                                          *yyextra->pCopyQuotedGString <<  yytext;
                                          BEGIN( yyextra->lastStringContext );
                                        }
<CopyGString,CopyPHPGString>{CCS}|{CCE}|{CPPC} {
                                          *yyextra->pCopyQuotedGString << yytext;
                                        }
<CopyGString,CopyPHPGString>\n          {
                                          *yyextra->pCopyQuotedGString << *yytext;
                                          lineCount(yyscanner);
                                        }
<CopyGString,CopyPHPGString>.           {
                                          *yyextra->pCopyQuotedGString << *yytext;
                                        }

  /* generic round bracket list copy rules */
<CopyRound>\"                           {
                                          *yyextra->pCopyRoundString += *yytext;
                                          yyextra->pCopyQuotedString=yyextra->pCopyRoundString;
                                          yyextra->lastStringContext=YY_START;
                                          BEGIN(CopyString);
                                        }
<CopyRound>"("                          {
                                          *yyextra->pCopyRoundString += *yytext;
                                          yyextra->roundCount++;
                                        }
<CopyRound>")"                          {
                                          *yyextra->pCopyRoundString += *yytext;
                                          if (--yyextra->roundCount<0)
                                            BEGIN(yyextra->lastRoundContext);
                                        }
<CopyRound>\n                           {
                                          lineCount(yyscanner);
                                          *yyextra->pCopyRoundString += *yytext;
                                        }
<CopyRound>\'                           {
                                          if (yyextra->insidePHP)
                                          {
                                            yyextra->current->initializer << yytext;
                                            yyextra->pCopyQuotedString = yyextra->pCopyRoundString;
                                            yyextra->lastStringContext=YY_START;
                                            BEGIN(CopyPHPString);
                                          }
                                          else
                                          {
                                            *yyextra->pCopyRoundString += yytext;
                                          }
                                        }
<CopyRound>{CHARLIT}                    {
                                          if (yyextra->insidePHP)
                                          {
                                            REJECT;
                                          }
                                          else
                                          {
                                            *yyextra->pCopyRoundString+=yytext;
                                          }
                                        }
<CopyRound>[^"'()\n,]+                  {
                                          *yyextra->pCopyRoundString+=yytext;
                                        }
<CopyRound>.                            {
                                          *yyextra->pCopyRoundString+=*yytext;
                                        }

  /* generic sharp bracket list copy rules */
<CopySharp>\"                           {
                                          *yyextra->pCopySharpString += *yytext;
                                          yyextra->pCopyQuotedString=yyextra->pCopySharpString;
                                          yyextra->lastStringContext=YY_START;
                                          BEGIN(CopyString);
                                        }
<CopySharp>"<"                          {
                                          *yyextra->pCopySharpString += *yytext;
                                          yyextra->sharpCount++;
                                        }
<CopySharp>">"                          {
                                          *yyextra->pCopySharpString += *yytext;
                                          if (--yyextra->sharpCount<0)
                                          {
                                            BEGIN(yyextra->lastSharpContext);
                                          }
                                        }
<CopySharp>\n                           {
                                          lineCount(yyscanner);
                                          *yyextra->pCopySharpString += *yytext;
                                        }
<CopySharp>\'                           {
                                          if (yyextra->insidePHP)
                                          {
                                            yyextra->current->initializer << yytext;
                                            yyextra->pCopyQuotedString = yyextra->pCopySharpString;
                                            yyextra->lastStringContext=YY_START;
                                            BEGIN(CopyPHPString);
                                          }
                                          else
                                          {
                                            *yyextra->pCopySharpString += yytext;
                                          }
                                        }
<CopySharp>{CHARLIT}                    {
                                          if (yyextra->insidePHP)
                                          {
                                            REJECT;
                                          }
                                          else
                                          {
                                            *yyextra->pCopySharpString+=yytext;
                                          }
                                        }
<CopySharp>[^"'<>\n,]+                  {
                                          *yyextra->pCopySharpString+=yytext;
                                        }
<CopySharp>.                            {
                                          *yyextra->pCopySharpString+=*yytext;
                                        }


  /* generic round bracket list copy rules for growable strings */
<GCopyRound>\"                          {
                                          *yyextra->pCopyRoundGString << *yytext;
                                          yyextra->pCopyQuotedGString=yyextra->pCopyRoundGString;
                                          yyextra->lastStringContext=YY_START;
                                          BEGIN(CopyGString);
                                        }
<GCopyRound>"("                         {
                                          *yyextra->pCopyRoundGString << *yytext;
                                          yyextra->roundCount++;
                                        }
<GCopyRound>")"                         {
                                          *yyextra->pCopyRoundGString << *yytext;
                                          if (--yyextra->roundCount<0)
                                            BEGIN(yyextra->lastRoundContext);
                                        }
<GCopyRound>\n                          {
                                          lineCount(yyscanner);
                                          *yyextra->pCopyRoundGString << *yytext;
                                        }
<GCopyRound>\'                          {
                                          if (yyextra->insidePHP)
                                          {
                                            yyextra->current->initializer << yytext;
                                            yyextra->pCopyQuotedGString = yyextra->pCopyRoundGString;
                                            yyextra->lastStringContext=YY_START;
                                            BEGIN(CopyPHPGString);
                                          }
                                          else
                                          {
                                            *yyextra->pCopyRoundGString << yytext;
                                          }
                                        }
<GCopyRound>{CHARLIT}                   {
                                          if (yyextra->insidePHP)
                                          {
                                            REJECT;
                                          }
                                          else
                                          {
                                            *yyextra->pCopyRoundGString << yytext;
                                          }
                                        }
<GCopyRound>"@\""                       {
                                          if (!yyextra->insideCS) REJECT;
                                          *yyextra->pCopyRoundGString << yytext;
                                           yyextra->lastSkipVerbStringContext=YY_START;
                                           yyextra->pSkipVerbString=yyextra->pCopyRoundGString;
                                           BEGIN(SkipVerbString);
                                        }
<GCopyRound>[^"'()\n\/,]+               {
                                          *yyextra->pCopyRoundGString << yytext;
                                        }
<GCopyRound>.                           {
                                          *yyextra->pCopyRoundGString << *yytext;
                                        }

  /* generic square bracket list copy rules for growable strings, we should only enter here in case of php, left the test part as in GCopyRound to keep it compatible with the round bracket version */
<GCopySquare>\"                         {
                                          *yyextra->pCopySquareGString << *yytext;
                                            yyextra->pCopyQuotedGString=yyextra->pCopySquareGString;
                                          yyextra->lastStringContext=YY_START;
                                          BEGIN(CopyGString);
                                        }
<GCopySquare>\'                         {
                                          *yyextra->pCopySquareGString << *yytext;
                                          if (yyextra->insidePHP)
                                          {
                                            yyextra->pCopyQuotedGString=yyextra->pCopySquareGString;
                                            yyextra->lastStringContext=YY_START;
                                            BEGIN(CopyPHPGString);
                                          }
                                        }
<GCopySquare>"["                        {
                                          *yyextra->pCopySquareGString << *yytext;
                                          yyextra->squareCount++;
                                        }
<GCopySquare>"]"                        {
                                          *yyextra->pCopySquareGString << *yytext;
                                          if (--yyextra->squareCount<0)
                                          BEGIN(yyextra->lastSquareContext);
                                        }
<GCopySquare>\n                         {
                                          lineCount(yyscanner);
                                          *yyextra->pCopySquareGString << *yytext;
                                        }
<GCopySquare>\'                         {
                                          if (yyextra->insidePHP)
                                          {
                                            yyextra->current->initializer << yytext;
                                            yyextra->pCopyQuotedGString = yyextra->pCopySquareGString;
                                            yyextra->lastStringContext=YY_START;
                                            BEGIN(CopyPHPGString);
                                          }
                                          else
                                          {
                                            *yyextra->pCopySquareGString << yytext;
                                          }
                                        }
<GCopySquare>{CHARLIT}                  {
                                          if (yyextra->insidePHP)
                                          {
                                            REJECT;
                                          }
                                          else
                                          {
                                            *yyextra->pCopySquareGString << yytext;
                                          }
                                        }
<GCopySquare>[^"'\[\]\n\/,]+            {
                                          *yyextra->pCopySquareGString << yytext;
                                        }
<GCopySquare>.                          {
                                          *yyextra->pCopySquareGString << *yytext;
                                        }

  /* generic curly bracket list copy rules */
<CopyCurly>\"                           {
                                          *yyextra->pCopyCurlyString += *yytext;
                                          yyextra->pCopyQuotedString=yyextra->pCopyCurlyString;
                                          yyextra->lastStringContext=YY_START;
                                          BEGIN(CopyString);
                                        }
<CopyCurly>\'                           {
                                          *yyextra->pCopyCurlyString += *yytext;
                                          if (yyextra->insidePHP)
                                          {
                                            yyextra->pCopyQuotedString=yyextra->pCopyCurlyString;
                                            yyextra->lastStringContext=YY_START;
                                            BEGIN(CopyPHPString);
                                          }
                                        }
<CopyCurly>"{"                          {
                                          *yyextra->pCopyCurlyString += *yytext;
                                          yyextra->curlyCount++;
                                        }
<CopyCurly>"}"                          {
                                          *yyextra->pCopyCurlyString += *yytext;
                                          if (--yyextra->curlyCount<0)
                                            BEGIN(yyextra->lastCurlyContext);
                                        }
<CopyCurly>{CHARLIT}                    { if (yyextra->insidePHP)
                                          {
                                            REJECT;
                                          }
                                          else
                                          {
                                            *yyextra->pCopyCurlyString += yytext;
                                          }
                                        }
<CopyCurly>[^"'{}\/\n,]+                {
                                          *yyextra->pCopyCurlyString += yytext;
                                        }
<CopyCurly>"/"                          { *yyextra->pCopyCurlyString += yytext; }
<CopyCurly>\n                           {
                                          lineCount(yyscanner);
                                          *yyextra->pCopyCurlyString += *yytext;
                                        }
<CopyCurly>.                            {
                                          *yyextra->pCopyCurlyString += *yytext;
                                        }

  /* generic curly bracket list copy rules for growable strings */
<GCopyCurly>^"#"{B}+[0-9]+{B}+"\""[^\"\n]+"\""{B}+"1"{B}*\n? { // start of included file marker
                                        }
<GCopyCurly>^"#"{B}+[0-9]+{B}+"\""[^\"\n]+"\""{B}+"2"{B}*\n? { // end of included file marker
                                          QCString line = QCString(yytext);
                                          int s = line.find(' ');
                                          int e = line.find('"',s);
                                          yyextra->yyLineNr = line.mid(s,e-s).toInt();
                                          if (yytext[yyleng-1]=='\n')
                                          {
                                            lineCount(yyscanner);
                                            yyextra->column=0;
                                          }
                                        }
<GCopyCurly>\"                          {
                                          *yyextra->pCopyCurlyGString << *yytext;
                                          yyextra->pCopyQuotedGString=yyextra->pCopyCurlyGString;
                                          yyextra->lastStringContext=YY_START;
                                          BEGIN(CopyGString);
                                        }
<GCopyCurly>\'                          {
                                          *yyextra->pCopyCurlyGString << *yytext;
                                          if (yyextra->insidePHP)
                                          {
                                            yyextra->pCopyQuotedGString=yyextra->pCopyCurlyGString;
                                            yyextra->lastStringContext=YY_START;
                                            BEGIN(CopyPHPGString);
                                          }
                                        }
<GCopyCurly>"{"                         {
                                          *yyextra->pCopyCurlyGString << *yytext;
                                          yyextra->curlyCount++;
                                        }
<GCopyCurly>"}"                         {
                                          *yyextra->pCopyCurlyGString << *yytext;
                                          if (--yyextra->curlyCount<0)
                                            BEGIN(yyextra->lastCurlyContext);
                                        }
<GCopyCurly>{CHARLIT}                    { if (yyextra->insidePHP)
                                          {
                                            REJECT;
                                          }
                                          else
                                          {
                                            *yyextra->pCopyCurlyGString << yytext;
                                          }
                                        }
<GCopyCurly>[^"'{}\/\n,]+               {
                                          *yyextra->pCopyCurlyGString << yytext;
                                        }
<GCopyCurly>[,]+                        {
                                          *yyextra->pCopyCurlyGString << yytext;
                                        }
<GCopyCurly>"/"                         { *yyextra->pCopyCurlyGString << yytext; }
<GCopyCurly>\n                          {
                                          lineCount(yyscanner);
                                          *yyextra->pCopyCurlyGString << *yytext;
                                        }
<GCopyCurly>.                           {
                                          *yyextra->pCopyCurlyGString << *yytext;
                                        }

  /* ---------------------- */


<FindMembers>":"                        {
                                          if (yyextra->current->type.isEmpty() &&
                                              yyextra->current->name=="enum") // see bug 69041, C++11 style anon enum: 'enum : unsigned int {...}'
                                          {
                                            yyextra->current->section=Entry::ENUM_SEC;
                                            yyextra->current->name.resize(0);
                                            yyextra->current->args.resize(0);
                                            BEGIN(EnumBaseType);
                                          }
                                          else
                                          {
                                            if (yyextra->current->type.isEmpty()) // anonymous padding field, e.g. "int :7;"
                                            {
                                              addType(yyscanner);
                                              yyextra->current->name.sprintf("__pad%d__",yyextra->padCount++);
                                            }
                                            BEGIN(BitFields);
                                            yyextra->current->bitfields+=":";
                                          }
                                        }
<BitFields>.                            {
                                          yyextra->current->bitfields+=*yytext;
                                        }
<EnumBaseType>.                         {
                                          yyextra->current->args+=*yytext;
                                        }
<EnumBaseType>\n                        {
                                          lineCount(yyscanner);
                                          yyextra->current->args+=' ';
                                        }
<FindMembers>[;,]                       {
                                          QCString oldType = yyextra->current->type;
                                          if (yyextra->current->bodyLine==-1)
                                          {
                                            yyextra->current->bodyLine = yyextra->yyLineNr;
                                            yyextra->current->bodyColumn = yyextra->yyColNr;
                                          }
                                          if ( yyextra->insidePHP && yyextra->current->type.startsWith("var"))
                                          {
                                            yyextra->current->type = yyextra->current->type.mid(3);
                                          }
                                          if (yyextra->isTypedef && !yyextra->current->type.startsWith("typedef "))
                                          {
                                            yyextra->current->type.prepend("typedef ");
                                          }
                                          bool isStatic = yyextra->current->isStatic;
                                          Protection prot = yyextra->current->protection;
                                          bool isConcept = yyextra->current->section==Entry::CONCEPT_SEC;
                                          if (isConcept) // C++20 concept
                                          {
                                            yyextra->current_root->moveToSubEntryAndRefresh( yyextra->current ) ;
                                            initEntry(yyscanner);
                                          }
                                          else if (!yyextra->current->name.isEmpty() && yyextra->current->section!=Entry::ENUM_SEC)
                                          {
                                            yyextra->current->type=yyextra->current->type.simplifyWhiteSpace();
                                            yyextra->current->args=removeRedundantWhiteSpace(yyextra->current->args);
                                            yyextra->current->name=yyextra->current->name.stripWhiteSpace();
                                            if (yyextra->current->section==Entry::CLASS_SEC) // remove spec for "struct Bla bla;"
                                            {
                                                yyextra->current->spec = 0;
                                            }
                                            yyextra->current->section = Entry::VARIABLE_SEC ;
                                            yyextra->current->fileName = yyextra->fileName;
                                            yyextra->current->startLine = yyextra->yyBegLineNr;
                                            yyextra->current->startColumn = yyextra->yyBegColNr;
                                            yyextra->current_root->moveToSubEntryAndRefresh( yyextra->current ) ;
                                            initEntry(yyscanner);
                                          }
                                          if ( *yytext == ',')
                                          {
                                            yyextra->current->isStatic = isStatic; // the static attribute holds for all variables
                                            yyextra->current->protection = prot;
                                            yyextra->current->name.resize(0);
                                            yyextra->current->args.resize(0);
                                            yyextra->current->brief.resize(0);
                                            yyextra->current->doc.resize(0);
                                            yyextra->current->initializer.str(std::string());
                                            yyextra->current->bitfields.resize(0);
                                            int i=oldType.length();
                                            while (i>0 && (oldType[i-1]=='*' || oldType[i-1]=='&' || oldType[i-1]==' ')) i--;
                                            yyextra->current->type = oldType.left(i);
                                          }
                                          else
                                          {
                                            yyextra->mtype = MethodTypes::Method;
                                            yyextra->virt = Specifier::Normal;
                                            yyextra->current->bodyLine = -1;
                                            yyextra->current->bodyColumn = 1;
                                            yyextra->current->groups.clear();
                                            initEntry(yyscanner);
                                          }
                                        }

<FindMembers>"["                        {
                                          if (yyextra->insideSlice)
                                          {
                                            yyextra->squareCount=1;
                                            yyextra->lastSquareContext = YY_START;
                                            yyextra->current->metaData += "[";
                                            BEGIN( SliceMetadata );
                                          }
                                          else if (!yyextra->insideCS &&
                                              (yyextra->current->name.isEmpty() ||
                                               yyextra->current->name=="typedef"
                                              )
                                             ) // IDL function property
                                          {
                                            yyextra->squareCount=1;
                                            yyextra->lastSquareContext = YY_START;
                                            yyextra->idlAttr.resize(0);
                                            yyextra->idlProp.resize(0);
                                            yyextra->current->mtype = yyextra->mtype;

                                            if (Config_getBool(IDL_PROPERTY_SUPPORT) &&
                                                 yyextra->current->mtype == MethodTypes::Property)
                                            { // we are yyextra->inside the properties section of a dispinterface
                                              yyextra->odlProp = true;
                                              yyextra->current->spec |= Entry::Gettable;
                                              yyextra->current->spec |= Entry::Settable;
                                            }

                                            BEGIN( IDLAttribute );
                                          }
                                          else if (yyextra->insideCS &&
                                                  yyextra->current->name.isEmpty())
                                          {
                                            yyextra->squareCount=1;
                                            yyextra->lastSquareContext = YY_START;
                                            // Skip the C# attribute
                                            // for this member
                                            yyextra->current->args.resize(0);
                                            BEGIN( SkipSquare );
                                          }
                                          else
                                          {
                                            yyextra->current->args += yytext ;
                                            yyextra->squareCount=1;
                                            yyextra->externLinkage=FALSE; // see bug759247
                                            BEGIN( Array ) ;
                                          }
                                        }
<SliceMetadata>"["                      { // Global metadata.
                                          yyextra->squareCount++;
                                          yyextra->current->metaData += "[";
                                        }
<SliceMetadata>{BN}*                    {
                                          lineCount(yyscanner);
                                        }
<SliceMetadata>\"[^\"]*\"               {
                                          yyextra->current->metaData += yytext;
                                        }
<SliceMetadata>","                      {
                                          yyextra->current->metaData += yytext;
                                        }
<SliceMetadata>"]"                      {
                                          yyextra->current->metaData += yytext;
                                          if (--yyextra->squareCount<=0)
                                          {
                                            BEGIN (yyextra->lastSquareContext);
                                          }
                                        }
<SliceOptional>"("                      {
                                          yyextra->current->type += "(";
                                          yyextra->roundCount++;
                                        }
<SliceOptional>[0-9]+                   {
                                          yyextra->current->type += yytext;
                                        }
<SliceOptional>")"                      {
                                          yyextra->current->type += ")";
                                          if(--yyextra->roundCount<=0)
                                          {
                                            BEGIN (yyextra->lastModifierContext);
                                          }
                                        }
<IDLAttribute>"]"                       {
                                          // end of IDL function attribute
                                          if (--yyextra->squareCount<=0)
                                          {
                                            lineCount(yyscanner);
                                            if (yyextra->current->mtype == MethodTypes::Property)
                                              BEGIN( IDLPropName );
                                            else
                                              BEGIN( yyextra->lastSquareContext );
                                          }
                                        }
<IDLAttribute>"propput"                 {
                                          if (Config_getBool(IDL_PROPERTY_SUPPORT))
                                          {
                                            yyextra->current->mtype = MethodTypes::Property;
                                          }
                                          yyextra->current->spec |= Entry::Settable;
                                        }
<IDLAttribute>"propget"                 {
                                          if (Config_getBool(IDL_PROPERTY_SUPPORT))
                                          {
                                            yyextra->current->mtype = MethodTypes::Property;
                                          }
                                          yyextra->current->spec |= Entry::Gettable;
                                        }
<IDLAttribute>"property" { // UNO IDL property
                                          yyextra->current->spec |= Entry::Property;
                                        }
<IDLAttribute>"attribute" { // UNO IDL attribute
                                          yyextra->current->spec |= Entry::Attribute;
                                        }
<IDLAttribute>"optional" { // on UNO IDL interface/service/attribute/property
                           yyextra->current->spec |= Entry::Optional;
                         }
<IDLAttribute>"readonly" { // on UNO IDL attribute or property
                                          if (Config_getBool(IDL_PROPERTY_SUPPORT) && yyextra->odlProp)
                                          {
                                            yyextra->current->spec ^= Entry::Settable;
                                          }
                                          else
                                          {
                                            yyextra->current->spec |= Entry::Readonly;
                                          }
                                        }
<IDLAttribute>"bound" { // on UNO IDL attribute or property
                                          yyextra->current->spec |= Entry::Bound;
                                        }
<IDLAttribute>"removable" { // on UNO IDL property
                                          yyextra->current->spec |= Entry::Removable;
                                        }
<IDLAttribute>"constrained" { // on UNO IDL property
                                          yyextra->current->spec |= Entry::Constrained;
                                        }
<IDLAttribute>"transient" { // on UNO IDL property
                                          yyextra->current->spec |= Entry::Transient;
                                        }
<IDLAttribute>"maybevoid" { // on UNO IDL property
                                          yyextra->current->spec |= Entry::MaybeVoid;
                                        }
<IDLAttribute>"maybedefault" { // on UNO IDL property
                                          yyextra->current->spec |= Entry::MaybeDefault;
                                        }
<IDLAttribute>"maybeambiguous" { // on UNO IDL property
                                          yyextra->current->spec |= Entry::MaybeAmbiguous;
                                        }
<IDLAttribute>.                         {
                                        }
<IDLPropName>{BN}*{ID}{BN}*             {
                                          // return type (probably HRESULT) - skip it

                                          if (yyextra->odlProp)
                                          { // property type
                                            yyextra->idlProp = yytext;
                                          }
                                        }
<IDLPropName>{ID}{BN}*"("               {
                                          yyextra->current->name = yytext;
                                          yyextra->current->name = yyextra->current->name.left(yyextra->current->name.length()-1).stripWhiteSpace();
                                          yyextra->current->startLine = yyextra->yyLineNr;
                                          yyextra->current->startColumn = yyextra->yyColNr;
                                          BEGIN( IDLProp );
                                        }
<IDLPropName>{BN}*"("{BN}*{ID}{BN}*")"{BN}*     {
                                          if (yyextra->odlProp)
                                          {
                                            yyextra->idlProp += yytext;
                                          }
                                        }
<IDLPropName>{ID}{BNopt}/";"            {
                                          if (yyextra->odlProp)
                                          {
                                            yyextra->current->name = yytext;
                                            yyextra->idlProp = yyextra->idlProp.stripWhiteSpace();
                                            yyextra->odlProp = false;

                                            BEGIN( IDLProp );
                                          }
                                        }
<IDLProp>{BN}*"["[^\]]*"]"{BN}*         {  // attribute of a parameter
                                           yyextra->idlAttr = yytext;
                                           yyextra->idlAttr=yyextra->idlAttr.stripWhiteSpace();
                                        }
<IDLProp>{ID}                           {  // property type
                                           yyextra->idlProp = yytext;
                                        }
<IDLProp>{BN}*{ID}{BN}*","              {  // Rare: Another parameter ([propput] HRESULT Item(int index, [in] Type theRealProperty);)
                                          if (yyextra->current->args.isEmpty())
                                            yyextra->current->args = "(";
                                          else
                                            yyextra->current->args += ", ";
                                          yyextra->current->args += yyextra->idlAttr;
                                          yyextra->current->args += " ";
                                          yyextra->current->args += yyextra->idlProp;   // prop was actually type of extra parameter
                                          yyextra->current->args += " ";
                                          yyextra->current->args += yytext;
                                          yyextra->current->args = yyextra->current->args.left(yyextra->current->args.length() - 1);    // strip comma
                                          yyextra->idlProp.resize(0);
                                          yyextra->idlAttr.resize(0);
                                          BEGIN( IDLProp );
                                        }
<IDLProp>{BN}*{ID}{BN}*")"{BN}*         {
                                          // the parameter name for the property - just skip.
                                        }
<IDLProp>";"                            {
                                          yyextra->current->fileName   = yyextra->fileName;
                                          yyextra->current->type                = yyextra->idlProp;
                                          yyextra->current->args       = yyextra->current->args.simplifyWhiteSpace();
                                          if (!yyextra->current->args.isEmpty())
                                            yyextra->current->args += ")";
                                          yyextra->current->name       = yyextra->current->name.stripWhiteSpace();
                                          yyextra->current->section    = Entry::VARIABLE_SEC;
                                          yyextra->current_root->moveToSubEntryAndRefresh(yyextra->current);
                                          initEntry(yyscanner);
                                          BEGIN( FindMembers );
                                        }
<IDLProp>.                              { // spaces, *, or other stuff
                                          //yyextra->idlProp+=yytext;
                                        }
<Array>"]"                              { yyextra->current->args += *yytext ;
                                          if (--yyextra->squareCount<=0)
                                             BEGIN( FindMembers ) ;
                                        }
<FuncFuncArray>"]"                      { yyextra->current->args += *yytext ;
                                          if (--yyextra->squareCount<=0)
                                             BEGIN( Function ) ;
                                        }
<Array,FuncFuncArray>"["                { yyextra->current->args += *yytext ;
                                          yyextra->squareCount++;
                                        }
<Array,FuncFuncArray>.                  { yyextra->current->args += *yytext ; }
<SkipSquare>"["                         { yyextra->squareCount++; }
<SkipSquare>"]"                         {
                                          if (--yyextra->squareCount<=0)
                                            BEGIN( yyextra->lastSquareContext );
                                        }
<SkipSquare>\"                          {
                                          yyextra->lastStringContext=YY_START;
                                          BEGIN( SkipString );
                                        }
<SkipSquare>[^\n\[\]\"]+
<FindMembers>"<"                        { addType(yyscanner);
                                          yyextra->current->type += yytext ;
                                          BEGIN( Sharp ) ;
                                        }
<Sharp>">"                              { yyextra->current->type += *yytext ;
                                          if (--yyextra->sharpCount<=0)
                                             BEGIN( FindMembers ) ;
                                        }
<Sharp>"<"                              { yyextra->current->type += *yytext ;
                                          yyextra->sharpCount++;
                                        }
<Sharp>{BN}+                            {
                                          yyextra->current->type += ' ';
                                          lineCount(yyscanner);
                                        }
<Sharp>.                                { yyextra->current->type += *yytext ; }
<FindFields>{ID}                        {
                                          if (yyextra->clangParser && (yyextra->insideCpp || yyextra->insideObjC))
                                          {
                                            yyextra->current->id = yyextra->clangParser->lookup(yyextra->yyLineNr,yytext);
                                          }
                                          yyextra->current->bodyLine = yyextra->yyLineNr;
                                          yyextra->current->bodyColumn = yyextra->yyColNr;
                                          yyextra->current->name     = yytext;
                                        }
<FindFields>[({]                        {
                                          // Java enum initializer
                                          unput(*yytext);
                                          yyextra->lastInitializerContext = YY_START;
                                          yyextra->initBracketCount=0;
                                          yyextra->current->initializer.str("=");
                                          BEGIN(ReadInitializer);
                                        }
<FindFields>"="                         {
                                          yyextra->lastInitializerContext = YY_START;
                                          yyextra->initBracketCount=0;
                                          yyextra->current->initializer.str(yytext);
                                          BEGIN(ReadInitializer);
                                        }
<FindFields>";"                         {
                                          if (yyextra->insideJava)  // yyextra->last enum field in Java class
                                          {
                                            if (!yyextra->current->name.isEmpty())
                                            {
                                              yyextra->current->fileName   = yyextra->fileName;
                                              yyextra->current->startLine  = yyextra->yyLineNr;
                                              yyextra->current->startColumn = yyextra->yyColNr;
                                              if (!(yyextra->current_root->spec&Entry::Enum))
                                              {
                                                yyextra->current->type       = "@"; // enum marker
                                              }
                                              yyextra->current->args       = yyextra->current->args.simplifyWhiteSpace();
                                              yyextra->current->name       = yyextra->current->name.stripWhiteSpace();
                                              yyextra->current->section    = Entry::VARIABLE_SEC;
                                              yyextra->current_root->moveToSubEntryAndRefresh(yyextra->current);
                                              initEntry(yyscanner);
                                            }

                                            BEGIN( FindMembers );
                                          }
                                          else
                                          {
                                            REJECT;
                                          }
                                        }
<FindFields>","                         {
                                          //printf("adding '%s' '%s' '%s' to enum '%s' (mGrpId=%d)\n",
                                          //     qPrint(yyextra->current->type), qPrint(yyextra->current->name),
                                          //     qPrint(yyextra->current->args), qPrint(yyextra->current_root->name),yyextra->current->mGrpId);
                                          if (!yyextra->current->name.isEmpty())
                                          {
                                            yyextra->current->fileName   = yyextra->fileName;
                                            yyextra->current->startLine  = yyextra->yyLineNr;
                                            yyextra->current->startColumn = yyextra->yyColNr;
                                            if (!(yyextra->current_root->spec&Entry::Enum))
                                            {
                                              yyextra->current->type       = "@"; // enum marker
                                            }
                                            yyextra->current->args       = yyextra->current->args.simplifyWhiteSpace();
                                            yyextra->current->name       = yyextra->current->name.stripWhiteSpace();
                                            yyextra->current->section    = Entry::VARIABLE_SEC;
                                            // add to the scope of the enum
                                            if (!yyextra->insideCS && !yyextra->insideJava &&
                                                !(yyextra->current_root->spec&Entry::Strong))
                                                // for C# and Java 1.5+ enum values always have to be explicitly qualified,
                                                // same for C++11 style enums (enum class Name {})
                                            {
                                              // add to the scope surrounding the enum (copy!)
                                              // we cannot during it directly as that would invalidate the iterator in parseCompounds.
                                              //printf("*** adding outer scope entry for %s\n",qPrint(yyextra->current->name));
                                              yyextra->outerScopeEntries.emplace_back(yyextra->current_root->parent(), std::make_shared<Entry>(*yyextra->current));
                                            }
                                            yyextra->current_root->moveToSubEntryAndRefresh(yyextra->current);
                                            initEntry(yyscanner);
                                          }
                                          else // probably a redundant ,
                                          {
                                            yyextra->current->reset();
                                            initEntry(yyscanner);
                                          }
                                        }
<FindFields>"["                         { // attribute list in IDL
                                          yyextra->squareCount=1;
                                          yyextra->lastSquareContext = YY_START;
                                          BEGIN(SkipSquare);
                                        }
<ReadBody,ReadNSBody,ReadBodyIntf>[^\r\n\#{}"@'/<\\\$]*   { yyextra->current->program << yytext ; }
<ReadBody,ReadNSBody,ReadBodyIntf>{CPPC}.*                { yyextra->current->program << yytext ; }
<ReadBody,ReadNSBody,ReadBodyIntf>"#".* { if (!yyextra->insidePHP)
                                            REJECT;
                                          // append PHP comment.
                                          yyextra->current->program << yytext ;
                                        }
  /* Interpolated string C# */
<SkipCurly,ReadBody,ReadNSBody,ReadBodyIntf,FindMembers,FindMemberName>$\"   { if (!yyextra->insideCS) REJECT
                                          yyextra->current->program << yytext ;
                                          yyextra->pSkipInterpString = &yyextra->current->program;
                                          yyextra->lastSkipInterpStringContext=YY_START;
                                          BEGIN( SkipInterpString );
                                        }
<SkipInterpString>([^"\\{}\x000D\x000A\x0085\x2028\x2029]|"{{"|"}}"|"\\'"|"\\\""|"\\\\"|"\\0"|"\\a"|"\\b"|"\\f"|"\\n"|"\\r"|"\\t"|"\\v"|"\\x"{HEXDIGIT}{HEXDIGIT}?{HEXDIGIT}?{HEXDIGIT}?|"\\"[uU]{HEXDIGIT}{HEXDIGIT}{HEXDIGIT}{HEXDIGIT}{HEXDIGIT}{HEXDIGIT}{HEXDIGIT}{HEXDIGIT})* {
                                          *yyextra->pSkipInterpString << yytext;
                                        }
<SkipInterpString>\"                    {
                                          *yyextra->pSkipInterpString << *yytext;
                                          BEGIN( yyextra->lastSkipInterpStringContext );
                                        }
  /* Verbatim Interpolated string C# */
<SkipCurly,ReadBody,ReadNSBody,ReadBodyIntf,FindMembers,FindMemberName>$@\"   { if (!yyextra->insideCS) REJECT
                                          yyextra->current->program << yytext ;
                                          yyextra->pSkipInterpVerbString = &yyextra->current->program;
                                          yyextra->lastSkipInterpVerbStringContext=YY_START;
                                          BEGIN( SkipInterpVerbString );
                                        }
<SkipInterpVerbString>([^\"{}]|"{{"|"}}"|"\"\"")* {
                                          *yyextra->pSkipInterpVerbString << yytext;
                                        }
<SkipInterpString>"{"[^}]*"}"           {
                                          *yyextra->pSkipInterpString << yytext;
                                        }
<SkipInterpVerbString>"{"[^}]*"}"       {
                                          *yyextra->pSkipInterpVerbString << yytext;
                                        }
<SkipInterpVerbString>\"                {
                                          *yyextra->pSkipInterpVerbString << *yytext;
                                          BEGIN( yyextra->lastSkipInterpVerbStringContext );
                                        }
<ReadBody,ReadNSBody,ReadBodyIntf>"\$"  { yyextra->current->program << yytext ; }
<ReadBody,ReadNSBody,ReadBodyIntf>@\"   { yyextra->current->program << yytext ;
                                          yyextra->pSkipVerbString = &yyextra->current->program;
                                          yyextra->lastSkipVerbStringContext=YY_START;
                                          BEGIN( SkipVerbString );
                                        }
<ReadBody,ReadNSBody,ReadBodyIntf>"<<<" { if (yyextra->insidePHP)
                                          {
                                            yyextra->current->program << yytext ;
                                            yyextra->pCopyHereDocGString = &yyextra->current->program;
                                            yyextra->lastHereDocContext=YY_START;
                                            BEGIN( CopyHereDoc );
                                          }
                                          else
                                          {
                                            REJECT;
                                          }
                                        }
<ReadBody,ReadNSBody,ReadBodyIntf>\"    { yyextra->current->program << yytext ;
                                          yyextra->pCopyQuotedGString = &yyextra->current->program;
                                          yyextra->lastStringContext=YY_START;
                                          BEGIN( CopyGString );
                                        }
<ReadBody,ReadNSBody,ReadBodyIntf>{DCOMMC}  { yyextra->doxygenComment=true; REJECT;}
<ReadBody,ReadNSBody,ReadBodyIntf>{CCS}{B}* { yyextra->current->program << yytext ;
                                          yyextra->lastContext = YY_START ;
                                          BEGIN( Comment ) ;
                                        }
<ReadBody,ReadNSBody,ReadBodyIntf>{CCS}{BL} { yyextra->current->program << yytext ;
                                          ++yyextra->yyLineNr ;
                                          yyextra->lastContext = YY_START ;
                                          BEGIN( Comment ) ;
                                        }
<ReadBody,ReadNSBody,ReadBodyIntf>"'"   {
                                          if (!yyextra->insidePHP)
                                          {
                                            yyextra->current->program << yytext;
                                          }
                                          else
                                          { // begin of single quoted string
                                            yyextra->current->program << yytext;
                                            yyextra->pCopyQuotedGString = &yyextra->current->program;
                                            yyextra->lastStringContext=YY_START;
                                            BEGIN(CopyPHPGString);
                                          }
                                        }
<ReadBody,ReadNSBody,ReadBodyIntf>{CHARLIT} {
                                              if (yyextra->insidePHP)
                                              {
                                                REJECT; // for PHP code single quotes
                                                        // are used for strings of arbitrary length
                                              }
                                              else
                                              {
                                                yyextra->current->program << yytext;
                                              }
                                            }
<ReadBody,ReadNSBody,ReadBodyIntf>"{"   { yyextra->current->program << yytext ;
                                          ++yyextra->curlyCount ;
                                        }
<ReadBodyIntf>"}"                       {
                                          yyextra->current->program << yytext ;
                                          --yyextra->curlyCount ;
                                        }
<ReadBody,ReadNSBody>"}"                { //err("ReadBody count=%d\n",yyextra->curlyCount);
                                          if ( yyextra->curlyCount>0 )
                                          {
                                            yyextra->current->program << yytext ;
                                            --yyextra->curlyCount ;
                                          }
                                          else
                                          {
                                            yyextra->current->endBodyLine = yyextra->yyLineNr;
                                            std::shared_ptr<Entry> original_root = yyextra->current_root; // save root this namespace is in
                                            if (yyextra->current->section == Entry::NAMESPACE_SEC && yyextra->current->type == "namespace")
                                            {
                                              int split_point;
                                              // save documentation values
                                              QCString doc       = yyextra->current->doc;
                                              int      docLine   = yyextra->current->docLine;
                                              QCString docFile   = yyextra->current->docFile;
                                              QCString brief     = yyextra->current->brief;
                                              int      briefLine = yyextra->current->briefLine;
                                              QCString briefFile = yyextra->current->briefFile;
                                              // reset documentation values
                                              yyextra->current->doc       = "";
                                              yyextra->current->docLine   = 0;
                                              yyextra->current->docFile   = "";
                                              yyextra->current->brief     = "";
                                              yyextra->current->briefLine = 0;
                                              yyextra->current->briefFile = "";
                                              while ((split_point = yyextra->current->name.find("::")) != -1)
                                              {
                                                std::shared_ptr<Entry> new_current = std::make_shared<Entry>(*yyextra->current);
                                                yyextra->current->program.str(std::string());
                                                new_current->name  = yyextra->current->name.mid(split_point + 2);
                                                yyextra->current->name  = yyextra->current->name.left(split_point);
                                                if (!yyextra->current_root->name.isEmpty()) yyextra->current->name.prepend(yyextra->current_root->name+"::");

                                                yyextra->current_root->moveToSubEntryAndKeep(yyextra->current);
                                                yyextra->current_root = yyextra->current;
                                                yyextra->current = new_current;
                                              }
                                              // restore documentation values
                                              yyextra->current->doc       = doc;
                                              yyextra->current->docLine   = docLine;
                                              yyextra->current->docFile   = docFile;
                                              yyextra->current->brief     = brief;
                                              yyextra->current->briefLine = briefLine;
                                              yyextra->current->briefFile = briefFile;
                                            }
                                            QCString &cn = yyextra->current->name;
                                            QCString rn = yyextra->current_root->name;
                                            //printf("cn='%s' rn='%s' yyextra->isTypedef=%d\n",qPrint(cn),qPrint(rn),yyextra->isTypedef);
                                            if (!cn.isEmpty() && !rn.isEmpty())
                                            {
                                              prependScope(yyscanner);
                                            }
                                            if (yyextra->isTypedef && cn.isEmpty())
                                            {
                                              //printf("Typedef Name\n");
                                              BEGIN( TypedefName );
                                            }
                                            else
                                            {
                                              if ((yyextra->current->section == Entry::ENUM_SEC) || (yyextra->current->spec&Entry::Enum))
                                              {
                                                yyextra->current->program << ','; // add field terminator
                                              }
                                              // add compound definition to the tree
                                              yyextra->current->args=removeRedundantWhiteSpace(yyextra->current->args);
                                                        // was: yyextra->current->args.simplifyWhiteSpace();
                                              yyextra->current->type = yyextra->current->type.simplifyWhiteSpace();
                                              yyextra->current->name = yyextra->current->name.stripWhiteSpace();
                                              //printf("adding '%s' '%s' '%s' brief=%s yyextra->insideObjC=%d %x\n",qPrint(yyextra->current->type),qPrint(yyextra->current->name),qPrint(yyextra->current->args),qPrint(yyextra->current->brief),yyextra->insideObjC,yyextra->current->section);
                                              if (yyextra->insideObjC &&
                                                  ((yyextra->current->spec&Entry::Interface) || (yyextra->current->spec==Entry::Category))
                                                 ) // method definition follows
                                              {
                                                BEGIN( ReadBodyIntf ) ;
                                              }
                                              else
                                              {
                                                yyextra->memspecEntry = yyextra->current;
                                                yyextra->current_root->moveToSubEntryAndKeep( yyextra->current ) ;
                                                yyextra->current = std::make_shared<Entry>(*yyextra->current);
                                                if (yyextra->current->section==Entry::NAMESPACE_SEC ||
                                                    (yyextra->current->spec==Entry::Interface) ||
                                                    yyextra->insideJava || yyextra->insidePHP || yyextra->insideCS || yyextra->insideD || yyextra->insideJS ||
                                                    yyextra->insideSlice
                                                   )
                                                { // namespaces and interfaces and java classes ends with a closing bracket without semicolon
                                                  yyextra->current->reset();
                                                  yyextra->current_root = original_root; // restore scope from before namespace descent
                                                  initEntry(yyscanner);
                                                  yyextra->memspecEntry.reset();
                                                  BEGIN( FindMembers ) ;
                                                }
                                                else
                                                {
                                                  static const reg::Ex re(R"(@\d+$)");
                                                  if (!yyextra->isTypedef && yyextra->memspecEntry &&
                                                      !reg::search(yyextra->memspecEntry->name.str(),re)) // not typedef or anonymous type (see bug691071)
                                                  {
                                                    // enabled the next two lines for bug 623424
                                                    yyextra->current->doc.resize(0);
                                                    yyextra->current->brief.resize(0);
                                                  }
                                                  BEGIN( MemberSpec ) ;
                                                }
                                              }
                                            }
                                          }
                                        }
<ReadBody>"}"{BN}+"typedef"{BN}+        { //err("ReadBody count=%d\n",yyextra->curlyCount);
                                          lineCount(yyscanner);
                                          if ( yyextra->curlyCount>0 )
                                          {
                                            yyextra->current->program << yytext ;
                                            --yyextra->curlyCount ;
                                          }
                                          else
                                          {
                                            yyextra->isTypedef = TRUE;
                                            yyextra->current->endBodyLine = yyextra->yyLineNr;
                                            QCString &cn = yyextra->current->name;
                                            QCString rn = yyextra->current_root->name;
                                            if (!cn.isEmpty() && !rn.isEmpty())
                                            {
                                              prependScope(yyscanner);
                                            }
                                            BEGIN( TypedefName );
                                          }
                                        }
<TypedefName>("const"|"volatile"){BN}   { // late "const" or "volatile" keyword
                                          lineCount(yyscanner);
                                          yyextra->current->type.prepend(yytext);
                                        }
<TypedefName>{ID}                       {
                                          if ((yyextra->current->section == Entry::ENUM_SEC) || (yyextra->current->spec&Entry::Enum))
                                          {
                                            yyextra->current->program << ","; // add field terminator
                                          }
                                          yyextra->current->name=yytext;
                                          prependScope(yyscanner);
                                          yyextra->current->args = yyextra->current->args.simplifyWhiteSpace();
                                          yyextra->current->type = yyextra->current->type.simplifyWhiteSpace();
                                          //printf("Adding compound %s %s %s\n",qPrint(yyextra->current->type),qPrint(yyextra->current->name),qPrint(yyextra->current->args));
                                          if (!yyextra->firstTypedefEntry)
                                          {
                                            yyextra->firstTypedefEntry = yyextra->current;
                                          }
                                          yyextra->current_root->moveToSubEntryAndRefresh( yyextra->current ) ;
                                          initEntry(yyscanner);
                                          yyextra->isTypedef=TRUE; // to undo reset by initEntry(yyscanner)
                                          BEGIN(MemberSpecSkip);
                                        }
<TypedefName>";"                        { /* typedef of anonymous type */
                                          yyextra->current->name.sprintf("@%d",anonCount++);
                                          if ((yyextra->current->section == Entry::ENUM_SEC) || (yyextra->current->spec&Entry::Enum))
                                          {
                                            yyextra->current->program << ','; // add field terminator
                                          }
                                          // add compound definition to the tree
                                          yyextra->current->args = yyextra->current->args.simplifyWhiteSpace();
                                          yyextra->current->type = yyextra->current->type.simplifyWhiteSpace();
                                          yyextra->memspecEntry = yyextra->current;
                                          yyextra->current_root->moveToSubEntryAndRefresh( yyextra->current ) ;
                                          initEntry(yyscanner);
                                          unput(';');
                                          BEGIN( MemberSpec ) ;
                                        }
<MemberSpec>([*&]*{BN}*)*{ID}{BN}*("["[^\]\n]*"]")* { // the [] part could be improved.
                                          lineCount(yyscanner);
                                          int i=0,l=(int)yyleng,j;
                                          while (i<l && (!isId(yytext[i]))) i++;
                                          yyextra->msName = QCString(yytext).right(l-i).stripWhiteSpace();
                                          j=yyextra->msName.find("[");
                                          if (j!=-1)
                                          {
                                            yyextra->msArgs=yyextra->msName.right(yyextra->msName.length()-j);
                                            yyextra->msName=yyextra->msName.left(j);
                                          }
                                          yyextra->msType=QCString(yytext).left(i);

                                          // handle *pName in: typedef { ... } name, *pName;
                                          if (yyextra->firstTypedefEntry)
                                          {
                                            if (yyextra->firstTypedefEntry->spec&Entry::Struct)
                                            {
                                              yyextra->msType.prepend("struct "+yyextra->firstTypedefEntry->name);
                                            }
                                            else if (yyextra->firstTypedefEntry->spec&Entry::Union)
                                            {
                                              yyextra->msType.prepend("union "+yyextra->firstTypedefEntry->name);
                                            }
                                            else if (yyextra->firstTypedefEntry->section==Entry::ENUM_SEC)
                                            {
                                              yyextra->msType.prepend("enum "+yyextra->firstTypedefEntry->name);
                                            }
                                            else
                                            {
                                              yyextra->msType.prepend(yyextra->firstTypedefEntry->name);
                                            }
                                          }
                                        }
<MemberSpec>"("                         { // function with struct return type
                                          addType(yyscanner);
                                          yyextra->current->name = yyextra->msName;
                                          yyextra->current->spec = 0;
                                          unput('(');
                                          BEGIN(FindMembers);
                                        }
<MemberSpec>[,;]                        {
                                          if (yyextra->msName.isEmpty() && !yyextra->current->name.isEmpty())
                                          {
                                            // see if the compound does not have a name or is yyextra->inside another
                                            // anonymous compound. If so we insert a
                                            // special 'anonymous' variable.
                                            //Entry *p=yyextra->current_root;
                                            const Entry *p=yyextra->current.get();
                                            while (p)
                                            {
                                              // only look for class scopes, not namespace scopes
                                              if ((p->section & Entry::COMPOUND_MASK) && !p->name.isEmpty())
                                              {
                                                //printf("Trying scope '%s'\n",qPrint(p->name));
                                                int i=p->name.findRev("::");
                                                int pi = (i==-1) ? 0 : i+2;
                                                if (p->name.at(pi)=='@')
                                                {
                                                  // anonymous compound yyextra->inside -> insert dummy variable name
                                                  //printf("Adding anonymous variable for scope %s\n",qPrint(p->name));
                                                  yyextra->msName.sprintf("@%d",anonCount++);
                                                  break;
                                                }
                                              }
                                              //p=p->parent;
                                              if (p==yyextra->current.get()) p=yyextra->current_root.get(); else p=p->parent();
                                            }
                                          }
                                          //printf("yyextra->msName=%s yyextra->current->name=%s\n",qPrint(yyextra->msName),qPrint(yyextra->current->name));
                                          if (!yyextra->msName.isEmpty()
                                              /*&& yyextra->msName!=yyextra->current->name*/) // skip typedef T {} T;, removed due to bug608493
                                          {
                                            bool typedefHidesStruct = Config_getBool(TYPEDEF_HIDES_STRUCT);
                                            // case 1: typedef struct _S { ... } S_t;
                                            // -> omit typedef and use S_t as the struct name
                                            if (typedefHidesStruct &&
                                                yyextra->isTypedef &&
                                                ((yyextra->current->spec&(Entry::Struct|Entry::Union)) ||
                                                 yyextra->current->section==Entry::ENUM_SEC )&&
                                                yyextra->msType.stripWhiteSpace().isEmpty() &&
                                                yyextra->memspecEntry)
                                            {
                                              yyextra->memspecEntry->name=yyextra->msName;
                                            }
                                            else // case 2: create a typedef field
                                            {
                                              std::shared_ptr<Entry> varEntry=std::make_shared<Entry>();
                                              varEntry->lang = yyextra->language;
                                              varEntry->protection = yyextra->current->protection ;
                                              varEntry->mtype = yyextra->current->mtype;
                                              varEntry->virt = yyextra->current->virt;
                                              varEntry->isStatic = yyextra->current->isStatic;
                                              varEntry->section = Entry::VARIABLE_SEC;
                                              varEntry->name = yyextra->msName.stripWhiteSpace();
                                              varEntry->type = yyextra->current->type.simplifyWhiteSpace()+" ";
                                              varEntry->args = yyextra->msArgs;
                                              if (yyextra->isTypedef)
                                              {
                                                varEntry->type.prepend("typedef ");
                                                //  //printf("yyextra->current->name = %s %s\n",qPrint(yyextra->current->name),qPrint(yyextra->msName));
                                              }
                                              if (typedefHidesStruct &&
                                                  yyextra->isTypedef &&
                                                  (yyextra->current->spec&(Entry::Struct|Entry::Union)) &&
                                                  yyextra->memspecEntry
                                                 ) // case 1: use S_t as type for pS_t in "typedef struct _S {} S_t, *pS_t;"
                                              {
                                                varEntry->type+=yyextra->memspecEntry->name+yyextra->msType;
                                              }
                                              else // case 2: use _S as type for for pS_t
                                              {
                                                varEntry->type+=yyextra->current->name+yyextra->msType;
                                              }
                                              varEntry->fileName = yyextra->fileName;
                                              varEntry->startLine = yyextra->yyLineNr;
                                              varEntry->startColumn = yyextra->yyColNr;
                                              varEntry->doc = yyextra->current->doc;
                                              varEntry->brief = yyextra->current->brief;
                                              varEntry->mGrpId = yyextra->current->mGrpId;
                                              varEntry->initializer.str(yyextra->current->initializer.str());
                                              varEntry->groups = yyextra->current->groups;
                                              varEntry->sli = yyextra->current->sli;

                                              //printf("Add: type='%s',name='%s',args='%s' brief=%s doc=%s\n",
                                              //      qPrint(varEntry->type),qPrint(varEntry->name),
                                              //      qPrint(varEntry->args),qPrint(varEntry->brief),qPrint(varEntry->doc));
                                              yyextra->current_root->moveToSubEntryAndKeep(varEntry);
                                            }
                                          }
                                          if (*yytext==';') // end of a struct/class ...
                                          {
                                            if (!yyextra->isTypedef && yyextra->msName.isEmpty() && yyextra->memspecEntry && (yyextra->current->section&Entry::COMPOUND_MASK))
                                            { // case where a class/struct has a doc block after it
                                              if (!yyextra->current->doc.isEmpty())
                                              {
                                                yyextra->memspecEntry->doc += yyextra->current->doc;
                                              }
                                              if (!yyextra->current->brief.isEmpty())
                                              {
                                                yyextra->memspecEntry->brief += yyextra->current->brief;
                                              }
                                            }
                                            yyextra->msType.resize(0);
                                            yyextra->msName.resize(0);
                                            yyextra->msArgs.resize(0);
                                            yyextra->isTypedef=FALSE;
                                            yyextra->firstTypedefEntry.reset();
                                            yyextra->memspecEntry.reset();
                                            yyextra->current->reset();
                                            initEntry(yyscanner);
                                            BEGIN( FindMembers );
                                          }
                                          else
                                          {
                                            yyextra->current->doc.resize(0);
                                            yyextra->current->brief.resize(0);
                                          }

                                        }
<MemberSpec>"="                         {
                                          yyextra->lastInitializerContext=YY_START;
                                          yyextra->initBracketCount=0;
                                          yyextra->current->initializer.str(yytext);
                                          BEGIN(ReadInitializer);
                                          /* BEGIN(MemberSpecSkip); */
                                        }
  /*
<MemberSpecSkip>"{"                     {
                                          yyextra->curlyCount=0;
                                          yyextra->lastCurlyContext = MemberSpecSkip;
                                          yyextra->previous = yyextra->current;
                                          BEGIN(SkipCurly);
                                        }
  */
<MemberSpecSkip>","                     { BEGIN(MemberSpec); }
<MemberSpecSkip>";"                     { unput(';'); BEGIN(MemberSpec); }
<ReadBody,ReadNSBody,ReadBodyIntf>{BN}{1,80} { yyextra->current->program << yytext ;
                                          lineCount(yyscanner) ;
                                        }
<ReadBodyIntf>"@end"/[^a-z_A-Z0-9]      { // end of Objective C block
                                          yyextra->current_root->moveToSubEntryAndRefresh( yyextra->current ) ;
                                          initEntry(yyscanner);
                                          yyextra->language = yyextra->current->lang = SrcLangExt_Cpp; // see bug746361
                                          yyextra->insideObjC=FALSE;
                                          BEGIN( FindMembers );
                                        }
<ReadBody,ReadNSBody,ReadBodyIntf>\\.   { yyextra->current->program << yytext ; }
<ReadBody,ReadNSBody,ReadBodyIntf>.     { yyextra->current->program << yytext ; }

<FindMembers>"("/{BN}*"::"*{BN}*({TSCOPE}{BN}*"::")*{TSCOPE}{BN}*")"{BN}*"(" | /* typedef void (A<int>::func_t)(args...) */
<FindMembers>("("({BN}*"::"*{BN}*{TSCOPE}{BN}*"::")*({BN}*[*&\^]{BN}*)+)+ {   /* typedef void (A::*ptr_t)(args...) or int (*func(int))[], the ^ is for Obj-C blocks */
                                          if (yyextra->insidePHP) // reference parameter
                                          {
                                            REJECT
                                          }
                                          else
                                          {
                                            yyextra->current->bodyLine = yyextra->yyLineNr;
                                            yyextra->current->bodyColumn = yyextra->yyColNr;
                                            lineCount(yyscanner);
                                            addType(yyscanner);
                                            yyextra->funcPtrType=yytext;
                                            yyextra->roundCount=0;
                                            //yyextra->current->type += yytext;
                                            BEGIN( FuncPtr );
                                          }
                                        }
<FuncPtr>{SCOPENAME}                    {
                                          yyextra->current->name = yytext;
                                          if (nameIsOperator(yyextra->current->name))
                                          {
                                            BEGIN( FuncPtrOperator );
                                          }
                                          else
                                          {
                                            if (yyextra->current->name=="const" || yyextra->current->name=="volatile")
                                            {
                                              yyextra->funcPtrType += yyextra->current->name;
                                            }
                                            else
                                            {
                                              BEGIN( EndFuncPtr );
                                            }
                                          }
                                        }
<FuncPtr>.                              {
                                          //printf("error: FuncPtr '%c' unexpected at line %d of %s\n",*yytext,yyextra->yyLineNr,yyextra->fileName);
                                        }
<FuncPtrOperator>"("{BN}*")"{BNopt}/"(" {
                                          yyextra->current->name += yytext;
                                          yyextra->current->name = yyextra->current->name.simplifyWhiteSpace();
                                          lineCount(yyscanner);
                                        }
<FuncPtrOperator>\n                     {
                                          lineCount(yyscanner);
                                          yyextra->current->name += *yytext;
                                        }
<FuncPtrOperator>"("                    {
                                          unput(*yytext);
                                          BEGIN( EndFuncPtr );
                                        }
<FuncPtrOperator>.                      {
                                          yyextra->current->name += *yytext;
                                        }
<EndFuncPtr>")"{BNopt}/";"              { // a variable with extra braces
                                          lineCount(yyscanner);
                                          yyextra->current->type+=yyextra->funcPtrType.mid(1);
                                          BEGIN(FindMembers);
                                        }
<EndFuncPtr>")"{BNopt}/"("              { // a function pointer
                                          lineCount(yyscanner);
                                          yyextra->current->type+=yyextra->funcPtrType+")";
                                          BEGIN(FindMembers);
                                        }
<EndFuncPtr>")"{BNopt}/"["              { // an array of variables
                                          lineCount(yyscanner);
                                          yyextra->current->type+=yyextra->funcPtrType;
                                          yyextra->current->args += ")";
                                          BEGIN(FindMembers);
                                        }
<EndFuncPtr>"("                         { // a function returning a function or
                                          // a function returning a pointer to an array
                                          yyextra->current->args += *yytext ;
                                          //yyextra->roundCount=0;
                                          //BEGIN( FuncFunc );
                                          yyextra->current->bodyLine = yyextra->yyLineNr;
                                          yyextra->current->bodyColumn = yyextra->yyColNr;
                                          yyextra->currentArgumentContext = FuncFuncEnd;
                                          yyextra->fullArgString=yyextra->current->args;
                                          yyextra->copyArgString=&yyextra->current->args;
                                          BEGIN( ReadFuncArgType ) ;
                                        }
<EndFuncPtr>"["[^\n\]]*"]"              {
                                          yyextra->funcPtrType+=yytext;
                                        }
<EndFuncPtr>")"                         {
                                          BEGIN(FindMembers);
                                        }
<FuncFunc>"("                           {
                                          yyextra->current->args += *yytext ;
                                          ++yyextra->roundCount;
                                        }
<FuncFunc>")"                           {
                                          yyextra->current->args += *yytext ;
                                          if ( yyextra->roundCount )
                                            --yyextra->roundCount;
                                          else
                                          {
                                            BEGIN(FuncFuncEnd);
                                          }
                                        }
<FuncFuncEnd>")"{BN}*"("                {
                                          lineCount(yyscanner);
                                          yyextra->current->type+=yyextra->funcPtrType+")(";
                                          BEGIN(FuncFuncType);
                                        }
<FuncFuncEnd>")"{BNopt}/[;{]            {
                                          lineCount(yyscanner);
                                          yyextra->current->type+=yyextra->funcPtrType.mid(1);
                                          BEGIN(Function);
                                        }
<FuncFuncEnd>")"{BNopt}/"["             { // function returning a pointer to an array
                                          lineCount(yyscanner);
                                          yyextra->current->type+=yyextra->funcPtrType;
                                          yyextra->current->args+=")";
                                          BEGIN(FuncFuncArray);
                                        }
<FuncFuncEnd>.                          {
                                          yyextra->current->args += *yytext;
                                        }
<FuncFuncType>"("                       {
                                          yyextra->current->type += *yytext;
                                          yyextra->roundCount++;
                                        }
<FuncFuncType>")"                       {
                                          yyextra->current->type += *yytext;
                                          if (yyextra->roundCount)
                                            --yyextra->roundCount;
                                          else
                                            BEGIN(Function);
                                        }
<FuncFuncType>{BN}*","{BN}*             { lineCount(yyscanner) ; yyextra->current->type += ", " ; }
<FuncFuncType>{BN}+                     { lineCount(yyscanner) ; yyextra->current->type += ' ' ; }
<FuncFuncType>.                         {
                                          yyextra->current->type += *yytext;
                                        }
<FindMembers>"("/{BN}*{ID}{BN}*"*"{BN}*{ID}*")"{BN}*"(" { // for catching typedef void (__stdcall *f)() like definitions
                                          if (yyextra->current->type.startsWith("typedef") &&
                                              yyextra->current->bodyLine==-1)
                                            // the bodyLine check is to prevent this guard to be true more than once
                                          {
                                            yyextra->current->bodyLine = yyextra->yyLineNr;
                                            yyextra->current->bodyColumn = yyextra->yyColNr;
                                            BEGIN( GetCallType );
                                          }
                                          else if (!yyextra->current->name.isEmpty()) // normal function
                                          {
                                            yyextra->current->args = yytext;
                                            yyextra->current->bodyLine = yyextra->yyLineNr;
                                            yyextra->current->bodyColumn = yyextra->yyColNr;
                                            yyextra->currentArgumentContext = FuncQual;
                                            yyextra->fullArgString=yyextra->current->args;
                                            yyextra->copyArgString=&yyextra->current->args;
                                            BEGIN( ReadFuncArgType ) ;
                                            //printf(">>> Read function arguments!\n");
                                          }
                                        }
<GetCallType>{BN}*{ID}{BN}*"*"          {
                                          lineCount(yyscanner);
                                          addType(yyscanner);
                                          yyextra->funcPtrType="(";
                                          yyextra->funcPtrType+=yytext;
                                          yyextra->roundCount=0;
                                          BEGIN( FuncPtr );
                                        }
<FindMembers>"("                        {
                                          if (!yyextra->current->name.isEmpty())
                                          {
                                            yyextra->current->args = yytext;
                                            yyextra->current->bodyLine = yyextra->yyLineNr;
                                            yyextra->current->bodyColumn = yyextra->yyColNr;
                                            yyextra->currentArgumentContext = FuncQual;
                                            yyextra->fullArgString=yyextra->current->args;
                                            yyextra->copyArgString=&yyextra->current->args;
                                            BEGIN( ReadFuncArgType ) ;
                                            //printf(">>> Read function arguments yyextra->current->argList.size()=%d\n",yyextra->current->argList.size());
                                          }
                                        }
  /*
<FindMembers>"("{BN}*("void"{BN}*)?")"  {
                                          lineCount(yyscanner);
                                          yyextra->current->args = "()";
                                          BEGIN( FuncQual );
                                        }
  */

  /*- Function argument reading rules ---------------------------------------*/

<ReadFuncArgType>[^ \/\r\t\n\[\]\)\(\"\'#]+ { *yyextra->copyArgString+=yytext;
                                          if (yyextra->insideCS) yyextra->fullArgString+=substitute(yytext,".","::");
                                          else yyextra->fullArgString+=yytext;
                                        }
<CopyArgString,CopyArgPHPString>[^\n\\\"\']+            { *yyextra->copyArgString+=yytext;
                                          yyextra->fullArgString+=yytext;
                                        }
<CopyArgRound>[^\/\n\)\(\"\']+          {
                                          *yyextra->copyArgString+=yytext;
                                          yyextra->fullArgString+=yytext;
                                        }
<CopyArgSquare>[^\/\n\]\[\"\']+          {
                                          *yyextra->copyArgString+=yytext;
                                          yyextra->fullArgString+=yytext;
                                        }
<ReadFuncArgType,ReadTempArgs>{BN}*     {
                                          *yyextra->copyArgString+=" ";
                                          yyextra->fullArgString+=" ";
                                          lineCount(yyscanner);
                                        }
<ReadFuncArgType,CopyArgRound,CopyArgSquare,CopyArgSharp,ReadTempArgs>{RAWBEGIN}      {
                                          yyextra->delimiter = yytext+2;
                                          yyextra->delimiter=yyextra->delimiter.left(yyextra->delimiter.length()-1);
                                          yyextra->lastRawStringContext = YY_START;
                                          yyextra->pCopyRawString = yyextra->copyArgString;
                                          *yyextra->pCopyRawString+=yytext;
                                          yyextra->fullArgString+=yytext;
                                          BEGIN(RawString);
                                        }
<ReadFuncArgType,CopyArgRound,CopyArgSquare,CopyArgSharp,ReadTempArgs>\"      {
                                          *yyextra->copyArgString+=*yytext;
                                          yyextra->fullArgString+=*yytext;
                                          yyextra->lastCopyArgStringContext = YY_START;
                                          BEGIN( CopyArgString );
                                        }
<ReadFuncArgType>"["                    {
                                          if (!yyextra->insidePHP) REJECT;
                                          *yyextra->copyArgString+=*yytext;
                                          yyextra->fullArgString+=*yytext;
                                          yyextra->argSquareCount=0;
                                          yyextra->lastCopyArgContext = YY_START;
                                          BEGIN( CopyArgSquare );
                                        }
<ReadFuncArgType,ReadTempArgs>"("       {
                                          *yyextra->copyArgString+=*yytext;
                                          yyextra->fullArgString+=*yytext;
                                          yyextra->argRoundCount=0;
                                          yyextra->lastCopyArgContext = YY_START;
                                          BEGIN( CopyArgRound );
                                        }
<ReadFuncArgType>")"                    {
                                          *yyextra->copyArgString+=*yytext;
                                          yyextra->fullArgString+=*yytext;
                                          yyextra->current->argList = *stringToArgumentList(yyextra->language, yyextra->fullArgString);
                                          if (yyextra->insideJS)
                                          {
                                            fixArgumentListForJavaScript(yyextra->current->argList);
                                          }
                                          handleParametersCommentBlocks(yyscanner,yyextra->current->argList);

                                          /* remember the yyextra->current documentation block, since
                                             we could overwrite it with the documentation of
                                             a function argument, which we then have to correct later
                                             on
                                           */
                                          yyextra->docBackup = yyextra->current->doc;
                                          yyextra->briefBackup = yyextra->current->brief;

                                          BEGIN( yyextra->currentArgumentContext );
                                        }
        /* a special comment */
<ReadFuncArgType,ReadTempArgs>({CCS}[*!]|{CPPC}[/!])("<"?) {
                                          if (yyextra->currentArgumentContext==DefineEnd)
                                          {
                                            // for defines we interpret a comment
                                            // as documentation for the define
                                            int i;for (i=(int)yyleng-1;i>=0;i--)
                                            {
                                              unput(yytext[i]);
                                            }
                                            yyextra->current->argList = *stringToArgumentList(yyextra->language, yyextra->fullArgString);
                                            handleParametersCommentBlocks(yyscanner,yyextra->current->argList);
                                            BEGIN( yyextra->currentArgumentContext );
                                          }
                                          else // not a define
                                          {
                                            // for functions we interpret a comment
                                            // as documentation for the argument
                                            yyextra->fullArgString+=yytext;
                                            yyextra->lastCopyArgChar=0;
                                            yyextra->lastCommentInArgContext=YY_START;
                                            if (yytext[1]=='/')
                                              BEGIN( CopyArgCommentLine );
                                            else
                                              BEGIN( CopyArgComment );
                                          }
                                        }
        /* a non-special comment */
<ReadFuncArgType,ReadTempArgs>{CCS}{CCE}    { /* empty comment */ }
<ReadFuncArgType,ReadTempArgs>{CCS}      {
                                          yyextra->lastCContext = YY_START;
                                          BEGIN( SkipComment );
                                        }
<ReadFuncArgType,ReadTempArgs>{CPPC}      {
                                          yyextra->lastCContext = YY_START;
                                          BEGIN( SkipCxxComment );
                                        }
  /*
<ReadFuncArgType,ReadTempArgs>"'#"      { if (yyextra->insidePHP)
                                            REJECT;
                                          *yyextra->copyArgString+=yytext;
                                          yyextra->fullArgString+=yytext;
                                        }
<ReadFuncArgType,ReadTempArgs>"#"       {
                                          if (!yyextra->insidePHP)
                                            REJECT;
                                          yyextra->lastCContext = YY_START;
                                          BEGIN( SkipCxxComment );
                                        }
  */
        /* ')' followed by a special comment */
<ReadFuncArgType>")"{BN}*({CCS}[*!]|{CPPC}[/!])"<" {
                                          lineCount(yyscanner);
                                          if (yyextra->currentArgumentContext==DefineEnd)
                                          {
                                            // for defines we interpret a comment
                                            // as documentation for the define
                                            int i;for (i=(int)yyleng-1;i>0;i--)
                                            {
                                              unput(yytext[i]);
                                            }
                                            *yyextra->copyArgString+=*yytext;
                                            yyextra->fullArgString+=*yytext;
                                            yyextra->current->argList = *stringToArgumentList(yyextra->language, yyextra->fullArgString);
                                            handleParametersCommentBlocks(yyscanner,yyextra->current->argList);
                                            BEGIN( yyextra->currentArgumentContext );
                                          }
                                          else
                                          {
                                            // for functions we interpret a comment
                                            // as documentation for the yyextra->last argument
                                            yyextra->lastCopyArgChar=*yytext;
                                            QCString text=&yytext[1];
                                            text=text.stripWhiteSpace();
                                            yyextra->lastCommentInArgContext=YY_START;
                                            yyextra->fullArgString+=text;
                                            if (text.find("//")!=-1)
                                              BEGIN( CopyArgCommentLine );
                                            else
                                              BEGIN( CopyArgComment );
                                          }
                                        }
<CopyArgComment>^{B}*"*"+/{BN}+
<CopyArgComment>[^\n\\\@\*]+            { yyextra->fullArgString+=yytext; }
<CopyArgComment>{CCE}                    { yyextra->fullArgString+=yytext;
                                          if (yyextra->lastCopyArgChar!=0)
                                            unput(yyextra->lastCopyArgChar);
                                          BEGIN( yyextra->lastCommentInArgContext );
                                        }
<CopyArgCommentLine>\n                  { yyextra->fullArgString+=yytext;
                                          lineCount(yyscanner);
                                          if (yyextra->lastCopyArgChar!=0)
                                            unput(yyextra->lastCopyArgChar);
                                          BEGIN( yyextra->lastCommentInArgContext );
                                        }
<CopyArgCommentLine>{CMD}"startuml"/[^a-z_A-Z0-9\-]   { // verbatim type command (which could contain nested comments!)
                                          yyextra->docBlockName="uml";
                                          yyextra->fullArgString+=yytext;
                                          BEGIN(CopyArgVerbatim);
                                        }
<CopyArgCommentLine>{CMD}("verbatim"|"iliteral"|"latexonly"|"htmlonly"|"xmlonly"|"manonly"|"rtfonly"|"docbookonly"|"dot"|"msc"|"code")/[^a-z_A-Z0-9\-]   { // verbatim command (which could contain nested comments!)
                                          yyextra->docBlockName=&yytext[1];
                                          yyextra->fullArgString+=yytext;
                                          BEGIN(CopyArgVerbatim);
                                        }
<CopyArgCommentLine>{CMD}("f$"|"f["|"f{"|"f(")               {
                                          yyextra->docBlockName=&yytext[1];
                                          if (yyextra->docBlockName.at(1)=='[')
                                          {
                                            yyextra->docBlockName.at(1)=']';
                                          }
                                          if (yyextra->docBlockName.at(1)=='{')
                                          {
                                            yyextra->docBlockName.at(1)='}';
                                          }
                                          if (yyextra->docBlockName.at(1)=='(')
                                          {
                                            yyextra->docBlockName.at(1)=')';
                                          }
                                          yyextra->fullArgString+=yytext;
                                          BEGIN(CopyArgVerbatim);
                                        }
<CopyArgVerbatim>[\\@]("endverbatim"|"endiliteral"|"endlatexonly"|"endhtmlonly"|"endxmlonly"|"enddocbookonly"|"endmanonly"|"endrtfonly"|"enddot"|"endmsc"|"enduml"|"endcode")/[^a-z_A-Z0-9\-] { // end of verbatim block
                                          yyextra->fullArgString+=yytext;
                                          if (&yytext[4]==yyextra->docBlockName)
                                          {
                                            yyextra->docBlockName="";
                                            BEGIN(CopyArgCommentLine);
                                          }
                                        }
<CopyArgVerbatim>[\\@]("f$"|"f]"|"f}"|"f)") { // end of verbatim block
                                          yyextra->fullArgString+=yytext;
                                          if (yyextra->docBlockName==&yytext[1])
                                          {
                                            yyextra->docBlockName="";
                                            BEGIN(CopyArgCommentLine);
                                          }
                                        }
<CopyArgCommentLine>[^\\\@\n]+          { yyextra->fullArgString+=yytext; }
<CopyArgCommentLine>.                   { yyextra->fullArgString+=*yytext; }
<CopyArgComment,CopyArgVerbatim>\n      { yyextra->fullArgString+=*yytext; lineCount(yyscanner); }
<CopyArgComment,CopyArgVerbatim>.       { yyextra->fullArgString+=*yytext; }
<CopyArgComment>{CMD}("brief"|"short"){B}+ {
                                          warn(yyextra->fileName,yyextra->yyLineNr,
                                              "Ignoring %cbrief command inside argument documentation",*yytext
                                             );
                                          yyextra->fullArgString+=' ';
                                        }
<ReadTempArgs>"<"                       {
                                          *yyextra->copyArgString+=*yytext;
                                          yyextra->fullArgString+=*yytext;
                                          yyextra->argSharpCount=1;
                                          BEGIN( CopyArgSharp );
                                        }
<ReadTempArgs>">"                       {
                                          *yyextra->copyArgString+=*yytext;
                                          yyextra->fullArgString+=*yytext;
                                          //printf("end template list '%s'\n",qPrint(*yyextra->copyArgString));
                                          *yyextra->currentArgumentList = *stringToArgumentList(yyextra->language, yyextra->fullArgString);
                                          BEGIN( yyextra->currentArgumentContext );
                                        }
<CopyArgRound>"("                       {
                                          yyextra->argRoundCount++;
                                          *yyextra->copyArgString+=*yytext;
                                          yyextra->fullArgString+=*yytext;
                                        }
<CopyArgRound>")"                       {
                                          *yyextra->copyArgString+=*yytext;
                                          yyextra->fullArgString+=*yytext;
                                          if (yyextra->argRoundCount>0)
                                            yyextra->argRoundCount--;
                                          else
                                            BEGIN( yyextra->lastCopyArgContext );
                                        }
<CopyArgSquare>"["                       {
                                          yyextra->argSquareCount++;
                                          *yyextra->copyArgString+=*yytext;
                                          yyextra->fullArgString+=*yytext;
                                        }
<CopyArgSquare>"]"                       {
                                          *yyextra->copyArgString+=*yytext;
                                          yyextra->fullArgString+=*yytext;
                                          if (yyextra->argSquareCount>0)
                                            yyextra->argSquareCount--;
                                          else
                                            BEGIN( yyextra->lastCopyArgContext );
                                        }
<CopyArgSharp>"("                       {
                                          *yyextra->copyArgString+=*yytext;
                                          yyextra->fullArgString+=*yytext;
                                          yyextra->argRoundCount=0;
                                          yyextra->lastCopyArgContext = YY_START;
                                          BEGIN( CopyArgRound );
                                        }
<CopyArgSharp>"<"                       {
                                          yyextra->argSharpCount++;
                                          //printf("yyextra->argSharpCount++=%d  copy\n",yyextra->argSharpCount);
                                          *yyextra->copyArgString+=*yytext;
                                          yyextra->fullArgString+=*yytext;
                                        }
<CopyArgSharp>">"                       {
                                          *yyextra->copyArgString+=*yytext;
                                          yyextra->fullArgString+=*yytext;
                                          yyextra->argSharpCount--;
                                          if (yyextra->argSharpCount>0)
                                          {
                                            //printf("yyextra->argSharpCount--=%d copy\n",yyextra->argSharpCount);
                                          }
                                          else
                                          {
                                            BEGIN( ReadTempArgs );
                                            //printf("end of yyextra->argSharpCount\n");
                                          }
                                        }
<CopyArgString,CopyArgPHPString>\\.     {
                                          *yyextra->copyArgString+=yytext;
                                          yyextra->fullArgString+=yytext;
                                        }
<CopyArgString>\"                       {
                                          *yyextra->copyArgString+=*yytext;
                                          yyextra->fullArgString+=*yytext;
                                          BEGIN( yyextra->lastCopyArgStringContext );
                                        }
<CopyArgPHPString>\'                    {
                                          *yyextra->copyArgString+=*yytext;
                                          yyextra->fullArgString+=*yytext;
                                          BEGIN( yyextra->lastCopyArgStringContext );
                                        }
<ReadFuncArgType,ReadTempArgs,CopyArgRound,CopyArgSquare,CopyArgSharp>{CHARLIT}     {
                                          if (yyextra->insidePHP)
                                          {
                                            REJECT;
                                          }
                                          else
                                          {
                                            *yyextra->copyArgString+=yytext;
                                            yyextra->fullArgString+=yytext;
                                          }
                                        }
<ReadFuncArgType,ReadTempArgs,CopyArgRound,CopyArgSquare,CopyArgSharp>\'     {
                                          *yyextra->copyArgString+=yytext;
                                          yyextra->fullArgString+=yytext;
                                          if (yyextra->insidePHP)
                                          {
                                            yyextra->lastCopyArgStringContext=YY_START;
                                            BEGIN(CopyArgPHPString);
                                          }
                                        }
<ReadFuncArgType,ReadTempArgs,CopyArgString,CopyArgPHPString,CopyArgRound,CopyArgSquare,CopyArgSharp>\n  {
                                          lineCount(yyscanner);
                                          *yyextra->copyArgString+=*yytext;
                                          yyextra->fullArgString+=*yytext;
                                        }
<ReadFuncArgType,ReadTempArgs,CopyArgString,CopyArgPHPString,CopyArgRound,CopyArgSquare,CopyArgSharp>.          {
                                          *yyextra->copyArgString+=*yytext;
                                          yyextra->fullArgString+=*yytext;
                                        }



  /*------------------------------------------------------------------------*/


<FuncRound>"("                          { yyextra->current->args += *yytext ;
                                          ++yyextra->roundCount ;
                                        }
<FuncRound>")"                          { yyextra->current->args += *yytext ;
                                          if ( yyextra->roundCount )
                                            --yyextra->roundCount ;
                                          else
                                            BEGIN( FuncQual ) ;
                                        }
  /*
<FuncQual>"#"                           { if (yyextra->insidePHP)
                                            REJECT;
                                          yyextra->lastCPPContext = YY_START;
                                          BEGIN(SkipCPP);
                                        }
  */
<FuncQual>[{:;,]                        {
                                          if ( qstrcmp(yytext,";")==0 &&
                                               yyextra->insidePHP &&
                                               !containsWord(yyextra->current->type,"function") )
                                          {
                                            yyextra->current->reset();
                                            initEntry(yyscanner);
                                            BEGIN( FindMembers );
                                          }
                                          else
                                          {
                                            unput(*yytext); BEGIN( Function );
                                          }
                                        }
<FuncQual>{BN}*"abstract"{BN}*          { // pure virtual member function
                                          lineCount(yyscanner) ;
                                          yyextra->current->virt = Specifier::Pure;
                                          yyextra->current->args += " override ";
                                        }
<FuncQual,TrailingReturn>{BN}*"override"{BN}*          { // C++11 overridden virtual member function
                                          lineCount(yyscanner) ;
                                          yyextra->current->spec |= Entry::Override;
                                          yyextra->current->args += " override ";
                                          BEGIN(FuncQual);
                                        }
<FuncQual,TrailingReturn>{BN}*"final"{BN}*             { // C++11 final method
                                          lineCount(yyscanner) ;
                                          yyextra->current->spec |= Entry::Final;
                                          yyextra->current->args += " final ";
                                          BEGIN(FuncQual);
                                        }
<FuncQual>{BN}*"sealed"{BN}*            { // sealed member function
                                          lineCount(yyscanner) ;
                                          yyextra->current->spec |= Entry::Sealed;
                                          yyextra->current->args += " sealed ";
                                        }
<FuncQual>{BN}*"new"{BN}*               { // new member function
                                          lineCount(yyscanner) ;
                                          yyextra->current->spec |= Entry::New;
                                          yyextra->current->args += " new ";
                                        }
<FuncQual>{BN}*"const"{BN}*             { // const member function
                                          lineCount(yyscanner) ;
                                          yyextra->current->args += " const ";
                                          yyextra->current->argList.setConstSpecifier(TRUE);
                                        }
<FuncQual>{BN}*"volatile"{BN}*          { // volatile member function
                                          lineCount(yyscanner) ;
                                          yyextra->current->args += " volatile ";
                                          yyextra->current->argList.setVolatileSpecifier(TRUE);
                                        }
<FuncQual>{BN}*"noexcept"{BN}*          { // noexcept qualifier
                                          lineCount(yyscanner) ;
                                          yyextra->current->args += " noexcept ";
                                          yyextra->current->spec |= Entry::NoExcept;
                                        }
<FuncQual>{BN}*"noexcept"{BN}*"("{B}*false{B}*")"{BN}* { // noexcept(false) expression
                                          lineCount(yyscanner) ;
                                          yyextra->current->args += " noexcept(false)";
                                        }
<FuncQual>{BN}*"noexcept"{BN}*"("       { // noexcept expression
                                          lineCount(yyscanner) ;
                                          yyextra->current->args += " noexcept(";
                                          yyextra->current->spec |= Entry::NoExcept;
                                          yyextra->lastRoundContext=FuncQual;
                                          yyextra->pCopyRoundString=&yyextra->current->args;
                                          yyextra->roundCount=0;
                                          BEGIN(CopyRound);
                                        }
<FuncQual>{BN}*"&"                      {
                                          yyextra->current->args += " &";
                                          yyextra->current->argList.setRefQualifier(RefQualifierLValue);
                                        }
<FuncQual>{BN}*"&&"                     {
                                          yyextra->current->args += " &&";
                                          yyextra->current->argList.setRefQualifier(RefQualifierRValue);
                                        }

<FuncQual,TrailingReturn>{BN}*"="{BN}*"0"{BN}*          { // pure virtual member function
                                          lineCount(yyscanner) ;
                                          yyextra->current->args += " = 0";
                                          yyextra->current->virt = Specifier::Pure;
                                          yyextra->current->argList.setPureSpecifier(TRUE);
                                          BEGIN(FuncQual);
                                        }
<FuncQual,TrailingReturn>{BN}*"="{BN}*"delete"{BN}*     { // C++11 explicitly delete member
                                          lineCount(yyscanner);
                                          yyextra->current->args += " = delete";
                                          yyextra->current->spec |= Entry::Delete;
                                          yyextra->current->argList.setIsDeleted(TRUE);
                                          BEGIN(FuncQual);
                                        }
<FuncQual,TrailingReturn>{BN}*"="{BN}*"default"{BN}*     { // C++11 explicitly defaulted constructor/assignment operator
                                          lineCount(yyscanner);
                                          yyextra->current->args += " = default";
                                          yyextra->current->spec |= Entry::Default;
                                          BEGIN(FuncQual);
                                        }
<FuncQual>{BN}*"->"{BN}*                {
                                          lineCount(yyscanner);
                                          yyextra->current->argList.setTrailingReturnType(" -> ");
                                          yyextra->current->args += " -> ";
                                          yyextra->roundCount=0;
                                          BEGIN(TrailingReturn);
                                        }
<TrailingReturn>[{;]                    {
                                          if (yyextra->roundCount>0) REJECT;
                                          unput(*yytext);
                                          BEGIN(FuncQual);
                                        }
<TrailingReturn>"requires"{BN}+         {
                                          if (yyextra->insideJava) REJECT;
                                          yyextra->requiresContext = FuncQual;
                                          yyextra->current->req+=' ';
                                          BEGIN(RequiresClause);
                                        }
<TrailingReturn>"("                     {
                                          yyextra->roundCount++;
                                          yyextra->current->argList.setTrailingReturnType(yyextra->current->argList.trailingReturnType()+yytext);
                                          yyextra->current->args+=yytext;
                                        }
<TrailingReturn>")"                     {
                                          if (yyextra->roundCount>0)
                                          {
                                            yyextra->roundCount--;
                                          }
                                          else
                                          {
                                            warn(yyextra->fileName,yyextra->yyLineNr,
                                                 "Found ')' without opening '(' for trailing return type '%s)...'",
                                                 qPrint(yyextra->current->argList.trailingReturnType()));
                                          }
                                          yyextra->current->argList.setTrailingReturnType(yyextra->current->argList.trailingReturnType()+yytext);
                                          yyextra->current->args+=yytext;
                                        }
<TrailingReturn>.                       {
                                          yyextra->current->argList.setTrailingReturnType(yyextra->current->argList.trailingReturnType()+yytext);
                                          yyextra->current->args+=yytext;
                                        }
<TrailingReturn>\n                      {
                                          lineCount(yyscanner);
                                          yyextra->current->argList.setTrailingReturnType(yyextra->current->argList.trailingReturnType()+yytext);
                                          yyextra->current->args+=' ';
                                        }
<FuncRound,FuncFunc>{BN}*","{BN}*       {
                                          lineCount(yyscanner) ;
                                          yyextra->current->args += ", " ;
                                        }
<FuncQual,FuncRound,FuncFunc>{BN}+      {
                                          lineCount(yyscanner) ;
                                          yyextra->current->args += ' ' ;
                                        }
<Function,FuncQual,FuncRound,FuncFunc>"#" { if (yyextra->insidePHP)
                                            REJECT;
                                          yyextra->lastCPPContext = YY_START;
                                          BEGIN(SkipCPP);
                                        }
<FuncQual>"="                           {
                                          if (yyextra->insideCli &&
                                              (yyextra->current_root->section&Entry::COMPOUND_MASK)
                                             )
                                          {
                                            BEGIN(CliOverride);
                                          }
                                          else
                                          {
                                            // typically an initialized function pointer
                                            yyextra->lastInitializerContext=YY_START;
                                            yyextra->initBracketCount=0;
                                            yyextra->current->initializer.str(yytext);
                                            BEGIN(ReadInitializer);
                                          }
                                        }
<CliOverride>{ID}                       {
                                        }
<CliOverride>"{"                        {
                                          unput(*yytext);
                                          BEGIN(FuncQual);
                                        }
<CliOverride>\n                         {
                                          lineCount(yyscanner);
                                        }
<CliOverride>.                          {
                                        }
<FuncQual>{ID}                          {
                                          if (yyextra->insideCpp && qstrcmp(yytext,"requires")==0)
                                          {
                                            // c++20 trailing requires clause
                                            yyextra->requiresContext = YY_START;
                                            yyextra->current->req+=' ';
                                            BEGIN(RequiresClause);
                                          }
                                          else if (yyextra->insideCS && qstrcmp(yytext,"where")==0)
                                          {
                                            // type constraint for a method
                                            yyextra->current->typeConstr.clear();
                                            yyextra->current->typeConstr.push_back(Argument());
                                            yyextra->lastCSConstraint = YY_START;
                                            BEGIN( CSConstraintName );
                                          }
                                          else if (checkForKnRstyleC(yyscanner)) // K&R style C function
                                          {
                                            yyextra->current->args = yytext;
                                            yyextra->oldStyleArgType.resize(0);
                                            BEGIN(OldStyleArgs);
                                          }
                                          else
                                          {
                                            yyextra->current->args += yytext;
                                          }
                                        }
<OldStyleArgs>[,;]                      {
                                          QCString oldStyleArgPtr;
                                          QCString oldStyleArgName;
                                          splitKnRArg(yyscanner,oldStyleArgPtr,oldStyleArgName);
                                          QCString doc,brief;
                                          if (yyextra->current->doc!=yyextra->docBackup)
                                          {
                                            doc=yyextra->current->doc;
                                            yyextra->current->doc=yyextra->docBackup;
                                          }
                                          if (yyextra->current->brief!=yyextra->briefBackup)
                                          {
                                            brief=yyextra->current->brief;
                                            yyextra->current->brief=yyextra->briefBackup;
                                          }
                                          addKnRArgInfo(yyscanner,yyextra->oldStyleArgType+oldStyleArgPtr,
                                                        oldStyleArgName,brief,doc);
                                          yyextra->current->args.resize(0);
                                          if (*yytext==';') yyextra->oldStyleArgType.resize(0);
                                        }
<OldStyleArgs>{ID}                      { yyextra->current->args += yytext; }
<OldStyleArgs>"{"                       {
                                          if (yyextra->current->argList.empty())
                                          {
                                            yyextra->current->argList.setNoParameters(TRUE);
                                          }
                                          yyextra->current->args = argListToString(yyextra->current->argList);
                                          unput('{');
                                          BEGIN(FuncQual);
                                        }
<OldStyleArgs>.                         { yyextra->current->args += *yytext; }
<FuncQual,FuncRound,FuncFunc>\"         {
                                          if (yyextra->insideIDL && yyextra->insideCppQuote)
                                          {
                                            BEGIN(EndCppQuote);
                                          }
                                          else
                                          {
                                            yyextra->current->args += *yytext;
                                          }
                                        }
<FuncQual,FuncRound,FuncFunc>.          { yyextra->current->args += *yytext; }
<FuncQual>{BN}*"try:"                   |
<FuncQual>{BN}*"try"{BN}+               { /* try-function-block */
                                          yyextra->insideTryBlock=TRUE;
                                          lineCount(yyscanner);
                                          if (yytext[yyleng-1]==':')
                                          {
                                            unput(':');
                                            BEGIN( Function );
                                          }
                                        }
<FuncQual>{BN}*"throw"{BN}*"("          { // C++ style throw clause
                                          yyextra->current->exception = " throw (" ;
                                          yyextra->roundCount=0;
                                          lineCount(yyscanner) ;
                                          BEGIN( ExcpRound ) ;
                                        }
<FuncQual>{BN}*"raises"{BN}*"("         {
                                          yyextra->current->exception = " raises (" ;
                                          lineCount(yyscanner) ;
                                          yyextra->roundCount=0;
                                          BEGIN( ExcpRound ) ;
                                        }
<FuncQual>{BN}*"throws"{BN}+            { // Java style throw clause
                                          yyextra->current->exception = " throws " ;
                                          lineCount(yyscanner) ;
                                          BEGIN( ExcpList );
                                        }
<ExcpRound>"("                          { yyextra->current->exception += *yytext ;
                                          ++yyextra->roundCount ;
                                        }
<ExcpRound>")"                          { yyextra->current->exception += *yytext ;
                                          if ( yyextra->roundCount )
                                            --yyextra->roundCount ;
                                          else
                                            BEGIN( FuncQual ) ;
                                        }
<ExcpRound>.                            {
                                          yyextra->current->exception += *yytext;
                                        }
<ExcpList>"{"                           {
                                          unput('{'); BEGIN( FuncQual );
                                        }
<ExcpList>";"                           {
                                          unput(';'); BEGIN( FuncQual );
                                        }
<ExcpList>"\n"                          {
                                          yyextra->current->exception += ' ';
                                          lineCount(yyscanner);
                                        }
<ExcpList>.                             {
                                          yyextra->current->exception += *yytext;
                                        }
<Function>"("                           { yyextra->current->type += yyextra->current->name ;
                                          yyextra->current->name  = yyextra->current->args ;
                                          yyextra->current->args  = yytext ;
                                          yyextra->roundCount=0;
                                          BEGIN( FuncRound ) ;
                                        }
<Function>":"                           {
                                          if (!yyextra->insidePHP) BEGIN(SkipInits);
                                        }
<Function>[;{,]                         {
                                          yyextra->current->name=removeRedundantWhiteSpace(yyextra->current->name);
                                          yyextra->current->type=removeRedundantWhiteSpace(yyextra->current->type);
                                          yyextra->current->args=removeRedundantWhiteSpace(yyextra->current->args);
                                          yyextra->current->fileName = yyextra->fileName;
                                          yyextra->current->startLine = yyextra->yyBegLineNr;
                                          yyextra->current->startColumn = yyextra->yyBegColNr;
                                          static const reg::Ex re(R"(\([^)]*[*&][^)]*\))");
                                          reg::Match match;
                                          std::string type = yyextra->current->type.str();
                                          int ti=-1;
                                          if (reg::search(type,match,re))
                                          {
                                            ti = (int)match.position();
                                          }
                                          int ts=yyextra->current->type.find('<');
                                          int te=yyextra->current->type.findRev('>');

                                          // bug677315: A<int(void *, char *)> get(); is not a function pointer
                                          bool startsWithTypedef = yyextra->current->type.startsWith("typedef ");
                                          bool isFunction = ti==-1 || // not a (...*...) pattern
                                                            (ts!=-1 && ts<te && ts<ti && ti<te); // (...*...) is part of a template argument list
                                          bool isVariable = !yyextra->current->type.isEmpty() &&
                                                (!isFunction || startsWithTypedef);

                                          //printf("type=%s ts=%d te=%d ti=%d isFunction=%d\n",
                                          //    qPrint(yyextra->current->type),ts,te,ti,isFunction);

                                          if (*yytext!=';' || (yyextra->current_root->section&Entry::COMPOUND_MASK) )
                                          {
                                            int tempArg=yyextra->current->name.find('<');
                                            QCString tempName;
                                            if (tempArg==-1) tempName=yyextra->current->name; else tempName=yyextra->current->name.left(tempArg);
                                            if (isVariable)
                                            {
                                              //printf("Scanner.l: found in class variable: '%s' '%s' '%s'\n", qPrint(yyextra->current->type),qPrint(yyextra->current->name),qPrint(yyextra->current->args));
                                              if (yyextra->isTypedef && !startsWithTypedef)
                                              {
                                                yyextra->current->type.prepend("typedef ");
                                              }
                                              yyextra->current->section = Entry::VARIABLE_SEC ;
                                            }
                                            else
                                            {
                                              //printf("Scanner.l: found in class function: '%s' '%s' '%s'\n", qPrint(yyextra->current->type),qPrint(yyextra->current->name),qPrint(yyextra->current->args));
                                              yyextra->current->section = Entry::FUNCTION_SEC ;
                                              yyextra->current->proto = *yytext==';';
                                            }
                                          }
                                          else // a global function prototype or function variable
                                          {
                                            //printf("Scanner.l: prototype? type='%s' name='%s' args='%s'\n",qPrint(yyextra->current->type),qPrint(yyextra->current->name),qPrint(yyextra->current->args));
                                            if (isVariable)
                                            {
                                              if (yyextra->isTypedef && !startsWithTypedef)
                                              {
                                                yyextra->current->type.prepend("typedef ");
                                              }
                                              //printf("Scanner.l: found function variable!\n");
                                              yyextra->current->section = Entry::VARIABLE_SEC;
                                            }
                                            else
                                            {
                                              //printf("Scanner.l: found prototype\n");
                                              yyextra->current->section = Entry::FUNCTION_SEC;
                                              yyextra->current->proto = TRUE;
                                            }
                                          }
                                          //printf("Adding entry '%s'\n",qPrint(yyextra->current->name));
                                          if ( yyextra->insidePHP)
                                          {
                                            if (findAndRemoveWord(yyextra->current->type,"final"))
                                            {
                                              yyextra->current->spec |= Entry::Final;
                                            }
                                            if (findAndRemoveWord(yyextra->current->type,"abstract"))
                                            {
                                              yyextra->current->spec |= Entry::Abstract;
                                            }
                                          }
                                          if ( yyextra->insidePHP && !containsWord(yyextra->current->type,"function"))
                                          {
                                            initEntry(yyscanner);
                                            if ( *yytext == '{' )
                                            {
                                              yyextra->lastCurlyContext = FindMembers;
                                              yyextra->curlyCount=0;
                                              BEGIN( SkipCurly );
                                            }
                                            else
                                            {
                                              BEGIN( FindMembers );
                                            }
                                          }
                                          else
                                          {
                                            if ( yyextra->insidePHP)
                                            {
                                              findAndRemoveWord(yyextra->current->type,"function");
                                            }
                                            yyextra->previous = yyextra->current;
                                            yyextra->current_root->moveToSubEntryAndRefresh(yyextra->current);
                                            initEntry(yyscanner);
                                            // Objective C 2.0: Required/Optional section
                                            if (yyextra->previous->spec & (Entry::Optional | Entry::Required))
                                            {
                                              yyextra->current->spec |= yyextra->previous->spec & (Entry::Optional|Entry::Required);
                                            }
                                            yyextra->lastCurlyContext = FindMembers;
                                            if ( *yytext == ',' )
                                            {
                                              yyextra->current->type = yyextra->previous->type;
                                              // we need to strip any trailing * and & (see bugs 623023 and 649103 for test cases)
                                              int i=yyextra->current->type.length();
                                              while (i>0 && (yyextra->current->type[i-1]=='*' || yyextra->current->type[i-1]=='&' || yyextra->current->type[i-1]==' ')) i--;
                                              yyextra->current->type = yyextra->current->type.left(i);
                                            }
                                            if ( *yytext == '{' )
                                            {
                                              if ( !yyextra->insidePHP && (yyextra->current_root->section & Entry::COMPOUND_MASK) )
                                              {
                                                yyextra->previous->spec |= Entry::Inline;
                                              }
                                              //addToBody(yytext);
                                              yyextra->curlyCount=0;
                                              BEGIN( SkipCurly ) ;
                                            }
                                            else
                                            {
                                              if (yyextra->previous->section!=Entry::VARIABLE_SEC)
                                                yyextra->previous->bodyLine=-1; // a function/member declaration
                                              BEGIN( FindMembers ) ;
                                            }
                                          }
                                        }
<SkipInits>">"{BN}*"{"                  { // C++11 style initializer (see bug 790788)
                                          lineCount(yyscanner);
                                          yyextra->curlyCount=1;
                                          BEGIN(SkipC11Inits);
                                        }
<SkipInits>{ID}{BN}*"{"                 { // C++11 style initializer (see bug 688647)
                                          lineCount(yyscanner);
                                          yyextra->curlyCount=1;
                                          BEGIN(SkipC11Inits);
                                        }
<SkipC11Inits>"{"                       {
                                          ++yyextra->curlyCount;
                                        }
<SkipC11Inits>"}"                       {
                                          if ( --yyextra->curlyCount<=0 )
                                          {
                                            BEGIN(SkipInits);
                                          }
                                        }
<SkipC11Attribute>"]]"                 {
                                          BEGIN(yyextra->lastC11AttributeContext);
                                        }
<SkipInits>"{"                          { // C++11 style initializer
                                          unput('{');
                                          BEGIN( Function );
                                        }
<SkipCurly>"{"                          {
                                          //addToBody(yytext);
                                          ++yyextra->curlyCount ;
                                        }
<SkipCurly>"}"/{BN}*{DCOMM}"<!--" | /* see bug710917 */)
<SkipCurly>"}"                          {
                                          //addToBody(yytext);
                                          if( yyextra->curlyCount )
                                          {
                                            --yyextra->curlyCount ;
                                          }
                                          else
                                          {
                                            if (!yyextra->current->sli.empty() && yyextra->previous) // copy special list items
                                            {
                                              yyextra->previous->sli = yyextra->current->sli;
                                              yyextra->current->sli.clear();
                                            }
                                            if (yyextra->previous) yyextra->previous->endBodyLine=yyextra->yyLineNr;
                                            BEGIN( yyextra->lastCurlyContext ) ;
                                          }
                                        }
<SkipCurly>"}"{BN}*{DCOMM}"<" {
                                          lineCount(yyscanner);
                                          if ( yyextra->curlyCount )
                                          {
                                            //addToBody(yytext);
                                            --yyextra->curlyCount ;
                                          }
                                          else
                                          {
                                            yyextra->current->endBodyLine=yyextra->yyLineNr;
                                            yyextra->tempEntry = yyextra->current; // temporarily switch to the previous entry
                                            yyextra->current   = yyextra->previous;

                                            yyextra->docBlockContext   = SkipCurlyEndDoc;
                                            yyextra->docBlockInBody    = FALSE;
                                            yyextra->docBlockAutoBrief = ( yytext[yyleng-2]=='*' && Config_getBool(JAVADOC_AUTOBRIEF) ) ||
                                                                ( yytext[yyleng-2]=='!' && Config_getBool(QT_AUTOBRIEF) );
                                            yyextra->docBlock.str(std::string());
                                            yyextra->docBlockTerm = '}';
                                            if (yytext[yyleng-3]=='/')
                                            {
                                              startCommentBlock(yyscanner,TRUE);
                                              BEGIN( DocLine );
                                            }
                                            else
                                            {
                                              startCommentBlock(yyscanner,FALSE);
                                              BEGIN( DocBlock );
                                            }
                                          }
                                        }
<SkipCurlyEndDoc>"}"{BN}*{DCOMM}"<" { // desc is followed by another one
                                          yyextra->docBlockContext   = SkipCurlyEndDoc;
                                          yyextra->docBlockInBody    = FALSE;
                                          yyextra->docBlockAutoBrief = ( yytext[yyleng-2]=='*' && Config_getBool(JAVADOC_AUTOBRIEF) ) ||
                                                              ( yytext[yyleng-2]=='!' && Config_getBool(QT_AUTOBRIEF) );
                                          yyextra->docBlock.str(std::string());
                                          yyextra->docBlockTerm = '}';
                                          if (yytext[yyleng-3]=='/')
                                          {
                                            startCommentBlock(yyscanner,TRUE);
                                            BEGIN( DocLine );
                                          }
                                          else
                                          {
                                            startCommentBlock(yyscanner,FALSE);
                                            BEGIN( DocBlock );
                                          }
                                        }
<SkipCurlyEndDoc>"}"                    {
                                          //addToBody("}");
                                          if (yyextra->tempEntry) // we can only switch back to yyextra->current if no new item was created
                                          {
                                            yyextra->current = yyextra->tempEntry;
                                            yyextra->tempEntry.reset();
                                          }
                                          BEGIN( yyextra->lastCurlyContext );
                                        }
<SkipCurly>\"                           {
                                          //addToBody(yytext);
                                          yyextra->lastStringContext=SkipCurly;
                                          BEGIN( SkipString );
                                        }
<SkipCurly>^{B}*"#"                     {
                                          if (yyextra->insidePHP)
                                            REJECT;
                                          //addToBody(yytext);
                                          BEGIN( SkipCurlyCpp );
                                        }
<SkipCurly,SkipC11Inits,SkipInits,SkipC11Attribute>\n   {
                                          lineCount(yyscanner);
                                          //addToBody(yytext);
                                        }
<SkipCurly,SkipCurlyCpp,ReadInitializer,ReadInitializerPtr>"<<<"  {
                                          if (!yyextra->insidePHP)
                                          {
                                            REJECT;
                                          }
                                          else
                                          {
                                            yyextra->lastHereDocContext = YY_START;
                                            BEGIN(HereDoc);
                                          }
                                        }
<SkipCurly,SkipCurlyCpp>{B}*{RAWBEGIN}  {
                                          QCString raw=QCString(yytext).stripWhiteSpace();
                                          yyextra->delimiter = raw.mid(2);
                                          yyextra->delimiter=yyextra->delimiter.left(yyextra->delimiter.length()-1);
                                          yyextra->lastRawStringContext = YY_START;
                                          yyextra->dummyRawString.resize(0);
                                          yyextra->pCopyRawString = &yyextra->dummyRawString;
                                          *yyextra->pCopyRawString += yytext;
                                          BEGIN(RawString);
                                        }
<SkipCurly,SkipCurlyCpp>[^\n#"'@\\/{}<\$]+ {
                                          lineCount(yyscanner);  // for yyextra->column updates
                                          //addToBody(yytext);
                                        }
<SkipCurly,SkipCurlyCpp>"\$"            {}
<SkipCurlyCpp>\n                        {
                                          //addToBody(yytext);
                                          lineCount(yyscanner);
                                          yyextra->lastCurlyContext = FindMembers;
                                          BEGIN( SkipCurly );
                                        }
<SkipCurlyCpp>\\[\r]*"\n"[\r]*          {
                                          //addToBody(yytext);
                                          lineCount(yyscanner);
                                        }
<SkipInits,SkipC11Inits,SkipCurly,SkipCurlyCpp,SkipC11Attribute>{CCS}    {
                                          //addToBody(yytext);
                                          yyextra->lastCContext = YY_START;
                                          BEGIN(SkipComment);
                                        }
<SkipInits,SkipC11Inits,SkipCurly,SkipCurlyCpp,SkipC11Attribute>{CPPC}  {
                                          //addToBody(yytext);
                                          yyextra->lastCContext = YY_START;
                                          BEGIN(SkipCxxComment);
                                        }
<SkipInits,SkipC11Inits,SkipC11Attribute>"("             {
                                          yyextra->roundCount=0;
                                          yyextra->lastSkipRoundContext=YY_START;
                                          BEGIN(SkipRound);
                                        }
<SkipInits,SkipC11Inits,SkipC11Attribute>\"             {
                                          yyextra->lastStringContext=YY_START;
                                          BEGIN( SkipString );
                                        }
<SkipInits>;                            {
                                          warn(yyextra->fileName,yyextra->yyLineNr,
                                              "Found ';' while parsing initializer list! "
                                              "(doxygen could be confused by a macro call without semicolon)"
                                             );
                                          BEGIN( FindMembers );
                                        }
<SkipInits,SkipCurly,SkipCurlyCpp>"#"   {
                                          if (!yyextra->insidePHP)
                                            REJECT;
                                          //addToBody(yytext);
                                          yyextra->lastCContext = YY_START;
                                          BEGIN(SkipCxxComment);
                                        }
<SkipInits,SkipCurly,SkipCurlyCpp>@\"   {
                                          if (!yyextra->insideCS) REJECT;
                                          // C# verbatim string
                                          // we want to discard the string, due to reuse of states we need a dummy stream
                                          yyextra->lastSkipVerbStringContext=YY_START;
                                          yyextra->pSkipVerbString=&yyextra->dummyTextStream;
                                          yyextra->dummyTextStream.clear(); // remove old data so it won't grow too much
                                          BEGIN(SkipVerbString);
                                        }
<SkipInits,SkipCurly,SkipCurlyCpp>{CHARLIT}     {
                                          if (yyextra->insidePHP) REJECT;
                                        }
<SkipInits,SkipCurly,SkipCurlyCpp>\'    {
                                          if (yyextra->insidePHP)
                                          {
                                            yyextra->lastStringContext=YY_START;
                                            BEGIN(SkipPHPString);
                                          }
                                        }
<SkipInits,SkipC11Inits,SkipCurly,SkipCurlyCpp,SkipC11Attribute>.       { }
<SkipString,SkipPHPString>\\.           { }
<SkipString>\"                          {
                                          BEGIN( yyextra->lastStringContext );
                                        }
<SkipPHPString>\'                       {
                                          BEGIN( yyextra->lastStringContext );
                                        }
<SkipString,SkipPHPString>{CCS}|{CCE}|{CPPC} { }
<SkipString,SkipPHPString>\n            {
                                          lineCount(yyscanner);
                                        }
<SkipString>"[["                        { }
<SkipString,SkipPHPString>.             { }
<CompoundName>":"                       { // for "class : public base {} var;" construct, see bug 608359
                                          unput(':');
                                          BEGIN(ClassVar);
                                        }
<CompoundName>";"                       {
                                          yyextra->current->section = Entry::EMPTY_SEC ;
                                          yyextra->current->type.resize(0) ;
                                          yyextra->current->name.resize(0) ;
                                          yyextra->current->args.resize(0) ;
                                          yyextra->current->argList.clear();
                                          BEGIN( FindMembers ) ;
                                        }
<Bases>";"                      {
                                          if (yyextra->insideIDL && (yyextra->current->spec & (Entry::Singleton |
                                                                             Entry::Service)))
                                          {
                                            // in UNO IDL a service or singleton may be defined
                                            // completely like this: "service Foo : XFoo;"
                                            if (!yyextra->current->name.isEmpty() && !yyextra->current_root->name.isEmpty())
                                            {
                                              prependScope(yyscanner);
                                            }
                                            yyextra->current->name = yyextra->current->name.stripWhiteSpace();
                                            // there can be only one base class here
                                            if (!yyextra->baseName.isEmpty())
                                            {
                                              yyextra->current->extends.push_back(
                                                BaseInfo(yyextra->baseName,Protection::Public,Specifier::Normal));
                                              yyextra->baseName.resize(0);
                                            }
                                            yyextra->current_root->moveToSubEntryAndRefresh( yyextra->current ) ;
                                            initEntry(yyscanner);
                                          }
                                          else
                                          {
                                            yyextra->current->section = Entry::EMPTY_SEC ;
                                            yyextra->current->type.resize(0) ;
                                            yyextra->current->name.resize(0) ;
                                            yyextra->current->args.resize(0) ;
                                            yyextra->current->argList.clear();
                                          }
                                          BEGIN( FindMembers ) ;
                                        }
<CompoundName>{SCOPENAME}/{BN}*"<"      {
                                          yyextra->sharpCount = 0;
                                          yyextra->current->name = yytext ;
                                          if (yyextra->current->spec & Entry::Protocol)
                                          {
                                            yyextra->current->name+="-p";
                                          }
                                          lineCount(yyscanner);
                                          yyextra->lastClassTemplSpecContext = ClassVar;
                                          if (yyextra->insideObjC) // protocol list
                                          {
                                            BEGIN( ObjCProtocolList );
                                          }
                                          else if (yyextra->insideCS) // C# generic class
                                          {
                                            //yyextra->current->name+="-g";
                                            BEGIN( CSGeneric );
                                          }
                                          else // C++ template specialization
                                          {
                                            yyextra->roundCount=0;
                                            BEGIN( ClassTemplSpec );
                                          }
                                        }
<CSGeneric>"<"                          {
                                          ArgumentList al;
                                          // check bug 612858 before enabling the next line
                                          //yyextra->current->spec |= Entry::Template;
                                          yyextra->current->tArgLists.push_back(al);
                                          yyextra->currentArgumentList = &yyextra->current->tArgLists.back();
                                          yyextra->templateStr="<";
                                          yyextra->current->name += "<";
                                          yyextra->fullArgString = yyextra->templateStr;
                                          yyextra->copyArgString = &yyextra->current->name;
                                          //yyextra->copyArgString = &yyextra->templateStr;
                                          yyextra->currentArgumentContext = ClassVar;
                                          BEGIN( ReadTempArgs );
                                        }
<ObjCProtocolList>"<"                   {
                                          yyextra->insideProtocolList=TRUE;
                                          BEGIN( Bases );
                                        }
<ClassTemplSpec>">"({BN}*"::"{BN}*{SCOPENAME})? {
                                          yyextra->current->name += yytext;
                                          lineCount(yyscanner);
                                          if (yyextra->roundCount==0 && --yyextra->sharpCount<=0)
                                          {
                                            yyextra->current->name = removeRedundantWhiteSpace(yyextra->current->name);
                                            if (yyextra->current->spec & Entry::Protocol)
                                            { // Objective-C protocol
                                              unput('{'); // fake start of body
                                              BEGIN( ClassVar );
                                            }
                                            else
                                            {
                                              BEGIN( yyextra->lastClassTemplSpecContext );
                                            }
                                          }
                                        }
<ClassTemplSpec>"<"                     {
                                          yyextra->current->name += yytext;
                                          if (yyextra->roundCount==0) yyextra->sharpCount++;
                                        }
<ClassTemplSpec>.                       {
                                          yyextra->current->name += yytext;
                                        }
<CompoundName>({SCOPENAME}|{CSSCOPENAME}){BN}*";"       { // forward declaration?
                                          if (yyextra->insideCS && yyextra->current->type == "namespace")
                                          {
                                            // file scoped CSharp namespace
                                            lineCount(yyscanner);
                                            yyextra->current->name = substitute(yytext,".","::");
                                            yyextra->current->name=yyextra->current->name.left(yyextra->current->name.length()-1).stripWhiteSpace();
                                            yyextra->fakeNS++;
                                            unput('{'); // fake start of body
                                            BEGIN( ClassVar );
                                          }
                                          else if (!yyextra->current->tArgLists.empty())
                                          {
                                            // found a forward template declaration, this has
                                            // a purpose of its own
                                            yyextra->current->name = yytext;
                                            yyextra->current->name=yyextra->current->name.left(yyextra->current->name.length()-1).stripWhiteSpace();
                                            //printf("template class declaration for %s!\n",qPrint(yyextra->current->name));
                                            QCString rn = yyextra->current_root->name;
                                            //printf("cn='%s' rn='%s' yyextra->isTypedef=%d\n",qPrint(cn),qPrint(rn),yyextra->isTypedef);
                                            if (!yyextra->current->name.isEmpty() && !rn.isEmpty())
                                            {
                                              prependScope(yyscanner);
                                            }
                                            yyextra->current->spec|=Entry::ForwardDecl;
                                            yyextra->current_root->moveToSubEntryAndRefresh(yyextra->current);
                                          }
                                          else if (yyextra->insideIDL &&
                                                   (((yyextra->current_root->spec & (Entry::Interface |
                                                                            Entry::Service)) &&
                                                     (yyextra->current->spec & Entry::Interface)) ||
                                                    ((yyextra->current_root->spec & (Entry::Service |
                                                                            Entry::Singleton)) &&
                                                     (yyextra->current->spec & Entry::Service))))
                                          {
                                            // interface yyextra->inside of UNO IDL service or interface
                                            // service yyextra->inside of UNO IDL service or singleton
                                            // there may be documentation on the member,
                                            // so do not throw it away...
                                            yyextra->current->name = yytext;
                                            yyextra->current->name=yyextra->current->name.left(yyextra->current->name.length()-1).stripWhiteSpace();
                                            yyextra->current->section = (yyextra->current->spec & Entry::Interface)
                                                ? Entry::EXPORTED_INTERFACE_SEC
                                                : Entry::INCLUDED_SERVICE_SEC;
//                                          yyextra->current->section = Entry::MEMBERDOC_SEC;
                                            yyextra->current->spec &= ~(Entry::Interface|Entry::Service); // FIXME: horrible: Interface == Gettable, so need to clear it - actually we're mixing values from different enums in this case... granted only Optional and Interface are actually valid in this context but urgh...
                                            yyextra->current_root->moveToSubEntryAndRefresh(yyextra->current);
                                          }

                                          if (!(yyextra->insideCS && yyextra->current->type == "namespace"))
                                          {
                                            unput(';');
                                            yyextra->current->reset();
                                            initEntry(yyscanner);
                                            if (yyextra->insideObjC) // see bug746361
                                            {
                                              yyextra->language = yyextra->current->lang = SrcLangExt_Cpp;
                                              yyextra->insideObjC = FALSE;
                                              }
                                            if (yyextra->isTypedef) // typedef of a class, put typedef keyword back
                                            {
                                              yyextra->current->type.prepend("typedef");
                                            }
                                            BEGIN( FindMembers );
                                          }
                                        }
<CompoundName>{SCOPENAME}/{BN}*"("      {
                                          yyextra->current->name = yytext ;
                                          lineCount(yyscanner);
                                          if (yyextra->insideCpp && yyextra->current->name=="alignas") // C++11
                                          {
                                            yyextra->lastAlignAsContext = YY_START;
                                            BEGIN( AlignAs );
                                          }
                                          else
                                          {
                                            if (yyextra->current->spec & Entry::Protocol)
                                            {
                                              yyextra->current->name += "-p";
                                            }
                                            BEGIN( ClassVar );
                                          }
                                        }
<AlignAs>"("                            { yyextra->roundCount=0;
                                          BEGIN( AlignAsEnd );
                                        }
<AlignAs>\n                             { lineCount(yyscanner); }
<AlignAs>.
<AlignAsEnd>"("                         { yyextra->roundCount++; }
<AlignAsEnd>")"                         { if (--yyextra->roundCount<0)
                                          {
                                            BEGIN( yyextra->lastAlignAsContext );
                                          }
                                        }
<AlignAsEnd>\n                          { lineCount(yyscanner); }
<AlignAsEnd>.
<ConceptName>{ID}                       {
                                          yyextra->current->name = yytext ;
                                        }
<ConceptName>"="                        {
                                          yyextra->current->bodyLine = yyextra->yyLineNr;
                                          yyextra->current->bodyColumn = yyextra->yyColNr;
                                          yyextra->current->initializer.str(std::string());
                                          yyextra->lastInitializerContext = FindMembers;
                                          yyextra->initBracketCount=0;
                                          BEGIN(ReadInitializer);
                                        }
<CompoundName>{SCOPENAME}/{BN}*","      {  // multiple forward declarations on one line
                                           // e.g. @protocol A,B;
                                          yyextra->current->reset();
                                          initEntry(yyscanner);
                                        }
<CompoundName>{SCOPENAME}               {
                                          yyextra->current->name = yytext ;
                                          if (yyextra->clangParser && (yyextra->insideCpp || yyextra->insideObjC))
                                          {
                                            yyextra->current->id = yyextra->clangParser->lookup(yyextra->yyLineNr,yytext);
                                          }
                                          lineCount(yyscanner);
                                          if (yyextra->current->spec & Entry::Protocol)
                                          {
                                            yyextra->current->name += "-p";
                                          }
                                          if ((yyextra->current->spec & Entry::Protocol) ||
                                              yyextra->current->section == Entry::OBJCIMPL_SEC)
                                          {
                                            unput('{'); // fake start of body
                                          }
                                          BEGIN( ClassVar );
                                        }
<CompoundName>{CSSCOPENAME}             { // C# style scope
                                          yyextra->current->name = substitute(yytext,".","::");
                                          lineCount(yyscanner);
                                          BEGIN( ClassVar );
                                        }
<ClassVar>{SCOPENAME}{BNopt}/"("        {
                                          if (yyextra->insideIDL && qstrncmp(yytext,"switch",6)==0 && !isId(yytext[6]))
                                          {
                                            // Corba IDL style union
                                            yyextra->roundCount=0;
                                            BEGIN(SkipUnionSwitch);
                                          }
                                          else
                                          {
                                            addType(yyscanner);
                                            yyextra->yyBegColNr=yyextra->yyColNr;
                                            yyextra->yyBegLineNr=yyextra->yyLineNr;
                                            yyextra->current->name = yytext;
                                            yyextra->current->name = yyextra->current->name.stripWhiteSpace();
                                            lineCount(yyscanner);
                                            BEGIN( FindMembers );
                                          }
                                        }
<ClassVar>","                           {
                                          if (yyextra->isTypedef)
                                          {
                                            // multiple types in one typedef
                                            unput(',');
                                            yyextra->current->type.prepend("typedef ");
                                            BEGIN(FindMembers);
                                          }
                                          else
                                          {
                                            // Multiple class forward declaration
                                          }
                                        }
<ClassVar>("sealed"|"abstract")/{BN}*(":"|"{") {
                                          if (yyextra->insideCli)
                                          {
                                            if (yytext[0]=='s') // sealed
                                              yyextra->current->spec |= Entry::SealedClass;
                                            else // abstract
                                              yyextra->current->spec |= Entry::AbstractClass;
                                            BEGIN( ClassVar );
                                          }
                                          else
                                          {
                                            REJECT;
                                          }
                                        }
<ClassVar>{ID}                          {
                                          yyextra->yyBegColNr=yyextra->yyColNr;
                                          yyextra->yyBegLineNr=yyextra->yyLineNr;

                                          if (yyextra->clangParser && (yyextra->insideCpp || yyextra->insideObjC))
                                          {
                                            yyextra->current->id = yyextra->clangParser->lookup(yyextra->yyLineNr,yytext);
                                          }
                                          if (yyextra->insideIDL && qstrcmp(yytext,"switch")==0)
                                          {
                                            // Corba IDL style union
                                            yyextra->roundCount=0;
                                            BEGIN(SkipUnionSwitch);
                                          }
                                          else if ((yyextra->insideJava || yyextra->insidePHP || yyextra->insideJS || yyextra->insideSlice) && (qstrcmp(yytext,"implements")==0 || qstrcmp(yytext,"extends")==0))
                                          {
                                            yyextra->current->type.resize(0);
                                            yyextra->baseProt = Protection::Public;
                                            yyextra->baseVirt = Specifier::Normal;
                                            yyextra->baseName.resize(0);
                                            BEGIN( BasesProt ) ;
                                          }
                                          else if (yyextra->insideCS && qstrcmp(yytext,"where")==0) // C# type constraint
                                          {
                                            yyextra->current->typeConstr.clear();
                                            yyextra->current->typeConstr.push_back(Argument());
                                            yyextra->lastCSConstraint = YY_START;
                                            BEGIN( CSConstraintName );
                                          }
                                          else if (yyextra->insideCli &&  qstrcmp(yytext,"abstract")==0)
                                          {
                                            yyextra->current->spec|=Entry::Abstract;
                                          }
                                          else if (yyextra->insideCli &&  qstrcmp(yytext,"sealed")==0)
                                          {
                                            yyextra->current->spec|=Entry::Sealed;
                                          }
                                          else if (qstrcmp(yytext,"final")==0)
                                          {
                                            yyextra->current->spec|=Entry::Final;
                                          }
                                          else
                                          {
                                            if (yyextra->current->section == Entry::ENUM_SEC)
                                            { // found "enum a b" -> variable
                                              yyextra->current->section = Entry::VARIABLE_SEC ;
                                            }
                                            yyextra->current->type += ' ' ;
                                            yyextra->current->type += yyextra->current->name ;
                                            yyextra->current->name = yytext ;

                                            if (nameIsOperator(yyextra->current->name))
                                            {
                                              BEGIN( Operator );
                                            }
                                          }
                                        }
<ClassVar>[(\[]                         {
                                          if (yyextra->insideObjC && *yytext=='(') // class category
                                          {
                                            yyextra->current->name+='(';
                                            //if (yyextra->current->section!=Entry::OBJCIMPL_SEC)
                                            //{
                                              yyextra->current->spec|=Entry::Category;
                                            //}
                                            BEGIN( ClassCategory );
                                          }
                                          else
                                          {
                                            // probably a function anyway
                                            unput(*yytext);
                                            BEGIN( FindMembers );
                                          }
                                        }
<CSConstraintType,CSConstraintName>{CCS}{CCE} { /* empty comment */ }
<CSConstraintType,CSConstraintName>({CCS}[*!]|{CPPC}[/!])("<"?)    { // special comment
                                          yyextra->fullArgString.resize(0);
                                          yyextra->lastCopyArgChar='#'; // end marker
                                          yyextra->lastCommentInArgContext=YY_START;
                                          if (yytext[1]=='/')
                                            BEGIN( CopyArgCommentLine );
                                          else
                                            BEGIN( CopyArgComment );
                                        }
<CSConstraintType,CSConstraintName>"#"  { // artificially inserted token to signal end of comment block
                                          yyextra->current->typeConstr.back().docs = yyextra->fullArgString;
                                        }
<CSConstraintType>"{"                   { // end of type constraint reached
                                          // parse documentation of the constraints
                                          handleParametersCommentBlocks(yyscanner,yyextra->current->typeConstr);
                                          unput('{');
                                          BEGIN( yyextra->lastCSConstraint );
                                        }
<CSConstraintType,CSConstraintName>";"  {
                                          handleParametersCommentBlocks(yyscanner,yyextra->current->typeConstr);
                                          unput(';');
                                          BEGIN( yyextra->lastCSConstraint );
                                        }
<CSConstraintName>":"                   {
                                          BEGIN( CSConstraintType );
                                        }
<CSConstraintName>{ID}                  {
                                          // parameter name
                                          yyextra->current->typeConstr.back().name=yytext;
                                        }
<CSConstraintType>"where"               { // another constraint for a different param
                                          yyextra->current->typeConstr.push_back(Argument());
                                          BEGIN( CSConstraintName );
                                        }
<CSConstraintType>({ID}".")*{ID}("<"{ID}">")?("()")?  {
                                          if (yyextra->current->typeConstr.back().type.isEmpty())
                                              // first type constraint for this parameter
                                          {
                                            yyextra->current->typeConstr.back().type=yytext;
                                          }
                                          else // new type constraint for same parameter
                                          {
                                            QCString name = yyextra->current->typeConstr.back().name;
                                            yyextra->current->typeConstr.push_back(Argument());
                                            yyextra->current->typeConstr.back().name=name;
                                            yyextra->current->typeConstr.back().type=yytext;
                                          }
                                        }
<CSConstraintName,CSConstraintType>\n   {
                                          lineCount(yyscanner);
                                        }
<CSConstraintName,CSConstraintType>.    {
                                        }
<ClassCategory>{ID}                     {
                                          yyextra->current->name+=yytext;
                                        }
<ClassCategory>")"/{BN}*"{"             {
                                          yyextra->current->name+=')';
                                          BEGIN( ClassVar );
                                        }
<ClassCategory>")"/{BN}*"<"             {
                                          yyextra->current->name+=')';
                                          BEGIN( ObjCProtocolList );
                                        }
<ClassCategory>")"                      {
                                          yyextra->current->name+=')';
                                          if ((yyextra->current->section & Entry::Protocol) ||
                                              yyextra->current->section == Entry::OBJCIMPL_SEC)
                                          {
                                            unput('{'); // fake start of body
                                          }
                                          else // category has no variables so push back an empty body
                                          {
                                            unput('}');
                                            unput('{');
                                          }
                                          BEGIN( ClassVar );
                                        }
<ClassVar>":"                           {
                                          if (yyextra->current->section==Entry::VARIABLE_SEC) // enum A B:2, see bug 748208
                                          {
                                            yyextra->current->bitfields+=":";
                                            yyextra->current->args.resize(0);
                                            BEGIN(BitFields);
                                          }
                                          else if (yyextra->current->section==Entry::ENUM_SEC) // enum E:2, see bug 313527,
                                                                                 // or C++11 style enum: 'E : unsigned int {...}'
                                          {
                                            yyextra->current->args.resize(0);
                                            BEGIN(EnumBaseType);
                                          }
                                          else
                                          {
                                            yyextra->current->type.resize(0);
                                            if ((yyextra->current->spec & Entry::Interface) ||
                                                (yyextra->current->spec & Entry::Struct)    ||
                                                (yyextra->current->spec & Entry::Ref)       ||
                                                (yyextra->current->spec & Entry::Value)     ||
                                                yyextra->insidePHP || yyextra->insideCS || yyextra->insideD || yyextra->insideObjC || yyextra->insideIDL
                                               )
                                              yyextra->baseProt = Protection::Public;
                                            else
                                              yyextra->baseProt = Protection::Private;
                                            yyextra->baseVirt = Specifier::Normal;
                                            yyextra->baseName.resize(0);
                                            BEGIN( BasesProt ) ;
                                          }
                                        }
<ClassVar>[;=*&]                        {
                                          if (yyextra->isTypedef) // typedef of a class, put typedef keyword back
                                          {
                                            yyextra->current->type.prepend("typedef");
                                          }
                                          if ((yytext[0]=='*' || yytext[0]=='&') &&
                                              yyextra->current->section == Entry::ENUM_SEC)
                                          { // found "enum a *b" -> variable
                                            yyextra->current->section = Entry::VARIABLE_SEC ;
                                          }
                                          if (yytext[0]==';' && yyextra->current->section == Entry::ENUM_SEC)
                                          {
                                            yyextra->current->reset();
                                            initEntry(yyscanner);
                                          }
                                          else
                                          {
                                            unput(*yytext);
                                          }
                                          BEGIN( FindMembers );
                                        }
<Bases,ClassVar>{CPPC}"/"/[^/]              {
                                          if (!yyextra->insideObjC)
                                          {
                                            REJECT;
                                          }
                                          else
                                          {
                                            lineCount(yyscanner);
                                            yyextra->current->program << yytext;
                                            yyextra->current->fileName = yyextra->fileName ;
                                            yyextra->current->startLine = yyextra->yyLineNr ;
                                            yyextra->current->startColumn = yyextra->yyColNr;
                                            yyextra->curlyCount=0;
                                            BEGIN( ReadBodyIntf );
                                          }
                                        }
<Bases,ClassVar>({CPPC}{B}*)?{CCS}"*"/{NCOMM}  |
<Bases,ClassVar>({CPPC}{B}*)?{CCS}"!"        |
<Bases,ClassVar>{CPPC}"!"                   |
<Bases,ClassVar>[\-+]{BN}*              {
                                          if (!yyextra->insideObjC)
                                          {
                                            REJECT;
                                          }
                                          else
                                          {
                                            lineCount(yyscanner);
                                            yyextra->current->program << yytext;
                                            yyextra->current->fileName = yyextra->fileName ;
                                            yyextra->current->startLine = yyextra->yyLineNr ;
                                            yyextra->current->startColumn = yyextra->yyColNr;
                                            yyextra->curlyCount=0;
                                            BEGIN( ReadBodyIntf );
                                          }
                                        }
<CompoundName,ClassVar>{B}*"{"{B}*      {
                                          yyextra->current->program.str(std::string());
                                          yyextra->current->fileName = yyextra->fileName ;
                                          yyextra->current->bodyLine  = yyextra->yyLineNr;
                                          yyextra->current->bodyColumn = yyextra->yyColNr;
                                          yyextra->current->name = removeRedundantWhiteSpace(yyextra->current->name);
                                          if (yyextra->current->name.isEmpty() && !yyextra->isTypedef) // anonymous compound
                                          {
                                            if (yyextra->current->section==Entry::NAMESPACE_SEC) // allow reopening of anonymous namespaces
                                            {
                                              if (Config_getBool(EXTRACT_ANON_NSPACES)) // use visible name
                                              {
                                                yyextra->current->name="anonymous_namespace{"+stripPath(yyextra->current->fileName)+"}";
                                              }
                                              else // use invisible name
                                              {
                                                yyextra->current->name.sprintf("@%d",anonNSCount.load());
                                              }
                                            }
                                            else
                                            {
                                              yyextra->current->name.sprintf("@%d",anonCount++);
                                            }
                                          }
                                          yyextra->curlyCount=0;
                                          if (yyextra->current_root && // not a nested struct yyextra->inside an @interface section
                                              !(yyextra->current_root->spec & Entry::Interface) &&
                                              ((yyextra->current->spec & (Entry::Interface | Entry::Protocol | Entry::Category) ||
                                                yyextra->current->section==Entry::OBJCIMPL_SEC)
                                              ) &&
                                              yyextra->insideObjC
                                             )
                                          { // ObjC body that ends with @end
                                            BEGIN( ReadBodyIntf );
                                          }
                                          else if (yyextra->current->section==Entry::NAMESPACE_SEC)
                                          { // namespace body
                                            BEGIN( ReadNSBody );
                                          }
                                          else
                                          { // class body
                                            BEGIN( ReadBody ) ;
                                          }
                                        }
<BasesProt>"virtual"{BN}+               { lineCount(yyscanner); yyextra->baseVirt = Specifier::Virtual; }
<BasesProt>"public"{BN}+                { lineCount(yyscanner); yyextra->baseProt = Protection::Public; }
<BasesProt>"protected"{BN}+             { lineCount(yyscanner); yyextra->baseProt = Protection::Protected; }
<BasesProt>"internal"{BN}+              { if (!yyextra->insideCli) REJECT ; lineCount(yyscanner); yyextra->baseProt = Protection::Package; }
<BasesProt>"private"{BN}+               { lineCount(yyscanner); yyextra->baseProt = Protection::Private; }
<BasesProt>{BN}                         { lineCount(yyscanner); }
<BasesProt>.                            { unput(*yytext); BEGIN(Bases); }
<Bases>("\\")?({ID}"\\")*{ID}           { // PHP namespace token, not sure if interspacing is allowed but it gives problems (see bug 640847)
                                          if (!yyextra->insidePHP)
                                          {
                                            REJECT;
                                          }
                                          else // PHP base class of the form \Ns\Cl or Ns\Cl
                                          {
                                            lineCount(yyscanner);
                                            QCString bn=yytext;
                                            bn = substitute(bn,"\\","::");
                                            yyextra->baseName += bn;
                                            yyextra->current->args += ' ';
                                            yyextra->current->args += yytext;
                                          }
                                        }
<Bases>("::")?{BN}*({ID}{BN}*"::"{BN}*)*{ID}    {
                                          lineCount(yyscanner);
                                          QCString baseScope = yytext;
                                          if (yyextra->insideCS && baseScope.stripWhiteSpace()=="where")
                                          {
                                            // type constraint for a class
                                            yyextra->current->typeConstr.clear();
                                            yyextra->current->typeConstr.push_back(Argument());
                                            yyextra->lastCSConstraint = YY_START;
                                            BEGIN( CSConstraintName );
                                          }
                                          else
                                          {
                                            yyextra->baseName+=yytext;
                                            yyextra->current->args += ' ';
                                            yyextra->current->args += yytext;
                                          }
                                        }
<Bases>{BN}*{ID}("."{ID})*              { // Java style class
                                          QCString name = substitute(yytext,".","::");
                                          yyextra->baseName += name;
                                          yyextra->current->args += ' ';
                                          yyextra->current->args += name;
                                        }
<ClassVar,Bases>\n/{BN}*[^{, \t\n]      {
                                          if (!yyextra->insideObjC)
                                          {
                                            REJECT;
                                          }
                                          else
                                          {
                                            lineCount(yyscanner);
                                            unput('{');
                                          }
                                        }
<ClassVar,Bases>"@end"                  { // empty ObjC interface
                                          unput('d'); // insert fake body: {}@end
                                          unput('n');
                                          unput('e');
                                          unput('@');
                                          unput('}');
                                          unput('{');
                                        }
<ClassVar>"<"                           { yyextra->current->name += *yytext;
                                          yyextra->sharpCount=1;
                                          yyextra->roundCount=0;
                                          yyextra->lastSkipSharpContext = YY_START;
                                          yyextra->specName = &yyextra->current->name;
                                          BEGIN ( Specialization );
                                        }
<Bases>{BN}*"<"                         {
                                          lineCount(yyscanner);
                                          yyextra->sharpCount=1;
                                          yyextra->roundCount=0;
                                          yyextra->lastSkipSharpContext = YY_START;
                                          if (yyextra->insideObjC) // start of protocol list
                                          {
                                            unput(',');
                                          }
                                          else // template specialization
                                          {
                                            //if (yyextra->insideCS) // generic
                                            //{
                                            //  yyextra->baseName+="-g";
                                            //}
                                            yyextra->templateStr = yytext;
                                            yyextra->specName = &yyextra->templateStr;
                                            BEGIN ( Specialization );
                                          }
                                        }
<Specialization>"<"                     { *yyextra->specName += *yytext;
                                          if (yyextra->roundCount==0) yyextra->sharpCount++;
                                        }
<Specialization>">"                     {
                                          *yyextra->specName += *yytext;
                                          if (yyextra->roundCount==0 && --yyextra->sharpCount<=0)
                                          {
                                            yyextra->baseName+=removeRedundantWhiteSpace(*yyextra->specName);
                                            BEGIN(yyextra->lastSkipSharpContext);
                                          }
                                        }
<Specialization>{BN}+                   { lineCount(yyscanner); *yyextra->specName +=' '; }
<Specialization>"<<"                    { *yyextra->specName += yytext; }
<Specialization>">>"/{B}*"::"           { // M$ C++ extension to allow >> to close a template...
                                          unput('>');
                                          unput(' ');
                                          unput('>');
                                        }
<Specialization>">>"                    {
                                          if (yyextra->insideCS) // for C# >> ends a nested template
                                          {
                                            REJECT;
                                          }
                                          else // for C++ >> is a bitshift
                                               // operator and > > would end
                                               // a nested template.
                                               // We require the bitshift to be enclosed in braces.
                                               // See http://www.open-std.org/jtc1/sc22/wg21/docs/papers/2005/n1757.html
                                          {
                                            if (yyextra->roundCount>0)
                                            {
                                              *yyextra->specName += yytext;
                                            }
                                            else
                                            {
                                              unput('>');
                                              unput(' ');
                                              unput('>');
                                            }
                                          }
                                        }
<Specialization>"typename"{BN}+         { lineCount(yyscanner); }
<Specialization>"("                     { *yyextra->specName += *yytext; yyextra->roundCount++; }
<Specialization>")"                     { *yyextra->specName += *yytext; yyextra->roundCount--; }

<Specialization>"\\\\"                  { *yyextra->specName += *yytext;}
<Specialization>"\\'"                   { *yyextra->specName += *yytext;}
<Specialization>"\\\""                  { *yyextra->specName += *yytext;}
<Specialization>"'"                     { *yyextra->specName += *yytext;BEGIN(SpecializationSingleQuote);}
<Specialization>"\""                    { *yyextra->specName += *yytext;BEGIN(SpecializationDoubleQuote);}
<SpecializationSingleQuote,SpecializationDoubleQuote>"\\\\"       { *yyextra->specName += *yytext;}
<SpecializationSingleQuote>"\\'"        { *yyextra->specName += *yytext;}
<SpecializationSingleQuote>"'"          { *yyextra->specName += *yytext; BEGIN(Specialization);}
<SpecializationDoubleQuote>"\\\""       { *yyextra->specName += *yytext;}
<SpecializationDoubleQuote>"\""         { *yyextra->specName += *yytext; BEGIN(Specialization);}
<SpecializationSingleQuote,SpecializationDoubleQuote>.          { *yyextra->specName += *yytext;}

<Specialization>.                       {
                                          *yyextra->specName += *yytext;
                                        }
<SkipRound>"("                          { ++yyextra->roundCount; }
<SkipRound>")"                          { if (--yyextra->roundCount<0)
                                            BEGIN ( yyextra->lastSkipRoundContext );
                                        }
<SkipRound>\"                           {
                                          yyextra->lastStringContext=SkipRound;
                                          BEGIN(SkipString);
                                        }
<Bases>","|(">"({BN}*"{")?)|({BN}+"implements"{BN}*)    { lineCount(yyscanner);
                                          if (yyextra->insideProtocolList)
                                          {
                                            yyextra->baseName+="-p";
                                          }
                                          else
                                          {
                                            yyextra->current->args += ',' ;
                                          }
                                          yyextra->current->name = removeRedundantWhiteSpace(yyextra->current->name);
                                          if (!yyextra->baseName.isEmpty())
                                          {
                                            yyextra->current->extends.push_back(
                                              BaseInfo(yyextra->baseName,yyextra->baseProt,yyextra->baseVirt)
                                            );
                                          }
                                          if ((yyextra->current->spec & (Entry::Interface|Entry::Struct)) ||
                                              yyextra->insideJava || yyextra->insidePHP || yyextra->insideCS ||
                                              yyextra->insideD || yyextra->insideObjC || yyextra->insideIDL || yyextra->insideSlice)
                                          {
                                            yyextra->baseProt=Protection::Public;
                                          }
                                          else
                                          {
                                            yyextra->baseProt=Protection::Private;
                                          }
                                          yyextra->baseVirt=Specifier::Normal;
                                          yyextra->baseName.resize(0);
                                          if (*yytext=='>')
                                          { // end of a ObjC protocol list
                                            yyextra->insideProtocolList=FALSE;
                                            if (yyleng==1)
                                            {
                                              unput('{'); // dummy start body
                                            }
                                            else
                                            {
                                              yyless(1);
                                            }
                                          }
                                          else
                                          {
                                            if (*yytext==',' && yyextra->insideObjC) // Begin of protocol list
                                            {
                                              yyextra->insideProtocolList=TRUE;
                                            }
                                            BEGIN(BasesProt);
                                          }
                                        }
<Bases>{B}*"{"{B}*                      {
                                          yyextra->current->program.str(std::string());
                                          yyextra->current->fileName = yyextra->fileName ;
                                          yyextra->current->bodyLine  = yyextra->yyLineNr;
                                          yyextra->current->bodyColumn = yyextra->yyColNr;
                                          yyextra->current->name = removeRedundantWhiteSpace(yyextra->current->name);
                                          if (!yyextra->baseName.isEmpty())
                                            yyextra->current->extends.push_back(
                                               BaseInfo(yyextra->baseName,yyextra->baseProt,yyextra->baseVirt)
                                            );
                                          yyextra->curlyCount=0;
                                          if (yyextra->insideObjC)
                                          {
                                            BEGIN( ReadBodyIntf );
                                          }
                                          else
                                          {
                                            BEGIN( ReadBody ) ;
                                          }
                                        }
<SkipUnionSwitch>{B}*"("                {
                                          yyextra->roundCount++;
                                        }
<SkipUnionSwitch>")"                    {
                                          if (--yyextra->roundCount==0)
                                          {
                                            BEGIN(ClassVar);
                                          }
                                        }
<SkipUnionSwitch>\n                     { lineCount(yyscanner); }
<SkipUnionSwitch>.
<Comment>{BN}+                          { yyextra->current->program << yytext ;
                                          lineCount(yyscanner) ;
                                        }
<Comment>{CCS}                           { yyextra->current->program << yytext ; }
<Comment>{CPPC}                           { yyextra->current->program << yytext ; }
<Comment>{CMD}("code"|"verbatim"|"iliteral") {
                                          if (yyextra->doxygenComment) yyextra->insideCode=TRUE;
                                          yyextra->current->program << yytext ;
                                        }
<Comment>{CMD}("endcode"|"endverbatim"|"endiliteral") {
                                          if (yyextra->doxygenComment) yyextra->insideCode=FALSE;
                                          yyextra->current->program << yytext ;
                                        }
<Comment>[^ \.\t\r\n\/\*]+              { yyextra->current->program << yytext ; }
<Comment>{CCE}                          { yyextra->current->program << yytext ;
                                          if (!yyextra->insideCode)
                                          {
                                            yyextra->doxygenComment=false;
                                            BEGIN( yyextra->lastContext );
                                          }
                                        }
<Comment>.                              { yyextra->current->program << *yytext ; }

<FindMembers,FindFields,MemberSpec,FuncQual,SkipCurly,Operator,ClassVar,SkipInits,SkipC11Inits,SkipC11Attribute,Bases,OldStyleArgs>({CPPC}{B}*)?{CCS}"!" {
                                          //printf("Start doc block at %d\n",yyextra->yyLineNr);
                                          if (!yyextra->current->doc.isEmpty())
                                          {
                                            yyextra->current->doc+="\n\n";
                                          }
                                          else
                                          {
                                            yyextra->current->docLine = yyextra->yyLineNr;
                                            yyextra->current->docFile = yyextra->fileName;
                                          }

                                          yyextra->lastDocContext = YY_START;
                                          if (yyextra->current_root->section & Entry::SCOPE_MASK)
                                          {
                                            yyextra->current->inside = yyextra->current_root->name+"::";
                                          }
                                          yyextra->docBlockContext   = YY_START;
                                          yyextra->docBlockInBody    = YY_START==SkipCurly;
                                          yyextra->docBlockAutoBrief = Config_getBool(QT_AUTOBRIEF);

                                          QCString indent;
                                          indent.fill(' ',computeIndent(yytext,yyextra->column));
                                          yyextra->docBlock.str(indent.str());

                                          if (yyextra->docBlockAutoBrief)
                                          {
                                            yyextra->current->briefLine = yyextra->yyLineNr;
                                            yyextra->current->briefFile = yyextra->fileName;
                                          }
                                          startCommentBlock(yyscanner,FALSE);
                                          BEGIN( DocBlock );
                                        }
<FindMembers,FindFields,MemberSpec,FuncQual,SkipCurly,Operator,ClassVar,SkipInits,Bases,OldStyleArgs>{CCS}"*"[*]+{BL} {
                                          bool javadocBanner = Config_getBool(JAVADOC_BANNER);
                                          lineCount(yyscanner);

                                          if( javadocBanner )
                                          {
                                            yyextra->lastDocContext = YY_START;

                                            //printf("Found comment banner at %s:%d\n",yyextra->fileName,yyextra->yyLineNr);
                                            if (yyextra->current_root->section & Entry::SCOPE_MASK)
                                            {
                                              yyextra->current->inside = yyextra->current_root->name+"::";
                                            }
                                            yyextra->current->docLine = yyextra->yyLineNr;
                                            yyextra->current->docFile = yyextra->fileName;
                                            yyextra->docBlockContext = YY_START;
                                            yyextra->docBlockInBody  = YY_START==SkipCurly;
                                            bool javadocAutoBrief = Config_getBool(JAVADOC_AUTOBRIEF);
                                            yyextra->docBlockAutoBrief = javadocAutoBrief;

                                            QCString indent;
                                            indent.fill(' ',computeIndent(yytext,yyextra->column));
                                            yyextra->docBlock.str(indent.str());

                                            if (yyextra->docBlockAutoBrief)
                                            {
                                              yyextra->current->briefLine = yyextra->yyLineNr;
                                              yyextra->current->briefFile = yyextra->fileName;
                                            }
                                            startCommentBlock(yyscanner,FALSE);
                                            BEGIN( DocBlock );
                                          }
                                          else
                                          {
                                            yyextra->current->program << yytext ;
                                            yyextra->lastContext = YY_START ;
                                            yyextra->doxygenComment=true;
                                            BEGIN( Comment ) ;
                                          }
                                        }
<FindMembers,FindFields,MemberSpec,FuncQual,SkipCurly,Operator,ClassVar,SkipInits,Bases,OldStyleArgs>({CPPC}{B}*)?{CCS}"*"/{NCOMM} {
                                          yyextra->lastDocContext = YY_START;

                                          //printf("Found comment block at %s:%d\n",yyextra->fileName,yyextra->yyLineNr);
                                          if (yyextra->current_root->section & Entry::SCOPE_MASK)
                                          {
                                            yyextra->current->inside = yyextra->current_root->name+"::";
                                          }
                                          yyextra->current->docLine = yyextra->yyLineNr;
                                          yyextra->current->docFile = yyextra->fileName;
                                          yyextra->docBlockContext = YY_START;
                                          yyextra->docBlockInBody  = YY_START==SkipCurly;
                                          bool javadocAutoBrief = Config_getBool(JAVADOC_AUTOBRIEF);
                                          yyextra->docBlockAutoBrief = javadocAutoBrief;

                                          QCString indent;
                                          indent.fill(' ',computeIndent(yytext,yyextra->column));
                                          yyextra->docBlock.str(indent.str());

                                          if (yyextra->docBlockAutoBrief)
                                          {
                                            yyextra->current->briefLine = yyextra->yyLineNr;
                                            yyextra->current->briefFile = yyextra->fileName;
                                          }
                                          startCommentBlock(yyscanner,FALSE);
                                          BEGIN( DocBlock );
                                        }
<FindMembers,FindFields,MemberSpec,SkipCurly,FuncQual,Operator,ClassVar,Bases,OldStyleArgs>{CPPC}"!" {
                                          yyextra->lastDocContext = YY_START;
                                          if (yyextra->current_root->section & Entry::SCOPE_MASK)
                                          {
                                            yyextra->current->inside = yyextra->current_root->name+"::";
                                          }
                                          yyextra->docBlockContext   = YY_START;
                                          yyextra->docBlockInBody    = YY_START==SkipCurly;
                                          yyextra->docBlockAutoBrief = FALSE;

                                          QCString indent;
                                          indent.fill(' ',computeIndent(yytext,yyextra->column));
                                          yyextra->docBlock.str(indent.str());

                                          startCommentBlock(yyscanner,yyextra->current->brief.isEmpty());
                                          BEGIN( DocLine );
                                        }
<FindMembers,FindFields,MemberSpec,SkipCurly,FuncQual,Operator,ClassVar,Bases,OldStyleArgs>{CPPC}"/"/[^/] {
                                          yyextra->lastDocContext = YY_START;
                                          if (yyextra->current_root->section & Entry::SCOPE_MASK)
                                          {
                                            yyextra->current->inside = yyextra->current_root->name+"::";
                                          }
                                          yyextra->docBlockContext   = YY_START;
                                          yyextra->docBlockInBody    = YY_START==SkipCurly;
                                          yyextra->docBlockAutoBrief = FALSE;
                                          QCString indent;
                                          indent.fill(' ',computeIndent(yytext,yyextra->column));
                                          yyextra->docBlock.str(indent.str());
                                          startCommentBlock(yyscanner,yyextra->current->brief.isEmpty());
                                          BEGIN( DocLine );
                                        }
<FindMembers>"extern"{BN}*"\""[^\"]+"\""{BN}*("{")?  {
                                          lineCount(yyscanner);
                                          yyextra->externLinkage=TRUE;
                                        }
<FindMembers>"{"                        {
                                          if (yyextra->externLinkage)
                                          {
                                            yyextra->externLinkage=FALSE;
                                          }
                                          else if (yyextra->insideCS &&
                                              !yyextra->current->name.isEmpty() &&
                                              !yyextra->current->type.isEmpty())
                                          {
                                            if (containsWord(yyextra->current->type,"event")) // event
                                            {
                                              yyextra->current->mtype = yyextra->mtype = MethodTypes::Event;
                                            }
                                            else // property
                                            {
                                              yyextra->current->mtype = yyextra->mtype = MethodTypes::Property;
                                            }
                                            yyextra->current->bodyLine = yyextra->yyLineNr;
                                            yyextra->current->bodyColumn = yyextra->yyColNr;
                                            yyextra->curlyCount=0;
                                            BEGIN( CSAccessorDecl );
                                          }
                                          else if (yyextra->insideIDL && (yyextra->current->spec & Entry::Attribute))
                                          {
                                            // UNO IDL: attributes may have setter and getter
                                            // exception specifications
                                            yyextra->current->exception = " {";
                                            BEGIN(UNOIDLAttributeBlock);
                                          }
                                          else
                                          {
                                            if ((yyextra->insideJava || yyextra->insideCS || yyextra->insideD) &&
                                                yyextra->current->name.isEmpty()
                                               )
                                            {
                                              // static Java initializer
                                              yyextra->needsSemi = FALSE;
                                              if (yyextra->current->isStatic)
                                              {
                                                yyextra->current->name="[static initializer]";
                                                yyextra->current->type.resize(0);
                                              }
                                              else
                                              {
                                                yyextra->current->name="[instance initializer]";
                                              }
                                              unput(*yytext);
                                              BEGIN( Function );
                                            }
                                            else
                                            {
                                              // pre C++11 code -> ignore the initializer
                                              //yyextra->needsSemi = TRUE;
                                              //yyextra->current->type.resize(0);
                                              //yyextra->current->name.resize(0);
                                              //yyextra->current->args.resize(0);
                                              //yyextra->current->argList.clear();
                                              //yyextra->curlyCount=0;
                                              //BEGIN( SkipCurlyBlock );

                                              // C++11 style initializer list
                                              yyextra->current->bodyLine = yyextra->yyLineNr;
                                              yyextra->current->bodyColumn = yyextra->yyColNr;
                                              yyextra->current->initializer.str(yytext);
                                              yyextra->lastInitializerContext = YY_START;
                                              yyextra->initBracketCount=1;
                                              BEGIN(ReadInitializer);
                                            }
                                          }
                                        }
<CSAccessorDecl>"{"                     { yyextra->curlyCount++; }
<CSAccessorDecl>"}"{B}*"="              {
                                          // fall back to next rule if it's not the right bracket
                                          if (yyextra->curlyCount != 0) REJECT;
                                          yyextra->current->initializer.str("=");
                                          yyextra->current->endBodyLine=yyextra->yyLineNr;
                                          yyextra->lastInitializerContext = FindMembers;
                                          BEGIN(ReadInitializer);
                                        }
<CSAccessorDecl>"}"                     {
                                          if (yyextra->curlyCount)
                                          {
                                            yyextra->curlyCount--;
                                          }
                                          else
                                          {
                                            yyextra->mtype = MethodTypes::Method;
                                            yyextra->virt = Specifier::Normal;
                                            // not really important, but while we are at it
                                            yyextra->current->endBodyLine=yyextra->yyLineNr;
                                            unput(';');
                                            BEGIN(FindMembers);
                                          }
                                        }
<CSAccessorDecl>"private "{BN}*"set"    { if (yyextra->curlyCount==0) yyextra->current->spec |= Entry::PrivateSettable;   }
<CSAccessorDecl>"protected "{BN}*"set"  { if (yyextra->curlyCount==0) yyextra->current->spec |= Entry::ProtectedSettable; }
<CSAccessorDecl>"private "{BN}*"get"    { if (yyextra->curlyCount==0) yyextra->current->spec |= Entry::PrivateGettable;         }
<CSAccessorDecl>"protected "{BN}*"get"  { if (yyextra->curlyCount==0) yyextra->current->spec |= Entry::ProtectedGettable; }
<CSAccessorDecl>"set"                   { if (yyextra->curlyCount==0) yyextra->current->spec |= Entry::Settable;  }
<CSAccessorDecl>"get"                   { if (yyextra->curlyCount==0) yyextra->current->spec |= Entry::Gettable;  }
<CSAccessorDecl>"add"                   { if (yyextra->curlyCount==0) yyextra->current->spec |= Entry::Addable;   }
<CSAccessorDecl>"remove"                { if (yyextra->curlyCount==0) yyextra->current->spec |= Entry::Removable; }
<CSAccessorDecl>"raise"                 { if (yyextra->curlyCount==0) yyextra->current->spec |= Entry::Raisable;  }
<CSAccessorDecl>"\""                    { BEGIN(CSString);}
<CSAccessorDecl>"."                     {}
<CSAccessorDecl>\n                      { lineCount(yyscanner); }
<CSString>"\""                          { BEGIN(CSAccessorDecl);}
<CSString>{CPPC}                          {} // Otherwise the rule <*>"//" will kick in
<CSString>{CCS}                          {} // Otherwise the rule <*>"/*" will kick in
<CSString>\n                            { lineCount(yyscanner); }
<CSString>"."                           {}

 /* ---- Slice-specific rules ------ */

<SliceSequence>{SCOPENAME}              {
                                          if (yyextra->current->spec&Entry::Local)
                                          {
                                            yyextra->current->type = "local ";
                                          }
                                          yyextra->current->type += "sequence<";
                                          yyextra->current->type += yytext;
                                          yyextra->current->type += ">";
                                        }

<SliceSequence>{BN}*">"{BN}*            {
                                          lineCount(yyscanner);
                                          BEGIN(SliceSequenceName);
                                        }

<SliceSequenceName>{ID}{BN}*            {
                                          lineCount(yyscanner);
                                          yyextra->current->name = yytext ;
                                          yyextra->current->name = yyextra->current->name.stripWhiteSpace();
                                        }

<SliceSequenceName>";"                  {
                                          yyextra->current->section = Entry::VARIABLE_SEC;
                                          yyextra->current_root->moveToSubEntryAndRefresh(yyextra->current);
                                          initEntry(yyscanner);
                                          BEGIN(FindMembers);
                                        }

<SliceDictionary>{SCOPENAME}{BN}*","{BN}*{SCOPENAME} {
                                          lineCount(yyscanner);
                                          if (yyextra->current->spec&Entry::Local)
                                          {
                                            yyextra->current->type = "local ";
                                          }
                                          yyextra->current->type += "dictionary<";
                                          yyextra->current->type += yytext;
                                          yyextra->current->type += ">";
                                          yyextra->current->type = yyextra->current->type.simplifyWhiteSpace();
                                        }

<SliceDictionary>{BN}*">"{BN}*          {
                                          lineCount(yyscanner);
                                          BEGIN(SliceDictionaryName);
                                        }

<SliceDictionaryName>{ID}{BN}*          {
                                          lineCount(yyscanner);
                                          yyextra->current->name = yytext ;
                                          yyextra->current->name = yyextra->current->name.stripWhiteSpace();
                                        }

<SliceDictionaryName>";"                {
                                          yyextra->current->section = Entry::VARIABLE_SEC;
                                          yyextra->current_root->moveToSubEntryAndRefresh(yyextra->current);
                                          initEntry(yyscanner);
                                          BEGIN(FindMembers);
                                        }

 /**********************************************************************************/
 /******************** Documentation block related rules ***************************/
 /**********************************************************************************/

 /* ---- Single line comments ------ */
<DocLine>[^\n]*"\n"[ \t]*{CPPC}[/!][<]?   { // continuation of multiline C++-style comment
                                           int markerLen = yytext[yyleng-1]=='<' ? 4 : 3;
                                           yyextra->docBlock << std::string(yytext).substr(0,yyleng-markerLen);
                                           lineCount(yyscanner);
                                        }
<DocLine>{B}*{CPPC}"/"[/]+{Bopt}/"\n"         { // ignore marker line (see bug700345)
                                          handleCommentBlock(yyscanner,yyextra->docBlock.str(),yyextra->current->brief.isEmpty());
                                          BEGIN( yyextra->docBlockContext );
                                        }
<DocLine>{NONLopt}/"\n"{B}*{CPPC}[!/]{B}*{CMD}"}"    { // next line is an end group marker, see bug 752712
                                          yyextra->docBlock << yytext;
                                          handleCommentBlock(yyscanner,yyextra->docBlock.str(),yyextra->current->brief.isEmpty());
                                          BEGIN( yyextra->docBlockContext );
                                        }
<DocLine>{NONLopt}/"\n"                    { // whole line
                                          yyextra->docBlock << yytext;
                                          handleCommentBlock(yyscanner,yyextra->docBlock.str(),yyextra->current->brief.isEmpty());
                                          BEGIN( yyextra->docBlockContext );
                                        }

 /* ---- Comments blocks ------ */

<DocBlock>"*"*{CCE}                      { // end of comment block
                                          handleCommentBlock(yyscanner,yyextra->docBlock.str(),FALSE);
                                          BEGIN(yyextra->docBlockContext);
                                        }
<DocBlock>^{B}*"*"+/[^/]                {

                                          QCString indent;
                                          indent.fill(' ',computeIndent(yytext,yyextra->column));
                                          yyextra->docBlock << indent;
                                        }
<DocBlock>^{B}*({CPPC})?{B}*"*"+/[^/a-z_A-Z0-9*] { // start of a comment line
                                          QCString indent;
                                          indent.fill(' ',computeIndent(yytext,yyextra->column));
                                          yyextra->docBlock << indent;
                                        }
<DocBlock>^{B}*({CPPC}){B}*               { // strip embedded C++ comments if at the start of a line
                                        }
<DocBlock>{CPPC}                          { // slashes in the middle of a comment block
                                          yyextra->docBlock << yytext;
                                        }
<DocBlock>{CCS}                          { // start of a new comment in the
                                          // middle of a comment block
                                          yyextra->docBlock << yytext;
                                        }
<DocBlock>({CMD}{CMD}){ID}/[^a-z_A-Z0-9] { // escaped command
                                          yyextra->docBlock << yytext;
                                        }
<DocBlock>{CMD}("f$"|"f["|"f{"|"f(")         {
                                          yyextra->docBlock << yytext;
                                          yyextra->docBlockName=&yytext[1];
                                          if (yyextra->docBlockName.at(1)=='[')
                                          {
                                            yyextra->docBlockName.at(1)=']';
                                          }
                                          if (yyextra->docBlockName.at(1)=='{')
                                          {
                                            yyextra->docBlockName.at(1)='}';
                                          }
                                          if (yyextra->docBlockName.at(1)=='(')
                                          {
                                            yyextra->docBlockName.at(1)=')';
                                          }
                                          yyextra->fencedSize=0;
                                          yyextra->nestedComment=FALSE;
                                          BEGIN(DocCopyBlock);
                                        }
<DocBlock>{B}*"<"{PRE}">"               {
                                          yyextra->docBlock << yytext;
                                          yyextra->docBlockName="<pre>";
                                          yyextra->fencedSize=0;
                                          yyextra->nestedComment=FALSE;
                                          BEGIN(DocCopyBlock);
                                        }
<DocBlock>{CMD}"startuml"/[^a-z_A-Z0-9\-]     { // verbatim command (which could contain nested comments!)
                                          yyextra->docBlock << yytext;
                                          yyextra->docBlockName="uml";
                                          yyextra->fencedSize=0;
                                          yyextra->nestedComment=FALSE;
                                          BEGIN(DocCopyBlock);
                                        }
<DocBlock>{CMD}("verbatim"|"iliteral"|"latexonly"|"htmlonly"|"xmlonly"|"manonly"|"rtfonly"|"docbookonly"|"dot"|"msc"|"code")/[^a-z_A-Z0-9\-]     { // verbatim command (which could contain nested comments!)
                                          yyextra->docBlock << yytext;
                                          yyextra->docBlockName=&yytext[1];
                                          yyextra->fencedSize=0;
                                          yyextra->nestedComment=FALSE;
                                          BEGIN(DocCopyBlock);
                                        }
<DocBlock>^({B}*"*"+)?{B}{0,3}"~~~"[~]*                {

                                          QCString pat = substitute(yytext,"*"," ");
                                          yyextra->docBlock << pat;
                                          yyextra->docBlockName="~~~";
                                          yyextra->fencedSize=pat.stripWhiteSpace().length();
                                          yyextra->nestedComment=FALSE;
                                          BEGIN(DocCopyBlock);
                                        }
<DocBlock>^({B}*"*"+)?{B}{0,3}"```"[`]*/(".")?[a-zA-Z0-9#_-]+ |
<DocBlock>^({B}*"*"+)?{B}{0,3}"```"[`]*/"{"[^}]+"}" |
<DocBlock>^({B}*"*"+)?{B}{0,3}"```"[`]* {
                                          QCString pat = substitute(yytext,"*"," ");
                                          yyextra->docBlock << pat;
                                          yyextra->docBlockName="```";
                                          yyextra->fencedSize=pat.stripWhiteSpace().length();
                                          yyextra->nestedComment=FALSE;
                                          BEGIN(DocCopyBlock);
                                        }
<DocBlock>{B}*"<code>"                  {
                                          if (yyextra->insideCS)
                                          {
                                            yyextra->docBlock << yytext;
                                            yyextra->docBlockName="<code>";
                                            yyextra->nestedComment=FALSE;
                                            BEGIN(DocCopyBlock);
                                          }
                                          else
                                          {
                                            REJECT;
                                          }
                                        }
<DocBlock>[^@*~\/\\\n]+                 { // any character that isn't special
                                          yyextra->docBlock << yytext;
                                        }
<DocBlock>\n                            { // newline
                                          lineCount(yyscanner);
                                          yyextra->docBlock << *yytext;
                                        }
<DocBlock>.                             { // command block
                                          yyextra->docBlock << *yytext;
                                        }

 /* ---- Copy verbatim sections ------ */

<DocCopyBlock>"</"{PRE}">"              { // end of a <pre> block
                                          yyextra->docBlock << yytext;
                                          if (yyextra->docBlockName=="<pre>")
                                          {
                                            yyextra->docBlockName="";
                                            BEGIN(DocBlock);
                                          }
                                        }
<DocCopyBlock>"</"{CODE}">"             { // end of a <code> block
                                          yyextra->docBlock << yytext;
                                          if (yyextra->docBlockName=="<code>")
                                          {
                                            yyextra->docBlockName="";
                                            BEGIN(DocBlock);
                                          }
                                        }
<DocCopyBlock>[\\@]("f$"|"f]"|"f}"|"f)")     {
                                          yyextra->docBlock << yytext;
                                          if (yyextra->docBlockName==&yytext[1])
                                          {
                                            yyextra->docBlockName="";
                                            BEGIN(DocBlock);
                                          }
                                        }
<DocCopyBlock>[\\@]("endverbatim"|"endiliteral"|"endlatexonly"|"endhtmlonly"|"endxmlonly"|"enddocbookonly"|"endmanonly"|"endrtfonly"|"enddot"|"endmsc"|"enduml"|"endcode")/[^a-z_A-Z0-9] { // end of verbatim block
                                          yyextra->docBlock << yytext;
                                          if (&yytext[4]==yyextra->docBlockName)
                                          {
                                            yyextra->docBlockName="";
                                            BEGIN(DocBlock);
                                          }
                                        }
<DocCopyBlock>^{B}*"*"+/{BN}+           { // start of a comment line
                                          if ((yyextra->docBlockName=="verbatim") || (yyextra->docBlockName=="code") || (yyextra->docBlockName=="iliteral"))
                                          {
                                            REJECT;
                                          }
                                          else
                                          {
                                            QCString indent;
                                            indent.fill(' ',computeIndent(yytext,0));
                                            yyextra->docBlock << indent;
                                          }
                                        }
<DocCopyBlock>^{B}*"*"+/{B}+"*"{BN}*    { // start of a comment line with two *'s
                                          if ((yyextra->docBlockName=="code") || (yyextra->docBlockName=="iliteral"))
                                          {
                                            QCString indent;
                                            indent.fill(' ',computeIndent(yytext,0));
                                            yyextra->docBlock << indent;
                                          }
                                          else
                                          {
                                            REJECT;
                                          }
                                        }
<DocCopyBlock>^{B}*"*"+/({ID}|"(")      { // Assume *var or *(... is part of source code (see bug723516)
                                          if ((yyextra->docBlockName=="code") || (yyextra->docBlockName=="iliteral"))
                                          {
                                            QCString indent;
                                            indent.fill(' ',computeIndent(yytext,-1));
                                            yyextra->docBlock << indent+"*";
                                          }
                                          else
                                          {
                                            REJECT;
                                          }
                                        }
<DocCopyBlock>^{B}*"*"+/{BN}*           { // start of a comment line with one *
                                          if ((yyextra->docBlockName=="code") || (yyextra->docBlockName=="iliteral"))
                                          {
                                            QCString indent;
                                            if (yyextra->nestedComment) // keep * it is part of the code
                                            {
                                              indent.fill(' ',computeIndent(yytext,-1));
                                              yyextra->docBlock << indent+"*";
                                            }
                                            else // remove * it is part of the comment block
                                            {
                                              indent.fill(' ',computeIndent(yytext,0));
                                              yyextra->docBlock << indent;
                                            }
                                          }
                                          else
                                          {
                                            REJECT;
                                          }
                                        }
<DocCopyBlock>^({B}*"*"+)?{B}{0,3}"~~~"[~]* {
                                          QCString pat = substitute(yytext,"*"," ");
                                          yyextra->docBlock << pat;
                                          if (yyextra->fencedSize==pat.stripWhiteSpace().length())
                                          {
                                            BEGIN(DocBlock);
                                          }
                                        }
<DocCopyBlock>^({B}*"*"+)?{B}{0,3}"```"[`]*                 {
                                          QCString pat = substitute(yytext,"*"," ");
                                          yyextra->docBlock << pat;
                                          if (yyextra->fencedSize==pat.stripWhiteSpace().length())
                                          {
                                            BEGIN(DocBlock);
                                          }
                                        }
<DocCopyBlock>[^\<@/\*\]~\$\\\n]+       { // any character that is not special
                                          yyextra->docBlock << yytext;
                                        }
<DocCopyBlock>{CCS}|{CCE}|{CPPC}        {
                                          if (!((yyextra->docBlockName=="code") || (yyextra->docBlockName=="iliteral")))
                                          {
                                            if (yytext[1]=='*')
                                            {
                                              yyextra->nestedComment=true;
                                            }
                                            else if (yytext[0]=='*')
                                            {
                                              yyextra->nestedComment=false;
                                            }
                                          }
                                          yyextra->docBlock << yytext;
                                        }
<DocCopyBlock>\n                        { // newline
                                          yyextra->docBlock << *yytext;
                                          lineCount(yyscanner);
                                        }
<DocCopyBlock>.                         { // any other character
                                          yyextra->docBlock << *yytext;
                                        }
<DocCopyBlock><<EOF>>                   {
                                          warn(yyextra->fileName,yyextra->yyLineNr,
                                              "reached end of file while inside a '%s' block!\n"
                                              "The command that should end the block seems to be missing!\n",
                                              qPrint(yyextra->docBlockName));
                                          yyterminate();
                                        }


    /* ------------- Prototype parser -------------- */

<Prototype>"operator"{B}*"("{B}*")"     {
                                          yyextra->current->name+=yytext;
                                        }
<Prototype>"("                         {
                                          yyextra->current->args+=*yytext;
                                          yyextra->currentArgumentContext = PrototypeQual;
                                          yyextra->fullArgString = yyextra->current->args;
                                          yyextra->copyArgString = &yyextra->current->args;
                                          BEGIN( ReadFuncArgType ) ;
                                        }
<Prototype>"("({ID}"::")*({B}*[&*])+    {
                                          if (yyextra->insidePHP) // reference parameter
                                          {
                                            REJECT;
                                          }
                                          else
                                          {
                                            yyextra->current->type+=yyextra->current->name+yytext;
                                            yyextra->current->name.resize(0);
                                            BEGIN( PrototypePtr );
                                          }
                                        }
<PrototypePtr>{SCOPENAME}               {
                                          yyextra->current->name+=yytext;
                                        }
<PrototypePtr>"("                       {
                                          yyextra->current->args+=*yytext;
                                          yyextra->currentArgumentContext = PrototypeQual;
                                          yyextra->fullArgString = yyextra->current->args;
                                          yyextra->copyArgString = &yyextra->current->args;
                                          BEGIN( ReadFuncArgType ) ;
                                        }
<PrototypePtr>")"                       {
                                          yyextra->current->type+=')';
                                          BEGIN( Prototype );
                                        }
<PrototypePtr>.                         {
                                          yyextra->current->name+=yytext;
                                        }
<PrototypeQual>"{"                      {
                                          BEGIN( PrototypeSkipLine);
                                        }
<PrototypeQual>{B}*"const"{B}*          {
                                          yyextra->current->args += " const ";
                                          yyextra->current->argList.setConstSpecifier(TRUE);
                                        }
<PrototypeQual>{B}*"volatile"{B}*       {
                                          yyextra->current->args += " volatile ";
                                          yyextra->current->argList.setVolatileSpecifier(TRUE);
                                        }
<PrototypeQual>{B}*"="{B}*"0"{B}*       {
                                          yyextra->current->args += " = 0";
                                          yyextra->current->virt = Specifier::Pure;
                                          yyextra->current->argList.setPureSpecifier(TRUE);
                                        }
<PrototypeQual>"throw"{B}*"("           {
                                          yyextra->current->exception = "throw(";
                                          BEGIN(PrototypeExc);
                                        }
<PrototypeExc>")"                       {
                                          yyextra->current->exception += ')';
                                          BEGIN(PrototypeQual);
                                        }
<PrototypeExc>.                         {
                                          yyextra->current->exception += *yytext;
                                        }
<PrototypeQual>.                        {
                                          yyextra->current->args += *yytext;
                                        }
<Prototype>.                            {
                                          yyextra->current->name += *yytext;
                                        }
<PrototypeSkipLine>.                    {
                                        }




<SkipCxxComment>.*"\\\n"                {  // line continuation
                                          if (yyextra->insideCS)
                                          {
                                            REJECT;
                                          }
                                          else
                                          {
                                            lineCount(yyscanner);
                                          }
                                        }
<SkipCxxComment>{ANYopt}/\n                   {
                                          BEGIN( yyextra->lastCContext ) ;
                                        }
<SkipComment>[^\*\n]+

  /* ------------ Generic rules -------------- */

<*>"[["                                 { // C++11 attribute
                                          if (!yyextra->insideCpp) REJECT;
                                          if (YY_START == CopyGString || YY_START == CopyGString) REJECT;
                                          yyextra->lastC11AttributeContext = YY_START;
                                          BEGIN( SkipC11Attribute );
                                        }

<*>\n                                   { lineCount(yyscanner); }
<*>\"                                   {
                                          if (yyextra->insideIDL && yyextra->insideCppQuote)
                                          {
                                            BEGIN(EndCppQuote);
                                          }
                                          else if (yyextra->insidePHP)
                                          {
                                            yyextra->lastStringContext=YY_START;
                                            BEGIN(SkipString);
                                          }
                                        }
<*>^{B}*"#"                             {
                                          if (!yyextra->insidePHP)
                                          {
                                            yyextra->lastCPPContext = YY_START;
                                            BEGIN( SkipCPP ) ;
                                          }
                                          else
                                          {
                                            yyextra->lastCContext = YY_START ;
                                            BEGIN( SkipCxxComment ) ;
                                          }
                                        }
<*>"#"                                  {
                                          if (!yyextra->insidePHP)
                                            REJECT;
                                          yyextra->lastCContext = YY_START ;
                                          BEGIN( SkipCxxComment ) ;
                                        }
<*>\'                                   {
                                          if (yyextra->insidePHP)
                                          {
                                            yyextra->lastStringContext=YY_START;
                                            BEGIN(SkipPHPString);
                                          }
                                        }
<*>\?                                   {
                                          if (yyextra->insideCS && (YY_START != SkipRound) && (YY_START != CSAccessorDecl))
                                          {
                                            if (yyextra->current->type.isEmpty())
                                            {
                                              if (yyextra->current->name.isEmpty())
                                                yyextra->current->name="?";
                                              else
                                                yyextra->current->name+="?";
                                            }
                                            else
                                            {
                                              yyextra->current->type+="?";
                                            }
                                          }
                                        }
<*>.
<SkipComment>{CPPC}|{CCS}
<*>{CCS}                                 { yyextra->lastCContext = YY_START ;
                                          BEGIN( SkipComment ) ;
                                        }
<SkipComment>{B}*{CCE}                   { BEGIN( yyextra->lastCContext ) ; }
<*>{CPPC}                                 {
                                          yyextra->lastCContext = YY_START ;
                                          BEGIN( SkipCxxComment ) ;
                                        }
<<EOF>>                                 {
                                          if (yyextra->insideCS && yyextra->fakeNS)
                                          {
                                            yyextra->fakeNS--;
                                            unput('}');
                                            BEGIN ( ReadNSBody);
                                          }
                                          else
                                          {
                                            yyterminate();
                                          }
                                        }
%%

//----------------------------------------------------------------------------
static int yyread(yyscan_t yyscanner,char *buf,int max_size)
{
  struct yyguts_t *yyg = (struct yyguts_t*)yyscanner;
  int c=0;
  while( c < max_size && yyextra->inputString[yyextra->inputPosition] )
  {
    *buf = yyextra->inputString[yyextra->inputPosition++] ;
    //printf("%d (%c)\n",*buf,*buf);
    c++; buf++;
  }
  return c;
}


static void initParser(yyscan_t yyscanner)
{
  struct yyguts_t *yyg = (struct yyguts_t*)yyscanner;
  yyextra->outerScopeEntries.clear();
  yyextra->baseName.resize(0);
  yyextra->protection = Protection::Public;
  yyextra->baseProt = Protection::Public;
  yyextra->sharpCount = 0;
  yyextra->roundCount = 0;
  yyextra->curlyCount = 0;
  yyextra->mtype = MethodTypes::Method;
  yyextra->isStatic = FALSE;
  yyextra->virt = Specifier::Normal;
  yyextra->baseVirt = Specifier::Normal;
  yyextra->isTypedef = FALSE;
  yyextra->insideTryBlock = FALSE;
  yyextra->insideFormula = FALSE;
  yyextra->insideCode=FALSE;
  yyextra->insideCli=Config_getBool(CPP_CLI_SUPPORT);
  yyextra->previous = 0;
  yyextra->firstTypedefEntry.reset();
  yyextra->memspecEntry.reset();
}

static void initEntry(yyscan_t yyscanner)
{
  struct yyguts_t *yyg = (struct yyguts_t*)yyscanner;
  if (yyextra->insideJava)
  {
    yyextra->protection = (yyextra->current_root->spec & (Entry::Interface|Entry::Enum)) ?  Protection::Public : Protection::Package;
  }
  yyextra->current->protection = yyextra->protection ;
  yyextra->current->mtype      = yyextra->mtype;
  yyextra->current->virt       = yyextra->virt;
  yyextra->current->isStatic   = yyextra->isStatic;
  yyextra->current->lang       = yyextra->language;
  //printf("*** initEntry(yyscanner) yyextra->language=%d\n",yyextra->language);
  yyextra->commentScanner.initGroupInfo(yyextra->current.get());
  yyextra->isTypedef=FALSE;
}


//-----------------------------------------------------------------------------

static void lineCount(yyscan_t yyscanner)
{
  struct yyguts_t *yyg = (struct yyguts_t*)yyscanner;
  int tabSize = Config_getInt(TAB_SIZE);
  const char *p;
  for (p = yytext ; *p ; ++p )
  {
    if (*p=='\n')
    {
      yyextra->yyLineNr++,yyextra->column=0,yyextra->yyColNr=1;
    }
    else if (*p=='\t')
    {
      yyextra->column+=tabSize - (yyextra->column%tabSize);
    }
    else
    {
      yyextra->column++,yyextra->yyColNr++;
    }
  }
  //printf("lineCount()=%d\n",yyextra->column);
}

static inline int computeIndent(const char *s,int startIndent)
{
  int col=startIndent;
  int tabSize=Config_getInt(TAB_SIZE);
  const char *p=s;
  char c;
  while ((c=*p++))
  {
    if (c=='\t') col+=tabSize-(col%tabSize);
    else if (c=='\n') col=0;
    else col++;
  }
  return col;
}
static inline void initMethodProtection(yyscan_t yyscanner,Protection prot)
{
  struct yyguts_t *yyg = (struct yyguts_t*)yyscanner;
  yyextra->current->protection = yyextra->protection = prot;
  yyextra->current->mtype = yyextra->mtype = MethodTypes::Method;
  yyextra->current->type.resize(0);
  yyextra->current->name.resize(0);
  yyextra->current->args.resize(0);
  yyextra->current->argList.clear();
  lineCount(yyscanner) ;
}

static void addType(yyscan_t yyscanner)
{
  struct yyguts_t *yyg = (struct yyguts_t*)yyscanner;
  uint32_t tl=yyextra->current->type.length();
  if( tl>0 && !yyextra->current->name.isEmpty() && yyextra->current->type.at(tl-1)!='.')
  {
    yyextra->current->type += ' ' ;
  }
  yyextra->current->type += yyextra->current->name;
  yyextra->current->name.resize(0) ;
  tl=yyextra->current->type.length();
  if( tl>0 && !yyextra->current->args.isEmpty() && yyextra->current->type.at(tl-1)!='.')
  {
    yyextra->current->type += ' ' ;
  }
  yyextra->current->type += yyextra->current->args ;
  yyextra->current->args.resize(0) ;
  yyextra->current->argList.clear();
}


static QCString stripQuotes(const char *s)
{
  QCString name;
  if (s==0 || *s==0) return name;
  name=s;
  if (name.at(0)=='"' && name.at(name.length()-1)=='"')
  {
    name=name.mid(1,name.length()-2);
  }
  return name;
}

//-----------------------------------------------------------------

// return TRUE iff req holds the start of a requires expression
// or sub-expression without parenthesis, i.e. req is empty or ends with || or &&
static bool startOfRequiresExpression(const QCString &req)
{
  QCString r = req.stripWhiteSpace();
  return r.isEmpty() || r.endsWith("&&") || r.endsWith("||");
}

//-----------------------------------------------------------------

static bool nameIsOperator(QCString &name)
{
  int i=name.find("operator");
  if (i==-1) return FALSE;
  if (i==0 && !isId(name.at(8))) return TRUE; // case operator ::X
  if (i>0 && !isId(name.at(i-1)) && !isId(name.at(i+8))) return TRUE; // case X::operator
  return FALSE; // case TEXToperatorTEXT
}

//-----------------------------------------------------------------------------

static void setContext(yyscan_t yyscanner)
{
  struct yyguts_t *yyg = (struct yyguts_t*)yyscanner;
  yyextra->language    = getLanguageFromFileName(yyextra->fileName);
  yyextra->insideIDL   = yyextra->language==SrcLangExt_IDL;
  yyextra->insideJava  = yyextra->language==SrcLangExt_Java;
  yyextra->insideCS    = yyextra->language==SrcLangExt_CSharp;
  yyextra->insideD     = yyextra->language==SrcLangExt_D;
  yyextra->insidePHP   = yyextra->language==SrcLangExt_PHP;
  yyextra->insideObjC  = yyextra->language==SrcLangExt_ObjC;
  yyextra->insideJS    = yyextra->language==SrcLangExt_JS;
  yyextra->insideSlice = yyextra->language==SrcLangExt_Slice;
  yyextra->insideCpp   = (yyextra->language==SrcLangExt_Cpp ||
                          yyextra->language==SrcLangExt_Lex);
  //printf("setContext(%s) yyextra->insideIDL=%d yyextra->insideJava=%d yyextra->insideCS=%d "
  //       "yyextra->insideD=%d yyextra->insidePHP=%d yyextra->insideObjC=%d\n",
  //       qPrint(yyextra->fileName),yyextra->insideIDL,yyextra->insideJava,yyextra->insideCS,yyextra->insideD,yyextra->insidePHP,yyextra->insideObjC
  //    );
}

//-----------------------------------------------------------------------------

static void prependScope(yyscan_t yyscanner)
{
  struct yyguts_t *yyg = (struct yyguts_t*)yyscanner;
  if (yyextra->current_root->section & Entry::SCOPE_MASK)
  {
    //printf("--- prependScope %s to %s\n",qPrint(yyextra->current_root->name),qPrint(yyextra->current->name));
    yyextra->current->name.prepend(yyextra->current_root->name+"::");
    //printf("prependScope #=%d #yyextra->current=%d\n",yyextra->current_root->tArgLists->count(),yyextra->current->tArgLists->count());
    for (const ArgumentList &srcAl : yyextra->current_root->tArgLists)
    {
      yyextra->current->tArgLists.insert(yyextra->current->tArgLists.begin(),srcAl);
    }
  }
}

//-----------------------------------------------------------------------------

/*! Returns TRUE iff the yyextra->current entry could be a K&R style C function */
static bool checkForKnRstyleC(yyscan_t yyscanner)
{
  struct yyguts_t *yyg = (struct yyguts_t*)yyscanner;
  if (!yyextra->fileName.lower().endsWith(".c")) return FALSE; // must be a C file
  if (yyextra->current->argList.empty()) return FALSE; // must have arguments
  for (const Argument &a : yyextra->current->argList)
  {
    // in K&R style argument do not have a type, but doxygen expects a type
    // so it will think the argument has no name
    if (a.type.isEmpty() || !a.name.isEmpty()) return FALSE;
  }
  return TRUE;
}

//-----------------------------------------------------------------------------

static void splitKnRArg(yyscan_t yyscanner,QCString &oldStyleArgPtr,QCString &oldStyleArgName)
{
  struct yyguts_t *yyg = (struct yyguts_t*)yyscanner;
  int si = yyextra->current->args.length();
  if (yyextra->oldStyleArgType.isEmpty()) // new argument
  {
    std::string args = yyextra->current->args.str();
    static const reg::Ex re(R"(\([^)]*\).*)"); // find first (...)
    int bi1=-1;
    int bi2=-1;
    reg::Match match;
    if (reg::search(args,match,re))
    {
      bi1=(int)match.position();
      size_t secondMatchStart = match.position()+match.length(); // search again after first match
      if (reg::search(args,match,re,secondMatchStart))
      {
        bi2=(int)match.position();
      }
    }
    char c;
    if (bi1!=-1 && bi2!=-1) // found something like "int (*func)(int arg)"
    {
      int s=bi2+1; // keep opening (
      yyextra->oldStyleArgType = yyextra->current->args.left(s);
      int i=s;
      while (i<si && ((c=yyextra->current->args.at(i))=='*' || isspace((uint8_t)c))) i++;
      yyextra->oldStyleArgType += yyextra->current->args.mid(s,i-s);
      s=i;
      while (i<si && isId(yyextra->current->args.at(i))) i++;
      oldStyleArgName = yyextra->current->args.mid(s,i-s);
      yyextra->oldStyleArgType+=yyextra->current->args.mid(i);
    }
    else if (bi1!=-1) // redundant braces like in "int (*var)"
    {
      int s=bi1; // strip opening (
      yyextra->oldStyleArgType = yyextra->current->args.left(s);
      s++;
      int i=s+1;
      while (i<si && ((c=yyextra->current->args.at(i))=='*' || isspace((uint8_t)c))) i++;
      yyextra->oldStyleArgType += yyextra->current->args.mid(s,i-s);
      s=i;
      while (i<si && isId(yyextra->current->args.at(i))) i++;
      oldStyleArgName = yyextra->current->args.mid(s,i-s);
    }
    else // normal "int *var"
    {
      int l=si,i=l-1,j;
      // look for start of name in "type *name"
      while (i>=0 && isId(yyextra->current->args.at(i))) i--;
      j=i+1;
      // look for start of *'s
      while (i>=0 && ((c=yyextra->current->args.at(i))=='*' || isspace((uint8_t)c))) i--;
      i++;
      if (i!=l)
      {
        yyextra->oldStyleArgType=yyextra->current->args.left(i);
        oldStyleArgPtr=yyextra->current->args.mid(i,j-i);
        oldStyleArgName=yyextra->current->args.mid(j).stripWhiteSpace();
      }
      else
      {
        oldStyleArgName=yyextra->current->args.stripWhiteSpace();
      }
    }
  }
  else // continuation like *arg2 in "int *args,*arg2"
  {
    int l=si,j=0;
    char c;
    while (j<l && ((c=yyextra->current->args.at(j))=='*' || isspace((uint8_t)c))) j++;
    if (j>0)
    {
      oldStyleArgPtr=yyextra->current->args.left(j);
      oldStyleArgName=yyextra->current->args.mid(j).stripWhiteSpace();
    }
    else
    {
      oldStyleArgName=yyextra->current->args.stripWhiteSpace();
    }
  }
}

//-----------------------------------------------------------------------------

/*! Update the argument \a name with additional \a type info. For K&R style
 *  function the type is found \e after the argument list, so this routine
 *  in needed to fix up.
 */
static void addKnRArgInfo(yyscan_t yyscanner,const QCString &type,const QCString &name,
                          const QCString &brief,const QCString &docs)
{
  struct yyguts_t *yyg = (struct yyguts_t*)yyscanner;
  for (Argument &a : yyextra->current->argList)
  {
    if (a.type==name)
    {
      a.type=type.stripWhiteSpace();
      a.type.stripPrefix("register ");
      a.name=name.stripWhiteSpace();
      if (!brief.isEmpty() && !docs.isEmpty())
      {
        a.docs=brief+"\n\n"+docs;
      }
      else if (!brief.isEmpty())
      {
        a.docs=brief;
      }
      else
      {
        a.docs=docs;
      }
    }
  }
}

//-----------------------------------------------------------------------------


void fixArgumentListForJavaScript(ArgumentList &al)
{
  for (Argument &a : al)
  {
    if (!a.type.isEmpty() && a.name.isEmpty())
    { // a->type is actually the (typeless) parameter name, so move it
      a.name=a.type;
      a.type.resize(0);
    }
  }
}


static void startCommentBlock(yyscan_t yyscanner,bool brief)
{
  struct yyguts_t *yyg = (struct yyguts_t*)yyscanner;
  if (brief)
  {
    yyextra->current->briefFile = yyextra->fileName;
    yyextra->current->briefLine = yyextra->yyLineNr;
  }
  else
  {
    yyextra->current->docFile = yyextra->fileName;
    yyextra->current->docLine = yyextra->yyLineNr;
  }
}

//----------------------------------------------------------------------------

static void newEntry(yyscan_t yyscanner)
{
  struct yyguts_t *yyg = (struct yyguts_t*)yyscanner;
  if (yyextra->tempEntry==0) // if temp entry is not 0, it holds yyextra->current,
                    // and yyextra->current is actually replaced by yyextra->previous which was
                    // already added to yyextra->current_root, so we should not add it again
                    // (see bug723314)
  {
    yyextra->previous = yyextra->current;
    yyextra->current_root->moveToSubEntryAndRefresh(yyextra->current);
  }
  else
  {
    yyextra->previous = yyextra->current;
    yyextra->current  = yyextra->tempEntry;
    yyextra->tempEntry.reset();
  }
  initEntry(yyscanner);
}

static void handleCommentBlock(yyscan_t yyscanner,const QCString &doc,bool brief)
{
  struct yyguts_t *yyg = (struct yyguts_t*)yyscanner;
  AUTO_TRACE("doc='{}' is_brief={}",Trace::trunc(doc),brief);
  bool hideInBodyDocs = Config_getBool(HIDE_IN_BODY_DOCS);
  if (yyextra->docBlockInBody && hideInBodyDocs) return;
  int lineNr = brief ? yyextra->current->briefLine : yyextra->current->docLine;   // line of block start

  // fill in inbodyFile && inbodyLine the first time, see bug 633891
  std::shared_ptr<Entry> docEntry = yyextra->docBlockInBody && yyextra->previous ? yyextra->previous : yyextra->current;
  if (yyextra->docBlockInBody && docEntry && docEntry->inbodyLine==-1)
  {
    docEntry->inbodyFile = yyextra->fileName;
    docEntry->inbodyLine = lineNr;
  }

  int position=0;
  bool needsEntry=FALSE;
  Markdown markdown(yyextra->fileName,lineNr);
  QCString strippedDoc = stripIndentation(doc);
  QCString processedDoc = Config_getBool(MARKDOWN_SUPPORT) ? markdown.process(strippedDoc,lineNr) : strippedDoc;
  while (yyextra->commentScanner.parseCommentBlock(
        yyextra->thisParser,
        yyextra->docBlockInBody && yyextra->previous ? yyextra->previous.get() : yyextra->current.get(),
        processedDoc, // text
        yyextra->fileName,   // file
        lineNr,       // line of block start
        yyextra->docBlockInBody ? FALSE : brief,               // isBrief
        yyextra->docBlockInBody ? FALSE : yyextra->docBlockAutoBrief,   // isJavaDocStyle
        yyextra->docBlockInBody,                               // isInBody
        yyextra->protection,
        position,
        needsEntry,
        Config_getBool(MARKDOWN_SUPPORT)
        )
     )
  {
    //printf("parseCommentBlock position=%d [%s]\n",position,qPrint(doc)+position);
    if (needsEntry)
    {
      QCString docFile = yyextra->current->docFile;
      newEntry(yyscanner);
      yyextra->current->docFile = docFile;
      yyextra->current->docLine = lineNr;
    }
  }
  if (needsEntry)
  {
    newEntry(yyscanner);
  }

  if (yyextra->docBlockTerm)
  {
    unput(yyextra->docBlockTerm);
    yyextra->docBlockTerm=0;
  }
}

static void handleParametersCommentBlocks(yyscan_t yyscanner,ArgumentList &al)
{
  AUTO_TRACE();
  struct yyguts_t *yyg = (struct yyguts_t*)yyscanner;
  for (Argument &a : al)
  {
    AUTO_TRACE_ADD("Param '{}' docs='{}'",a.name,Trace::trunc(a.docs));
    if (!a.docs.isEmpty())
    {
      if  (a.name.isEmpty() && a.type == "...") a.name= "...";
      int position=0;
      bool needsEntry;

      // save context
      QCString orgDoc   = yyextra->current->doc;
      QCString orgBrief = yyextra->current->brief;
      int orgDocLine    = yyextra->current->docLine;
      int orgBriefLine  = yyextra->current->briefLine;

      yyextra->current->doc.resize(0);
      yyextra->current->brief.resize(0);

      //printf("handleParametersCommentBlock [%s]\n",qPrint(doc));
      int lineNr = orgDocLine;
      Markdown markdown(yyextra->fileName,lineNr);
      QCString strippedDoc = stripIndentation(a.docs);
      QCString processedDoc = Config_getBool(MARKDOWN_SUPPORT) ? markdown.process(strippedDoc,lineNr) : strippedDoc;
      while (yyextra->commentScanner.parseCommentBlock(
             yyextra->thisParser,
             yyextra->current.get(),
             processedDoc,     // text
             yyextra->fileName,         // file
             lineNr,
             FALSE,
             FALSE,
             FALSE,
             yyextra->protection,
             position,
             needsEntry,
             Config_getBool(MARKDOWN_SUPPORT)
            )
          )
      {
        //printf("handleParametersCommentBlock position=%d [%s]\n",position,qPrint(doc)+position);
        if (needsEntry) newEntry(yyscanner);
      }
      if (needsEntry)
      {
        newEntry(yyscanner);
      }
      a.docs = yyextra->current->doc;

      // restore context
      yyextra->current->doc       = orgDoc;
      yyextra->current->brief     = orgBrief;
      yyextra->current->docLine   = orgDocLine;
      yyextra->current->briefLine = orgBriefLine;
    }
  }
}


//----------------------------------------------------------------------------

static void parseCompounds(yyscan_t yyscanner,const std::shared_ptr<Entry> &rt)
{
  AUTO_TRACE("name={}",rt->name);
  struct yyguts_t *yyg = (struct yyguts_t*)yyscanner;
  for (const auto &ce : rt->children())
  {
    if (!ce->program.empty())
    {
      AUTO_TRACE_ADD("compound name='{}' program='{}'",Trace::trunc(ce->name),Trace::trunc(ce->program.str()));
      // init scanner state
      yyextra->padCount=0;
      //depthIf = 0;
      yyextra->column=0;
      yyextra->programStr = ce->program.str();
      yyextra->inputString = yyextra->programStr.data();
      yyextra->inputPosition = 0;
      if (ce->section==Entry::ENUM_SEC || (ce->spec&Entry::Enum))
        BEGIN( FindFields ) ;
      else
        BEGIN( FindMembers ) ;
      yyextra->current_root = ce;
      yyextra->fileName = ce->fileName;
      //setContext();
      yyextra->yyLineNr = ce->bodyLine;
      yyextra->yyColNr = ce->bodyColumn;
      yyextra->insideObjC = ce->lang==SrcLangExt_ObjC;
      //printf("---> Inner block starts at line %d objC=%d\n",yyextra->yyLineNr,yyextra->insideObjC);
      yyextra->current = std::make_shared<Entry>();
      yyextra->isStatic = FALSE;
      initEntry(yyscanner);

      // deep copy group list from parent (see bug 727732)
      bool autoGroupNested = Config_getBool(GROUP_NESTED_COMPOUNDS);
      if (autoGroupNested && !rt->groups.empty() && ce->section!=Entry::ENUM_SEC && !(ce->spec&Entry::Enum))
      {
        ce->groups = rt->groups;
      }

      int ni=ce->name.findRev("::"); if (ni==-1) ni=0; else ni+=2;
      // set default protection based on the compound type
      if( ce->section==Entry::CLASS_SEC ) // class
      {
        if (yyextra->insidePHP || yyextra->insideD || yyextra->insideJS || yyextra->insideIDL || yyextra->insideSlice)
        {
          yyextra->current->protection = yyextra->protection = Protection::Public ;
        }
        else if (yyextra->insideJava)
        {
          yyextra->current->protection = yyextra->protection = (ce->spec & (Entry::Interface|Entry::Enum)) ?  Protection::Public : Protection::Package;
        }
        else if (ce->spec&(Entry::Interface | Entry::Ref | Entry::Value | Entry::Struct | Entry::Union))
        {
          if (ce->lang==SrcLangExt_ObjC)
          {
            yyextra->current->protection = yyextra->protection = Protection::Protected ;
          }
          else
          {
            yyextra->current->protection = yyextra->protection = Protection::Public ;
          }
        }
        else
        {
          yyextra->current->protection = yyextra->protection = Protection::Private ;
        }
      }
      else if (ce->section == Entry::ENUM_SEC ) // enum
      {
        yyextra->current->protection = yyextra->protection = ce->protection;
      }
      else if (!ce->name.isEmpty() && ce->name.at(ni)=='@') // unnamed union or namespace
      {
        if (ce->section == Entry::NAMESPACE_SEC ) // unnamed namespace
        {
          yyextra->current->isStatic = yyextra->isStatic = TRUE;
        }
        yyextra->current->protection = yyextra->protection = ce->protection;
      }
      else // named struct, union, protocol, category
      {
        yyextra->current->protection = yyextra->protection = Protection::Public ;
      }
      yyextra->mtype = MethodTypes::Method;
      yyextra->virt = Specifier::Normal;
      //printf("name=%s yyextra->current->isStatic=%d yyextra->isStatic=%d\n",qPrint(ce->name),yyextra->current->isStatic,yyextra->isStatic);

      //memberGroupId = DOX_NOGROUP;
      //memberGroupRelates.resize(0);
      //memberGroupInside.resize(0);
      QCString name = ce->name;
      yyextra->commentScanner.enterCompound(yyextra->fileName,yyextra->yyLineNr,name);

      scannerYYlex(yyscanner);
      yyextra->lexInit=TRUE;
      //forceEndGroup();

      yyextra->commentScanner.leaveCompound(yyextra->fileName,yyextra->yyLineNr,name);

      yyextra->programStr.resize(0);
      ce->program.str(std::string());


      //if (depthIf>0)
      //{
      //        warn(yyextra->fileName,yyextra->yyLineNr,"Documentation block ended in the middle of a conditional section!");
      //}
    }
    parseCompounds(yyscanner,ce);
  }
}

//----------------------------------------------------------------------------

static void parseMain(yyscan_t yyscanner,
                      const QCString &fileName,
                      const char *fileBuf,
                      const std::shared_ptr<Entry> &rt,
                      ClangTUParser *clangParser)
{
  AUTO_TRACE("fileName={}",fileName);
  struct yyguts_t *yyg = (struct yyguts_t*)yyscanner;
  initParser(yyscanner);

  yyextra->inputString = fileBuf;
  yyextra->inputPosition = 0;
  yyextra->column = 0;
  scannerYYrestart(0,yyscanner);

  //depthIf       = 0;
  yyextra->protection    = Protection::Public;
  yyextra->mtype         = MethodTypes::Method;
  yyextra->isStatic      = FALSE;
  yyextra->virt          = Specifier::Normal;
  yyextra->current_root  = rt;
  yyextra->yyLineNr      = 1 ;
  yyextra->yyBegLineNr   = 1;
  yyextra->yyBegColNr    = 0;
  yyextra->fileName = fileName;
  yyextra->clangParser = clangParser;
  setContext(yyscanner);
  rt->lang = yyextra->language;
  msg("Parsing file %s...\n",qPrint(yyextra->fileName));

  yyextra->current_root  = rt;
  initParser(yyscanner);
  yyextra->commentScanner.enterFile(yyextra->fileName,yyextra->yyLineNr);
  yyextra->current = std::make_shared<Entry>();
  //printf("yyextra->current=%p yyextra->current_root=%p\n",yyextra->current,yyextra->current_root);
  int sec=guessSection(yyextra->fileName);
  if (sec)
  {
    yyextra->current->name    = yyextra->fileName;
    yyextra->current->section = sec;
    yyextra->current_root->moveToSubEntryAndRefresh(yyextra->current);
  }
  yyextra->current->reset();
  initEntry(yyscanner);
  if ( yyextra->insidePHP )
  {
    BEGIN( FindMembersPHP );
  }
  else if ( yyextra->insideJava ) // add default java.lang package scope
  {
    yyextra->current->name="java::lang"; // '::' is used in doxygen's internal representation as a scope separator
    yyextra->current->fileName = yyextra->fileName;
    yyextra->current->section=Entry::USINGDIR_SEC;
    yyextra->current_root->moveToSubEntryAndRefresh(yyextra->current);
    initEntry(yyscanner);
    BEGIN( FindMembers );
  }
  else
  {
    BEGIN( FindMembers );
  }

  scannerYYlex(yyscanner);
  yyextra->lexInit=TRUE;

  if (YY_START==Comment)
  {
    warn(yyextra->fileName,yyextra->yyLineNr,"File ended in the middle of a comment block! Perhaps a missing \\endcode?");
  }

  //forceEndGroup();
  yyextra->commentScanner.leaveFile(yyextra->fileName,yyextra->yyLineNr);

  yyextra->programStr.resize(0);
  rt->program.str(std::string());

  parseCompounds(yyscanner,rt);

  anonNSCount++;

  // add additional entries that were created during processing
  for (auto &kv: yyextra->outerScopeEntries)
  {
    //printf(">>> adding '%s' to scope '%s'\n",qPrint(kv.second->name),qPrint(kv.first->name));
    kv.first->moveToSubEntryAndKeep(kv.second);
  }
  yyextra->outerScopeEntries.clear();

}

//----------------------------------------------------------------------------

static void parsePrototype(yyscan_t yyscanner,const QCString &text)
{
  AUTO_TRACE("text='{}'",Trace::trunc(text));
  struct yyguts_t *yyg = (struct yyguts_t*)yyscanner;
  if (text.isEmpty())
  {
    warn(yyextra->fileName,yyextra->yyLineNr,"Empty prototype found!");
    return;
  }
  if (!yyextra->current) // nothing to store (see bug683516)
  {
    return;
  }

  const char *orgInputString;
  int orgInputPosition;
  YY_BUFFER_STATE orgState;

  // save scanner state
  orgState = YY_CURRENT_BUFFER;
  yy_switch_to_buffer(yy_create_buffer(0, YY_BUF_SIZE, yyscanner), yyscanner);
  orgInputString = yyextra->inputString;
  orgInputPosition = yyextra->inputPosition;

  // set new string
  yyextra->inputString = text.data();
  yyextra->inputPosition = 0;
  yyextra->column = 0;
  scannerYYrestart(0, yyscanner);
  BEGIN(Prototype);
  scannerYYlex(yyscanner);
  yyextra->lexInit=TRUE;

  yyextra->current->name = yyextra->current->name.stripWhiteSpace();
  if (yyextra->current->section == Entry::MEMBERDOC_SEC && yyextra->current->args.isEmpty())
    yyextra->current->section = Entry::VARIABLEDOC_SEC;

  // restore original scanner state
  yy_delete_buffer(YY_CURRENT_BUFFER, yyscanner);
  yy_switch_to_buffer(orgState, yyscanner);
  yyextra->inputString = orgInputString;
  yyextra->inputPosition = orgInputPosition;


  //printf("**** parsePrototype end\n");
}

//----------------------------------------------------------------------------

struct COutlineParser::Private
{
  yyscan_t yyscanner;
  scannerYY_state state;
};

COutlineParser::COutlineParser() : p(std::make_unique<COutlineParser::Private>())
{
  scannerYYlex_init_extra(&p->state,&p->yyscanner);
#ifdef FLEX_DEBUG
  scannerYYset_debug(Debug::isFlagSet(Debug::Lex_scanner)?1:0,p->yyscanner);
#endif
}

COutlineParser::~COutlineParser()
{
  scannerYYlex_destroy(p->yyscanner);
}

void COutlineParser::parseInput(const QCString &fileName,
                                const char *fileBuf,
                                const std::shared_ptr<Entry> &root,
                                ClangTUParser *clangParser)
{
  AUTO_TRACE();
  struct yyguts_t *yyg = (struct yyguts_t*)p->yyscanner;
  yyextra->thisParser = this;

  DebugLex debugLex(Debug::Lex_scanner, __FILE__, qPrint(fileName));

  ::parseMain(p->yyscanner,fileName,fileBuf,root,clangParser);
}


bool COutlineParser::needsPreprocessing(const QCString &extension) const
{
  QCString fe=extension.lower();
  SrcLangExt lang = getLanguageFromFileName(extension);
  return (SrcLangExt_Cpp == lang) || (SrcLangExt_Lex == lang) ||
   !( fe==".java" || fe==".as"  || fe==".d"    || fe==".php" ||
      fe==".php4" || fe==".inc" || fe==".phtml"|| fe==".php5"
    );
}

void COutlineParser::parsePrototype(const QCString &text)
{
  ::parsePrototype(p->yyscanner,text);
}

//----------------------------------------------------------------------------

#if USE_STATE2STRING
#include "scanner.l.h"
#endif<|MERGE_RESOLUTION|>--- conflicted
+++ resolved
@@ -775,17 +775,9 @@
                                             yyextra->language = yyextra->current->lang = SrcLangExt_ObjC;
                                             yyextra->insideObjC = TRUE;
                                             yyextra->current->virt = Specifier::Virtual;
-<<<<<<< HEAD
-                                            yyextra->current->stat=yytext[0]=='+';
+
+                                            yyextra->current->isStatic=yytext[0]=='+';
                                             initMethodProtection(yyscanner,Protection::Public);
-=======
-                                            yyextra->current->isStatic=yytext[0]=='+';
-                                            yyextra->current->mtype = yyextra->mtype = MethodTypes::Method;
-                                            yyextra->current->type.resize(0);
-                                            yyextra->current->name.resize(0);
-                                            yyextra->current->args.resize(0);
-                                            yyextra->current->argList.clear();
->>>>>>> b4901c89
                                             BEGIN( ObjCMethod );
                                           }
                                         }
