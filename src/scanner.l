/*****************************************************************************
 *
 *
 *
 * Copyright (C) 1997-2015 by Dimitri van Heesch.
 *
 * Permission to use, copy, modify, and distribute this software and its
 * documentation under the terms of the GNU General Public License is hereby
 * granted. No representations are made about the suitability of this software
 * for any purpose. It is provided "as is" without express or implied warranty.
 * See the GNU General Public License for more details.
 *
 * Documents produced by Doxygen are derivative works derived from the
 * input used in their production; they are not affected by this license.
 *
 */
%option never-interactive
%option prefix="scannerYY"
%option reentrant
%option extra-type="struct scannerYY_state *"
%top{
#include <stdint.h>
}

%{

/*
 *      includes
 */

#include <algorithm>
#include <vector>
#include <utility>

#include <stdio.h>
#include <stdlib.h>
#include <assert.h>
#include <ctype.h>

#include <qarray.h>
#include <qregexp.h>
#include <qfile.h>

#include "scanner.h"
#include "entry.h"
#include "message.h"
#include "config.h"
#include "doxygen.h"
#include "util.h"
#include "defargs.h"
#include "language.h"
#include "commentscan.h"
#include "arguments.h"

#include "clangparser.h"
#include "markdown.h"

#define YY_NO_INPUT 1
#define YY_NO_UNISTD_H 1

#define USE_STATE2STRING 0

static AtomicInt  anonCount;
static AtomicInt  anonNSCount;

struct scannerYY_state
{
  OutlineParserInterface *thisParser;
  CommentScanner   commentScanner;
  const char *     inputString = 0;
  int              inputPosition = 0;
  int              lastContext = 0;
  int              lastCContext = 0;
  int              lastDocContext = 0;
  int              lastCPPContext = 0;
  int              lastSkipSharpContext = 0;
  int              lastSkipRoundContext = 0;
  int              lastStringContext = 0;
  int              lastCurlyContext = 0;
  int              lastRoundContext = 0;
  int              lastSquareContext = 0;
  int              lastInitializerContext = 0;
  int              lastClassTemplSpecContext = 0;
  int              lastPreLineCtrlContext = 0;
  int              lastSkipVerbStringContext = 0;
  int              lastCommentInArgContext = 0;
  int              lastRawStringContext = 0;
  int              lastCSConstraint = 0;
  int              lastHereDocContext = 0;
  int              lastDefineContext = 0;
  int              lastAlignAsContext = 0;
  int              lastC11AttributeContext = 0;
  int              lastModifierContext = 0;
  Protection       protection = Public;
  Protection       baseProt = Public;
  int              sharpCount   = 0 ;
  int              roundCount   = 0 ;
  int              curlyCount   = 0 ;
  int              squareCount  = 0 ;
  int              padCount     = 0 ;
  std::shared_ptr<Entry> current;
  std::shared_ptr<Entry> current_root;
  std::shared_ptr<Entry> previous;
  std::shared_ptr<Entry> tempEntry;
  std::shared_ptr<Entry> firstTypedefEntry;
  std::shared_ptr<Entry> memspecEntry;
  int              yyLineNr     = 1 ;
  int              yyBegLineNr  = 1 ;
  int              yyColNr      = 1 ;
  int              yyBegColNr   = 1 ;
  QCString         yyFileName;
  MethodTypes      mtype = Method;
  bool             stat = false;
  Specifier        virt = Normal;
  Specifier        baseVirt = Normal;
  QCString         msType;
  QCString         msName;
  QCString         msArgs;
  bool             isTypedef = false;
  QCString         funcPtrType;
  QCString         templateStr;
  QCString         aliasName;
  QCString         baseName;
  QCString*        specName = 0;

  SrcLangExt       language = SrcLangExt_Unknown;
  bool             insideIDL   = false;                //!< processing IDL code?
  bool             insideJava  = false;                //!< processing Java code?
  bool             insideCS    = false;                //!< processing C# code?
  bool             insideD     = false;                //!< processing D code?
  bool             insidePHP   = false;                //!< processing PHP code?
  bool             insideObjC  = false;            //!< processing Objective C code?
  bool             insideCli   = false;            //!< processing C++/CLI code?
  bool             insideJS    = false;            //!< processing JavaScript code?
  bool             insideSlice = false;            //!< processing Slice code?
  bool             insideCpp   = true;             //!< processing C/C++ code

  bool             insideCppQuote = false;
  bool             insideProtocolList = false;

  int              argRoundCount = 0;
  int              argSharpCount = 0;
  int              currentArgumentContext = 0;
  int              lastCopyArgStringContext = 0;
  int              lastCopyArgContext = 0;
  QCString        *copyArgString = 0;
  QCString         fullArgString;
  QCString         dummyRawString;

  ArgumentList    *currentArgumentList = 0;
  char             lastCopyArgChar = '\0';

  QCString        *pCopyQuotedString = 0;
  QCString        *pCopyRoundString = 0;
  QCString        *pCopyCurlyString = 0;
  QCString        *pCopyRawString = 0;
  QGString        *pCopyCurlyGString = 0;
  QGString        *pCopyRoundGString = 0;
  QGString        *pCopySquareGString = 0;
  QGString        *pCopyQuotedGString = 0;
  QGString        *pCopyHereDocGString = 0;
  QGString        *pCopyRawGString = 0;
  QGString        *pSkipVerbString = 0;

  bool             insideFormula = false;
  bool             insideTryBlock = false;
  bool             insideCode = false;
  bool             needsSemi = false;

  int              initBracketCount = 0;

  QCString         oldStyleArgType;
  QCString         docBackup;
  QCString         briefBackup;

  int              docBlockContext = 0;
  QGString         docBlock;
  QCString         docBlockName;
  bool             docBlockInBody = false;
  bool             docBlockAutoBrief = false;
  char             docBlockTerm = '\0';

  QCString         idlAttr;
  QCString         idlProp;
  bool             odlProp = false;

  bool             lexInit = false;
  bool             externC = false;

  QCString         delimiter;

  int              column = 0;

  uint             fencedSize = 0;
  bool             nestedComment = false;
  std::vector< std::pair<Entry*,std::shared_ptr<Entry> > > outerScopeEntries;

  ClangTUParser * clangParser = 0;
};

#if USE_STATE2STRING
static const char *stateToString(int state);
#endif
//-----------------------------------------------------------------------------

// forward declarations for stateless functions
static inline int computeIndent(const char *s,int startIndent);
static QCString stripQuotes(const char *s);
static bool nameIsOperator(QCString &name);
void fixArgumentListForJavaScript(ArgumentList &al);

// forward declarations for statefull functions
static void initParser(yyscan_t yyscanner);
static void initEntry(yyscan_t yyscanner);
static void lineCount(yyscan_t yyscanner);
static void addType(yyscan_t yyscanner);
static void setContext(yyscan_t yyscanner);
static void prependScope(yyscan_t yyscanner);
static void startCommentBlock(yyscan_t yyscanner,bool);
static void handleCommentBlock(yyscan_t yyscanner,const QCString &doc,bool brief);
static void handleParametersCommentBlocks(yyscan_t yyscanner,ArgumentList &al);
static bool checkForKnRstyleC(yyscan_t yyscanner);
static void splitKnRArg(yyscan_t yyscanner,QCString &oldStyleArgPtr,QCString &oldStyleArgName);
static void addKnRArgInfo(yyscan_t yyscanner,const QCString &type,const QCString &name,
                          const QCString &brief,const QCString &docs);
static yy_size_t yyread(yyscan_t yyscanner,char *buf,yy_size_t max_size);


/* ----------------------------------------------------------------- */
#undef  YY_INPUT
#define YY_INPUT(buf,result,max_size) result=yyread(yyscanner,buf,max_size);

%}

       /* start command character */
CMD       ("\\"|"@")
BN        [ \t\n\r]
BL        [ \t\r]*"\n"
B         [ \t]
ID        "$"?[a-z_A-Z\x80-\xFF][a-z_A-Z0-9\x80-\xFF]*
SCOPENAME "$"?(({ID}?{BN}*"::"{BN}*)*)(((~|!){BN}*)?{ID})
TSCOPE    {ID}("<"[a-z_A-Z0-9 \t\*\&,:]*">")?
CSSCOPENAME (({ID}?{BN}*"."{BN}*)*)((~{BN}*)?{ID})
PRE       [pP][rR][eE]
CODE      [cC][oO][dD][eE]
CHARLIT   (("'"\\[0-7]{1,3}"'")|("'"\\."'")|("'"[^'\\\n]{1,4}"'"))
PHPKW     ("require"|"require_once"|"include"|"include_once"|"echo")[^a-zA-Z0-9_;]
PHPUSEKW  ("public"|"private"|"protected")
IDLATTR   ("["[^\]]*"]"){BN}*
TYPEDEFPREFIX (("typedef"{BN}+)?)((("volatile"|"const"){BN}+)?)
RAWBEGIN  (u|U|L|u8)?R\"[^ \t\(\)\\]{0,16}"("
RAWEND    ")"[^ \t\(\)\\]{0,16}\"
ARITHOP   "+"|"-"|"/"|"*"|"%"|"--"|"++"
ASSIGNOP  "="|"*="|"/="|"%="|"+="|"-="|"<<="|">>="|"&="|"^="|"|="
LOGICOP   "=="|"!="|">"|"<"|">="|"<="|"&&"|"||"|"!"|"<=>"
BITOP     "&"|"|"|"^"|"<<"|">>"|"~"
OPERATOR  "operator"{B}*({ARITHOP}|{ASSIGNOP}|{LOGICOP}|{BITOP})

%option noyywrap

  /* language parsing states */

%x      AlignAs
%x      AlignAsEnd
%x      Define
%x      DefineEnd
%x      CompoundName
%x      ClassVar
%x      CSConstraintName
%x      CSConstraintType
%x      CSIndexer
%x      ClassCategory
%x      ClassTemplSpec
%x      CliPropertyType
%x      CliPropertyIndex
%x      CliOverride
%x      Bases
%x      BasesProt
%x      NextSemi
%x      BitFields
%x      EnumBaseType
%x      FindMembers
%x      FindMembersPHP
%x      FindMemberName
%x      FindFields
%x      FindFieldArg
%x      Function
%x      FuncRound
%x      ExcpRound
%x      ExcpList
%x      FuncQual
%x      TrailingReturn
%x      Operator
%x      Array
%x      ReadBody
%x      ReadNSBody
%x      ReadBodyIntf
%x      Using
%x      UsingAlias
%x      UsingAliasEnd
%x      UsingDirective
%x      SkipCurly
%x      SkipCurlyCpp
%x      SkipCurlyEndDoc
%x      SkipString
%x      SkipPHPString
%x      SkipInits
%x      SkipC11Inits
%x      SkipC11Attribute
%x      SkipCPP
%x      SkipCPPBlock
%x      SkipComment
%x      SkipCxxComment
%x      SkipCurlyBlock
%x      SkipRoundBlock
%x      Sharp
%x      SkipRound
%x      SkipSquare
%x      SkipRemainder
%x      StaticAssert
%x      DeclType
%x      TypedefName
%x      TryFunctionBlock
%x      TryFunctionBlockEnd
%x      Comment
%x      PackageName
%x      JavaImport
%x      PHPUse
%x      PHPUseAs
%x      CSAccessorDecl
%x      CSGeneric
%x      PreLineCtrl
%x      DefinePHP
%x      DefinePHPEnd
%x      OldStyleArgs
%x      SkipVerbString
%x      ObjCMethod
%x      ObjCReturnType
%x      ObjCParams
%x      ObjCParamType
%x      ObjCProtocolList
<<<<<<< HEAD
%x      ObjCPropAttr
%x      ObjCSkipStatement
%x      QtPropType
%x      QtPropName
%x      QtPropAttr
%x      QtPropRead
%x      QtPropWrite
%x      ReadInitializer
%x      UNOIDLAttributeBlock
%x      GetCallType
%x      CppQuote
%x      EndCppQuote
=======
%x 	ObjCPropAttr
%x 	ObjCSkipStatement
%x	QtPropType
%x	QtPropName
%x	QtPropAttr
%x	QtPropRead
%x	QtPropWrite
%x	ReadInitializer
%x	ReadInitializerPtr
%x	UNOIDLAttributeBlock
%x	GetCallType
%x	CppQuote
%x	EndCppQuote
>>>>>>> e8c1817b
%x      MemberSpec
%x      MemberSpecSkip
%x      EndTemplate
%x      FuncPtr
%x      FuncPtrOperator
%x      EndFuncPtr
%x      ReadFuncArgType
%x      ReadTempArgs
%x      IDLUnionCase
%x      NSAliasName
%x      NSAliasArg
%x      CopyString
%x      CopyPHPString
%x      CopyGString
%x      CopyPHPGString
%x      CopyRound
%x      CopyCurly
%x      GCopyRound
%x      GCopySquare
%x      GCopyCurly
%x      SkipUnionSwitch
%x      Specialization
%x      SpecializationSingleQuote
%x      SpecializationDoubleQuote
%x      FuncPtrInit
%x      FuncFunc
%x      FuncFuncEnd
%x      FuncFuncType
%x      FuncFuncArray
%x      CopyArgString
%x      CopyArgPHPString
%x      CopyArgRound
%x      CopyArgSharp
%x      CopyArgComment
%x      CopyArgCommentLine
%x      CopyArgVerbatim
%x      HereDoc
%x      HereDocEnd
%x      CopyHereDoc
%x      CopyHereDocEnd
%x      RawString
%x      RawGString
%x      CSString

%x      IDLAttribute
%x      IDLProp
%x      IDLPropName

 /** Slice states */

%x      SliceOptional
%x      SliceMetadata
%x      SliceSequence
%x      SliceSequenceName
%x      SliceDictionary
%x      SliceDictionaryName

 /** Prototype scanner states */

%x      Prototype
%x      PrototypePtr
%x      PrototypeQual
%x      PrototypeExc
%x      PrototypeSkipLine

 /** comment parsing states */

%x      DocLine
%x      DocBlock
%x      DocCopyBlock

%%

<NextSemi>"{"                           {
                                          yyextra->curlyCount=0;
                                          yyextra->needsSemi = TRUE;
                                          BEGIN(SkipCurlyBlock);
                                        }
<NextSemi>"("                           {
                                          yyextra->roundCount=0;
                                          BEGIN(SkipRoundBlock);
                                        }
<SkipRoundBlock>"("                     {
                                          ++yyextra->roundCount;
                                        }
<SkipRoundBlock>")"                     {
                                          if (yyextra->roundCount )
                                            --yyextra->roundCount ;
                                          else
                                            BEGIN( NextSemi ) ;
                                        }
<SkipCurlyBlock>"{"                     {
                                          ++yyextra->curlyCount ;
                                        }
<SkipCurlyBlock>"}"                     {
                                          if( yyextra->curlyCount )
                                          {
                                            --yyextra->curlyCount ;
                                          }
                                          else if (yyextra->needsSemi)
                                          {
                                            BEGIN( NextSemi );
                                          }
                                          else
                                          {
                                            BEGIN( FindMembers );
                                          }
                                        }
<NextSemi>\'                            {
                                          if (yyextra->insidePHP)
                                          {
                                            yyextra->lastStringContext=NextSemi;
                                            BEGIN(SkipPHPString);
                                          }
                                        }
<NextSemi>{CHARLIT}                     { if (yyextra->insidePHP) REJECT; }
<NextSemi>\"                            {
                                          yyextra->lastStringContext=NextSemi;
                                          BEGIN(SkipString);
                                        }
<NextSemi>[;,]                          {
                                          unput(*yytext);
                                          BEGIN( FindMembers );
                                        }
<BitFields>[;,]                         {
                                          unput(*yytext);
                                          BEGIN( FindMembers );
                                        }
<EnumBaseType>[{;,]                     {
                                          yyextra->current->args = yyextra->current->args.simplifyWhiteSpace();
                                          unput(*yytext);
                                          BEGIN( ClassVar );
                                        }
<FindMembers>"<?php"                    { // PHP code with unsupported extension?
                                          yyextra->insidePHP = TRUE;
                                        }
<FindMembersPHP>"<?"("php"?)            { // PHP code start
                                           BEGIN( FindMembers );
                                        }
<FindMembersPHP>"<script"{BN}+"language"{BN}*"="{BN}*['"]?"php"['"]?{BN}*">" { // PHP code start
                                          lineCount(yyscanner) ;
                                          BEGIN( FindMembers );
                                        }
<FindMembers>"?>"|"</script>"           { // PHP code end
                                          if (yyextra->insidePHP)
                                            BEGIN( FindMembersPHP );
                                          else
                                            REJECT;
                                        }
<FindMembersPHP>[^\n<]+                 { // Non-PHP code text, ignore
                                        }
<FindMembersPHP>\n                      { // Non-PHP code text, ignore
                                          lineCount(yyscanner);
                                        }
<FindMembersPHP>.                       { // Non-PHP code text, ignore
                                        }
<FindMembers>{PHPKW}                    { if (yyextra->insidePHP)
                                            BEGIN( NextSemi );
                                          else
                                            REJECT;
                                        }
<FindMembers>"%{"[^\n]*                 { // Mozilla XPIDL lang-specific block
                                          if (!yyextra->insideIDL)
                                            REJECT;
                                        }
<FindMembers>"%}"                       { // Mozilla XPIDL lang-specific block end
                                          if (!yyextra->insideIDL)
                                            REJECT;
                                        }
<FindMembers>{B}*("properties"){BN}*":"{BN}*  { // IDL or Borland C++ builder property
                                          yyextra->current->mtype = yyextra->mtype = Property;
                                          yyextra->current->protection = yyextra->protection = Public ;
                                          yyextra->current->type.resize(0);
                                          yyextra->current->name.resize(0);
                                          yyextra->current->args.resize(0);
                                          yyextra->current->argList.clear();
                                          lineCount(yyscanner) ;
                                        }

<FindMembers>{B}*"k_dcop"{BN}*":"{BN}*  { yyextra->current->mtype = yyextra->mtype = DCOP;
                                          yyextra->current->protection = yyextra->protection = Public ;
                                          yyextra->current->type.resize(0);
                                          yyextra->current->name.resize(0);
                                          yyextra->current->args.resize(0);
                                          yyextra->current->argList.clear();
                                          lineCount(yyscanner) ;
                                        }

<FindMembers>{B}*("signals"|"Q_SIGNALS"){BN}*":"{BN}* { yyextra->current->mtype = yyextra->mtype = Signal;

                                          yyextra->current->protection = yyextra->protection = Public ;
                                          yyextra->current->type.resize(0);
                                          yyextra->current->name.resize(0);
                                          yyextra->current->args.resize(0);
                                          yyextra->current->argList.clear();
                                          lineCount(yyscanner) ;
                                        }

<FindMembers>{B}*"public"{BN}*("slots"|"Q_SLOTS"){BN}*":"{BN}* {
                                          yyextra->current->protection = yyextra->protection = Public ;
                                          yyextra->current->mtype = yyextra->mtype = Slot;
                                          yyextra->current->type.resize(0);
                                          yyextra->current->name.resize(0);
                                          yyextra->current->args.resize(0);
                                          yyextra->current->argList.clear();
                                          lineCount(yyscanner);
                                        }

<FindMembers>{B}*"protected"{BN}*("slots"|"Q_SLOTS"){BN}*":"{BN}* {
                                          yyextra->current->protection = yyextra->protection = Protected ;
                                          yyextra->current->mtype = yyextra->mtype = Slot;
                                          yyextra->current->type.resize(0);
                                          yyextra->current->name.resize(0);
                                          yyextra->current->args.resize(0);
                                          yyextra->current->argList.clear();
                                          lineCount(yyscanner);
                                        }

<FindMembers>{B}*"private"{BN}*("slots"|"Q_SLOTS"){BN}*":"{BN}* {
                                          yyextra->current->protection = yyextra->protection = Private ;
                                          yyextra->current->mtype = yyextra->mtype = Slot;
                                          yyextra->current->type.resize(0);
                                          yyextra->current->name.resize(0);
                                          yyextra->current->args.resize(0);
                                          yyextra->current->argList.clear();
                                          lineCount(yyscanner);
                                        }
<FindMembers>{B}*("public"|"methods"|"__published"){BN}*":"{BN}* {
                                          yyextra->current->protection = yyextra->protection = Public ;
                                          yyextra->current->mtype = yyextra->mtype = Method;
                                          yyextra->current->type.resize(0);
                                          yyextra->current->name.resize(0);
                                          yyextra->current->args.resize(0);
                                          yyextra->current->argList.clear();
                                          lineCount(yyscanner) ;
                                        }
<FindMembers>{B}*"internal"{BN}*":"{BN}* {  // for now treat C++/CLI's internal as package...
                                          if (yyextra->insideCli)
                                          {
                                            yyextra->current->protection = yyextra->protection = Package ;
                                            yyextra->current->mtype = yyextra->mtype = Method;
                                            yyextra->current->type.resize(0);
                                            yyextra->current->name.resize(0);
                                            yyextra->current->args.resize(0);
                                            yyextra->current->argList.clear();
                                            lineCount(yyscanner) ;
                                          }
                                          else
                                          {
                                            REJECT;
                                          }
                                        }
<FindMembers>{B}*"protected"{BN}*":"{BN}* {
                                          yyextra->current->protection = yyextra->protection = Protected ;
                                          yyextra->current->mtype = yyextra->mtype = Method;
                                          yyextra->current->type.resize(0);
                                          yyextra->current->name.resize(0);
                                          yyextra->current->args.resize(0);
                                          yyextra->current->argList.clear();
                                          lineCount(yyscanner) ;
                                        }
<FindMembers>{B}*"private"{BN}*":"{BN}* {
                                          yyextra->current->protection = yyextra->protection = Private ;
                                          yyextra->current->mtype = yyextra->mtype = Method;
                                          yyextra->current->type.resize(0);
                                          yyextra->current->name.resize(0);
                                          yyextra->current->args.resize(0);
                                          yyextra->current->argList.clear();
                                          lineCount(yyscanner) ;
                                        }
<FindMembers>{B}*"event"{BN}+           {
                                          if (yyextra->insideCli)
                                          {
                                            // C++/CLI event
                                            lineCount(yyscanner) ;
                                            yyextra->current->mtype = yyextra->mtype = Event;
                                            yyextra->current->bodyLine = yyextra->yyLineNr;
                                            yyextra->current->bodyColumn = yyextra->yyColNr;
                                            yyextra->curlyCount=0;
                                            BEGIN( CliPropertyType );
                                          }
                                          else if (yyextra->insideCS)
                                          {
                                            lineCount(yyscanner) ;
                                            yyextra->current->mtype = Event;
                                            yyextra->current->bodyLine = yyextra->yyLineNr;
                                            yyextra->current->bodyColumn = yyextra->yyColNr;
                                          }
                                          else
                                          {
                                            REJECT;
                                          }
                                        }
<FindMembers>{B}*"property"{BN}+        {
                                           if (yyextra->insideCli)
                                           {
                                             // C++/CLI property
                                             lineCount(yyscanner) ;
                                             yyextra->current->mtype = yyextra->mtype = Property;
                                             yyextra->current->bodyLine = yyextra->yyLineNr;
                                             yyextra->current->bodyColumn = yyextra->yyColNr;
                                             yyextra->curlyCount=0;
                                             BEGIN( CliPropertyType );
                                           }
                                           else
                                           {
                                             REJECT;
                                           }
                                        }
<CliPropertyType>{ID}                   {
                                          addType(yyscanner);
                                          yyextra->current->name = yytext;
                                        }
<CliPropertyType>"["                    { // C++/CLI indexed property
                                          yyextra->current->args = "[";
                                          BEGIN( CliPropertyIndex );
                                        }
<CliPropertyType>"{"                    {
                                          yyextra->curlyCount=0;
                                          //printf("event: '%s' '%s'\n",yyextra->current->type.data(),yyextra->current->name.data());
                                          BEGIN( CSAccessorDecl );
                                        }
<CliPropertyType>";"                    {
                                          unput(*yytext);
                                          BEGIN( FindMembers );
                                        }
<CliPropertyType>\n                     {
                                          lineCount(yyscanner);
                                        }
<CliPropertyType>{B}*                   {
                                        }
<CliPropertyType>.                      {
                                          addType(yyscanner);
                                          yyextra->current->type += yytext;
                                        }
<CliPropertyIndex>"]"                   {
                                          BEGIN( CliPropertyType );
                                          yyextra->current->args+=yytext;
                                        }
<CliPropertyIndex>.                     {
                                          yyextra->current->args+=yytext;
                                        }
  /*
<FindMembers>{B}*"property"{BN}+        {
                                          if (!yyextra->current->type.isEmpty())
                                          {
                                            REJECT;
                                          }
                                          else
                                          {
                                            yyextra->current->mtype = yyextra->mtype = Property;
                                            lineCount(yyscanner);
                                          }
                                        }
  */
<FindMembers>{B}*"@private"{BN}+        {
                                          yyextra->current->protection = yyextra->protection = Private ;
                                          yyextra->current->mtype = yyextra->mtype = Method;
                                          yyextra->current->type.resize(0);
                                          yyextra->current->name.resize(0);
                                          yyextra->current->args.resize(0);
                                          yyextra->current->argList.clear();
                                          lineCount(yyscanner) ;
                                        }
<FindMembers>{B}*"@protected"{BN}+      {
                                          yyextra->current->protection = yyextra->protection = Protected ;
                                          yyextra->current->mtype = yyextra->mtype = Method;
                                          yyextra->current->type.resize(0);
                                          yyextra->current->name.resize(0);
                                          yyextra->current->args.resize(0);
                                          yyextra->current->argList.clear();
                                          lineCount(yyscanner) ;
                                        }
<FindMembers>{B}*"@public"{BN}+ {
                                          yyextra->current->protection = yyextra->protection = Public ;
                                          yyextra->current->mtype = yyextra->mtype = Method;
                                          yyextra->current->type.resize(0);
                                          yyextra->current->name.resize(0);
                                          yyextra->current->args.resize(0);
                                          yyextra->current->argList.clear();
                                          lineCount(yyscanner) ;
                                        }
<FindMembers>[\-+]{BN}*                 {
                                          if (!yyextra->insideObjC)
                                          {
                                            REJECT;
                                          }
                                          else
                                          {
                                            lineCount(yyscanner);
                                            yyextra->current->fileName  = yyextra->yyFileName;
                                            yyextra->current->startLine = yyextra->yyLineNr;
                                            yyextra->current->startColumn = yyextra->yyColNr;
                                            yyextra->current->bodyLine  = yyextra->yyLineNr;
                                            yyextra->current->bodyColumn = yyextra->yyColNr;
                                            yyextra->current->section = Entry::FUNCTION_SEC;
                                            yyextra->current->protection = yyextra->protection = Public ;
                                            yyextra->language = yyextra->current->lang = SrcLangExt_ObjC;
                                            yyextra->insideObjC = TRUE;
                                            yyextra->current->virt = Virtual;
                                            yyextra->current->stat=yytext[0]=='+';
                                            yyextra->current->mtype = yyextra->mtype = Method;
                                            yyextra->current->type.resize(0);
                                            yyextra->current->name.resize(0);
                                            yyextra->current->args.resize(0);
                                            yyextra->current->argList.clear();
                                            BEGIN( ObjCMethod );
                                          }
                                        }
<ObjCMethod>"("                         { // start of method's return type
                                          BEGIN( ObjCReturnType );
                                        }
<ObjCMethod>{ID}                        { // found method name
                                          if (yyextra->current->type.isEmpty())
                                          {
                                            yyextra->current->type = "id";
                                          }
                                          yyextra->current->name = yytext;
                                          if (yyextra->clangParser && (yyextra->insideCpp || yyextra->insideObjC))
                                          {
                                            yyextra->current->id = yyextra->clangParser->lookup(yyextra->yyLineNr,yytext);
                                          }
                                        }
<ObjCMethod>":"{B}*                     { // start of parameter list
                                          yyextra->current->name += ':';
                                          Argument a;
                                          yyextra->current->argList.push_back(a);
                                          BEGIN( ObjCParams );
                                        }
<ObjCReturnType>[^)]*                   { // TODO: check if nested braches are possible.
                                          yyextra->current->type = yytext;
                                        }
<ObjCReturnType>")"                     {
                                          BEGIN( ObjCMethod );
                                        }
<ObjCParams>({ID})?{BN}*":"             { // Keyword of parameter
                                          QCString keyw = yytext;
                                          keyw=keyw.left(keyw.length()-1).stripWhiteSpace(); // strip :
                                          if (keyw.isEmpty())
                                          {
                                            yyextra->current->name += " :";
                                          }
                                          else
                                          {
                                            yyextra->current->name += keyw+":";
                                          }
                                          if (yyextra->current->argList.back().type.isEmpty())
                                          {
                                            yyextra->current->argList.back().type="id";
                                          }
                                          Argument a;
                                          a.attrib=(QCString)"["+keyw+"]";
                                          yyextra->current->argList.push_back(a);
                                        }
<ObjCParams>{ID}{BN}*                   { // name of parameter
                                          lineCount(yyscanner);
                                          yyextra->current->argList.back().name=QCString(yytext).stripWhiteSpace();
                                        }
<ObjCParams>","{BN}*"..."               { // name of parameter
                                          lineCount(yyscanner);
                                          // do we want the comma as part of the name?
                                          //yyextra->current->name += ",";
                                          Argument a;
                                          a.attrib="[,]";
                                          a.type="...";
                                          yyextra->current->argList.push_back(a);
                                        }
   /*
<ObjCParams>":"                         {
                                          yyextra->current->name += ':';
                                        }
   */
<ObjCParams>"("                         {
                                          yyextra->roundCount=0;
                                          yyextra->current->argList.back().type.resize(0);
                                          BEGIN( ObjCParamType );
                                        }
<ObjCParamType>"("                      {
                                          yyextra->roundCount++;
                                          yyextra->current->argList.back().type+=yytext;
                                        }
<ObjCParamType>")"/{B}*                 {
                                          if (yyextra->roundCount<=0)
                                          {
                                            BEGIN( ObjCParams );
                                          }
                                          else
                                          {
                                            yyextra->current->argList.back().type+=yytext;
                                            yyextra->roundCount--;
                                          }
                                        }
<ObjCParamType>[^()]*                   {
                                          yyextra->current->argList.back().type+=QCString(yytext).stripWhiteSpace();
                                        }
<ObjCMethod,ObjCParams>";"              { // end of method declaration
                                          if (!yyextra->current->argList.empty() && yyextra->current->argList.back().type.isEmpty())
                                          {
                                            yyextra->current->argList.back().type="id";
                                          }
                                          if (yyextra->current->argList.empty()) // method without parameters
                                          {
                                            yyextra->current->argList.setNoParameters(TRUE);
                                          }
                                          yyextra->current->args = argListToString(yyextra->current->argList);
                                          //printf("argList=%s\n",yyextra->current->args.data());
                                          unput(';');
                                          BEGIN( Function );
                                        }
<ObjCMethod,ObjCParams>(";"{BN}+)?"{"   { // start of a method body
                                          lineCount(yyscanner);
                                          //printf("Type=%s Name=%s args=%s\n",
                                          //    yyextra->current->type.data(),yyextra->current->name.data(),argListToString(yyextra->current->argList).data()
                                          //    );
                                          if (!yyextra->current->argList.empty() && yyextra->current->argList.back().type.isEmpty())
                                          {
                                            yyextra->current->argList.back().type="id";
                                          }
                                          if (yyextra->current->argList.empty()) // method without parameters
                                          {
                                            yyextra->current->argList.setNoParameters(TRUE);
                                          }
                                          yyextra->current->args = argListToString(yyextra->current->argList);
                                          unput('{');
                                          BEGIN( Function );
                                        }
<FindMembers>{B}*"sequence"{BN}*"<"{BN}* {
                                          if (yyextra->insideSlice)
                                          {
                                            lineCount(yyscanner);
                                            yyextra->current->bodyLine = yyextra->yyLineNr;
                                            yyextra->current->bodyColumn = yyextra->yyColNr;
                                            yyextra->current->fileName = yyextra->yyFileName ;
                                            yyextra->current->startLine = yyextra->yyLineNr ;
                                            yyextra->current->startColumn = yyextra->yyColNr;
                                            yyextra->current->args.resize(0);
                                            yyextra->current->section = Entry::TYPEDEF_SEC ;
                                            yyextra->isTypedef = TRUE;
                                            BEGIN( SliceSequence );
                                          }
                                          else
                                            REJECT;
                                        }
<FindMembers>{B}*"dictionary"{BN}*"<"{BN}* {
                                          if (yyextra->insideSlice)
                                          {
                                            lineCount(yyscanner);
                                            yyextra->current->bodyLine = yyextra->yyLineNr;
                                            yyextra->current->bodyColumn = yyextra->yyColNr;
                                            yyextra->current->fileName = yyextra->yyFileName ;
                                            yyextra->current->startLine = yyextra->yyLineNr ;
                                            yyextra->current->startColumn = yyextra->yyColNr;
                                            yyextra->current->args.resize(0);
                                            yyextra->current->section = Entry::TYPEDEF_SEC ;
                                            yyextra->isTypedef = TRUE;
                                            BEGIN( SliceDictionary );
                                          }
                                          else
                                            REJECT;
                                        }
<FindMembers>{BN}{1,80}                 {
                                          lineCount(yyscanner);
                                        }
<FindMembers>"@"({ID}".")*{ID}{BN}*"("  {
                                          if (yyextra->insideJava) // Java annotation
                                          {
                                            lineCount(yyscanner);
                                            yyextra->lastSkipRoundContext = YY_START;
                                            yyextra->roundCount=0;
                                            BEGIN( SkipRound );
                                          }
                                          else if (qstrncmp(yytext,"@property",9)==0) // ObjC 2.0 property
                                          {
                                            yyextra->current->mtype = yyextra->mtype = Property;
                                            yyextra->current->spec|=Entry::Readable | Entry::Writable | Entry::Assign;
                                            yyextra->current->protection = Public ;
                                            unput('(');
                                            BEGIN( ObjCPropAttr );
                                          }
                                          else
                                          {
                                            REJECT;
                                          }
                                        }
<ObjCPropAttr>"getter="{ID}             {
                                          yyextra->current->read = yytext+7;
                                        }
<ObjCPropAttr>"setter="{ID}             {
                                          yyextra->current->write = yytext+7;
                                        }
<ObjCPropAttr>"readonly"                {
                                          yyextra->current->spec&=~Entry::Writable;
                                        }
<ObjCPropAttr>"readwrite"               { // default
                                        }
<ObjCPropAttr>"assign"                  { // default
                                        }
<ObjCPropAttr>"unsafe_unretained"       {
                                          yyextra->current->spec&=~Entry::Assign;
                                          yyextra->current->spec|=Entry::Unretained;
                                        }
<ObjCPropAttr>"retain"                  {
                                          yyextra->current->spec&=~Entry::Assign;
                                          yyextra->current->spec|=Entry::Retain;
                                        }
<ObjCPropAttr>"copy"                    {
                                          yyextra->current->spec&=~Entry::Assign;
                                          yyextra->current->spec|=Entry::Copy;
                                        }
<ObjCPropAttr>"weak"                    {
                                          yyextra->current->spec&=~Entry::Assign;
                                          yyextra->current->spec|=Entry::Weak;
                                        }
<ObjCPropAttr>"strong"                  {
                                          yyextra->current->spec&=~Entry::Assign;
                                          yyextra->current->spec|=Entry::Strong;
                                        }
<ObjCPropAttr>"nonatomic"               {
                                          yyextra->current->spec|=Entry::NonAtomic;
                                        }
<ObjCPropAttr>")"                       {
                                          BEGIN(FindMembers);
                                        }
<FindMembers>"@"{ID}                    {
                                          if (yyextra->insideJava) // Java annotation
                                          {
                                            // skip annotation
                                          }
                                          else if (qstrcmp(yytext,"@property")==0) // ObjC 2.0 property
                                          {
                                            yyextra->current->mtype = yyextra->mtype = Property;
                                            yyextra->current->spec|=Entry::Writable | Entry::Readable;
                                            yyextra->current->protection = Public ;
                                          }
                                          else if (qstrcmp(yytext,"@synthesize")==0)
                                          {
                                            BEGIN( ObjCSkipStatement );
                                          }
                                          else if (qstrcmp(yytext,"@dynamic")==0)
                                          {
                                            BEGIN( ObjCSkipStatement );
                                          }
                                          else
                                          {
                                            REJECT;
                                          }
                                        }
<ObjCSkipStatement>";"                  {
                                          BEGIN(FindMembers);
                                        }
<PackageName>{ID}(("."|"\\"){ID})*      {
                                          yyextra->isTypedef=FALSE;
                                          //printf("Found namespace %s lang=%d\n",yytext,yyextra->current->lang);
                                          yyextra->current->name = yytext;
                                          yyextra->current->name = substitute(yyextra->current->name,".","::");
                                          yyextra->current->name = substitute(yyextra->current->name,"\\","::");
                                          yyextra->current->section = Entry::NAMESPACE_SEC;
                                          yyextra->current->type = "namespace" ;
                                          yyextra->current->fileName  = yyextra->yyFileName;
                                          yyextra->current->startLine = yyextra->yyLineNr;
                                          yyextra->current->startColumn = yyextra->yyColNr;
                                          yyextra->current->bodyLine  = yyextra->yyLineNr;
                                          yyextra->current->bodyColumn = yyextra->yyColNr;
                                          lineCount(yyscanner);
                                        }
<PackageName>";"                        {
                                          std::shared_ptr<Entry> tmp = yyextra->current;
                                          yyextra->current_root->moveToSubEntryAndRefresh(yyextra->current);
                                          yyextra->current_root = tmp;
                                          initEntry(yyscanner);
                                          BEGIN(FindMembers);
                                        }
<PackageName>"{"                        {
                                          yyextra->curlyCount=0;
                                          BEGIN( ReadNSBody );
                                        }
<FindMembers>{B}*"initonly"{BN}+        {
                                          yyextra->current->type += " initonly ";
                                          if (yyextra->insideCli) yyextra->current->spec |= Entry::Initonly;
                                          lineCount(yyscanner);
                                        }
<FindMembers>{B}*"static"{BN}+          { yyextra->current->type += " static ";
                                          yyextra->current->stat = TRUE;
                                          lineCount(yyscanner);
                                        }
<FindMembers>{B}*"extern"{BN}+          {
                                          yyextra->current->stat = FALSE;
                                          yyextra->current->explicitExternal = TRUE;
                                          lineCount(yyscanner);
                                        }
<FindMembers>{B}*"const"{BN}+           { if (yyextra->insideCS)
                                          {
                                            yyextra->current->type += " const ";
                                            if (yyextra->insideCS) yyextra->current->stat = TRUE;
                                            lineCount(yyscanner);
                                          }
                                          else
                                          {
                                            REJECT;
                                          }
                                        }
<FindMembers>{B}*"virtual"{BN}+         { yyextra->current->type += " virtual ";
                                          yyextra->current->virt = Virtual;
                                          lineCount(yyscanner);
                                        }
<FindMembers>{B}*"constexpr"{BN}+       {
                                          if (yyextra->insideCpp)
                                          {
                                            yyextra->current->type += " constexpr ";
                                            yyextra->current->spec |= Entry::ConstExpr;
                                            lineCount(yyscanner);
                                          }
                                          else
                                          {
                                            REJECT;
                                          }
                                        }
<FindMembers>{B}*"published"{BN}+       { // UNO IDL published keyword
                                          if (yyextra->insideIDL)
                                          {
                                            lineCount(yyscanner);
                                            yyextra->current->spec |= Entry::Published;
                                          }
                                          else
                                          {
                                            REJECT;
                                          }
                                        }
<FindMembers>{B}*"abstract"{BN}+        {
                                          if (!yyextra->insidePHP)
                                          {
                                            yyextra->current->type += " abstract ";
                                            if (!yyextra->insideJava)
                                            {
                                              yyextra->current->virt = Pure;
                                            }
                                            else
                                            {
                                              yyextra->current->spec|=Entry::Abstract;
                                            }
                                          }
                                          else
                                          {
                                            yyextra->current->spec|=Entry::Abstract;
                                          }
                                          lineCount(yyscanner);
                                        }
<FindMembers>{B}*"inline"{BN}+          { yyextra->current->spec|=Entry::Inline;
                                          lineCount(yyscanner);
                                        }
<FindMembers>{B}*"mutable"{BN}+         { yyextra->current->spec|=Entry::Mutable;
                                          lineCount(yyscanner);
                                        }
<FindMembers>{B}*"explicit"{BN}+        { yyextra->current->spec|=Entry::Explicit;
                                          lineCount(yyscanner);
                                        }
<FindMembers>{B}*"local"{BN}+           { yyextra->current->spec|=Entry::Local;
                                          lineCount(yyscanner);
                                        }
<FindMembers>{B}*"@required"{BN}+       { // Objective C 2.0 protocol required section
                                          yyextra->current->spec=(yyextra->current->spec & ~Entry::Optional) | Entry::Required;
                                          lineCount(yyscanner);
                                        }
<FindMembers>{B}*"@optional"{BN}+       {  // Objective C 2.0 protocol optional section
                                          yyextra->current->spec=(yyextra->current->spec & ~Entry::Required) | Entry::Optional;
                                          lineCount(yyscanner);
                                        }
  /*
<FindMembers>{B}*"import"{BN}+          { // IDL import keyword
                                          BEGIN( NextSemi );
                                        }
  */
<FindMembers>{B}*"typename"{BN}+        { lineCount(yyscanner); }
<FindMembers>{B}*"namespace"{BN}*/[^a-z_A-Z0-9] {
                                          yyextra->isTypedef=FALSE;
                                          yyextra->current->section = Entry::NAMESPACE_SEC;
                                          yyextra->current->type = "namespace" ;
                                          yyextra->current->fileName  = yyextra->yyFileName;
                                          yyextra->current->startLine = yyextra->yyLineNr;
                                          yyextra->current->startColumn = yyextra->yyColNr;
                                          yyextra->current->bodyLine  = yyextra->yyLineNr;
                                          yyextra->current->bodyColumn = yyextra->yyColNr;
                                          lineCount(yyscanner);
                                          if (yyextra->insidePHP)
                                          {
                                            BEGIN( PackageName );
                                          }
                                          else
                                          {
                                            BEGIN( CompoundName );
                                          }
                                        }
<FindMembers>{B}*"module"{BN}+          {
                                          lineCount(yyscanner);
                                          if (yyextra->insideIDL || yyextra->insideSlice)
                                          {
                                            yyextra->isTypedef=FALSE;
                                            yyextra->current->section = Entry::NAMESPACE_SEC;
                                            yyextra->current->type = "module" ;
                                            yyextra->current->fileName  = yyextra->yyFileName;
                                            yyextra->current->startLine = yyextra->yyLineNr;
                                            yyextra->current->startColumn = yyextra->yyColNr;
                                            yyextra->current->bodyLine  = yyextra->yyLineNr;
                                            yyextra->current->bodyColumn = yyextra->yyColNr;
                                            BEGIN( CompoundName );
                                          }
                                          else if (yyextra->insideD)
                                          {
                                            lineCount(yyscanner);
                                            BEGIN(PackageName);
                                          }
                                          else
                                          {
                                            addType(yyscanner);
                                            yyextra->current->name = QCString(yytext).stripWhiteSpace();
                                          }
                                        }
<FindMembers>{B}*"library"{BN}+         {
                                          lineCount(yyscanner);
                                          if (yyextra->insideIDL)
                                          {
                                            yyextra->isTypedef=FALSE;
                                            yyextra->current->section = Entry::NAMESPACE_SEC;
                                            yyextra->current->type = "library" ;
                                            yyextra->current->fileName  = yyextra->yyFileName;
                                            yyextra->current->startLine = yyextra->yyLineNr;
                                            yyextra->current->startColumn = yyextra->yyColNr;
                                            yyextra->current->bodyLine  = yyextra->yyLineNr;
                                            yyextra->current->bodyColumn = yyextra->yyColNr;
                                            BEGIN( CompoundName );
                                          }
                                          else
                                          {
                                            addType(yyscanner);
                                            yyextra->current->name = QCString(yytext).stripWhiteSpace();
                                          }
                                        }
<FindMembers>{B}*"constants"{BN}+       {  // UNO IDL constant group
                                          lineCount(yyscanner);
                                          if (yyextra->insideIDL)
                                          {
                                            yyextra->isTypedef=FALSE;
                                            yyextra->current->section = Entry::NAMESPACE_SEC;
                                            yyextra->current->type = "constants";
                                            yyextra->current->fileName  = yyextra->yyFileName;
                                            yyextra->current->startLine = yyextra->yyLineNr;
                                            yyextra->current->startColumn = yyextra->yyColNr;
                                            yyextra->current->bodyLine  = yyextra->yyLineNr;
                                            yyextra->current->bodyColumn = yyextra->yyColNr;
                                            BEGIN( CompoundName );
                                          }
                                          else
                                          {
                                            addType(yyscanner);
                                            yyextra->current->name = QCString(yytext).stripWhiteSpace();
                                          }
                                        }
<FindMembers>{BN}*("service"){BN}+      { // UNO IDL service
                                          lineCount(yyscanner);
                                          if (yyextra->insideIDL)
                                          {
                                            yyextra->isTypedef=FALSE;
                                            yyextra->current->section = Entry::CLASS_SEC;
                                            yyextra->current->spec = Entry::Service |
                                              // preserve UNO IDL [optional] or published
                                              (yyextra->current->spec & (Entry::Optional|Entry::Published));
                                            addType(yyscanner);
                                            yyextra->current->type += " service " ;
                                            yyextra->current->fileName  = yyextra->yyFileName;
                                            yyextra->current->startLine = yyextra->yyLineNr;
                                            yyextra->current->bodyLine  = yyextra->yyLineNr;
                                            yyextra->current->bodyColumn = yyextra->yyColNr;
                                            BEGIN( CompoundName );
                                          }
                                          else // TODO is addType right? just copy/pasted
                                          {
                                            addType(yyscanner);
                                            yyextra->current->name = QCString(yytext).stripWhiteSpace();
                                          }
                                        }
<FindMembers>{BN}*("singleton"){BN}+    { // UNO IDL singleton
                                          lineCount(yyscanner);
                                          if (yyextra->insideIDL)
                                          {
                                            yyextra->isTypedef=FALSE;
                                            yyextra->current->section = Entry::CLASS_SEC;
                                            yyextra->current->spec = Entry::Singleton |
                                              (yyextra->current->spec & Entry::Published); // preserve
                                            addType(yyscanner);
                                            yyextra->current->type += " singleton " ;
                                            yyextra->current->fileName  = yyextra->yyFileName;
                                            yyextra->current->startLine = yyextra->yyLineNr;
                                            yyextra->current->bodyLine  = yyextra->yyLineNr;
                                            yyextra->current->bodyColumn = yyextra->yyColNr;
                                            BEGIN( CompoundName );
                                          }
                                          else // TODO is addType right? just copy/pasted
                                          {
                                            addType(yyscanner);
                                            yyextra->current->name = QCString(yytext).stripWhiteSpace();
                                          }
                                        }
<FindMembers>{BN}*((("disp")?"interface")|"valuetype"){BN}+     { // M$/Corba/UNO IDL/Java/Slice interface
                                          lineCount(yyscanner);
                                          if (yyextra->insideIDL || yyextra->insideJava || yyextra->insideCS || yyextra->insideD || yyextra->insidePHP || yyextra->insideSlice)
                                          {
                                            yyextra->isTypedef=FALSE;
                                            yyextra->current->section = Entry::CLASS_SEC;
                                            yyextra->current->spec = Entry::Interface |
                                                // preserve UNO IDL [optional], published, Slice local
                                                (yyextra->current->spec & (Entry::Optional|Entry::Published|Entry::Local));
                                            addType(yyscanner);
                                            yyextra->current->type += " interface" ;
                                            yyextra->current->fileName  = yyextra->yyFileName;
                                            yyextra->current->startLine = yyextra->yyLineNr;
                                            yyextra->current->startColumn = yyextra->yyColNr;
                                            yyextra->current->bodyLine  = yyextra->yyLineNr;
                                            yyextra->current->bodyColumn = yyextra->yyColNr;
                                            BEGIN( CompoundName );
                                          }
                                          else
                                          {
                                            addType(yyscanner);
                                            yyextra->current->name = QCString(yytext).stripWhiteSpace();
                                          }
                                        }
<FindMembers>{B}*"@implementation"{BN}+ { // Objective-C class implementation
                                          lineCount(yyscanner);
                                          yyextra->isTypedef=FALSE;
                                          yyextra->current->section = Entry::OBJCIMPL_SEC;
                                          yyextra->language = yyextra->current->lang = SrcLangExt_ObjC;
                                          yyextra->insideObjC = TRUE;
                                          yyextra->current->protection = yyextra->protection = Public ;
                                          addType(yyscanner);
                                          yyextra->current->type += " implementation" ;
                                          yyextra->current->fileName  = yyextra->yyFileName;
                                          yyextra->current->startLine = yyextra->yyLineNr;
                                          yyextra->current->bodyLine  = yyextra->yyLineNr;
                                          yyextra->current->bodyColumn = yyextra->yyColNr;
                                          BEGIN( CompoundName );
                                        }
<FindMembers>{B}*"@interface"{BN}+      { // Objective-C class interface, or Java attribute
                                          lineCount(yyscanner);
                                          yyextra->isTypedef=FALSE;
                                          yyextra->current->section = Entry::CLASS_SEC;
                                          yyextra->current->spec = Entry::Interface;
                                          if (!yyextra->insideJava)
                                          {
                                            yyextra->language = yyextra->current->lang = SrcLangExt_ObjC;
                                            yyextra->insideObjC = TRUE;
                                          }
                                          yyextra->current->protection = yyextra->protection = Public ;
                                          addType(yyscanner);
                                          yyextra->current->type += " interface" ;
                                          yyextra->current->fileName  = yyextra->yyFileName;
                                          yyextra->current->startLine = yyextra->yyLineNr;
                                          yyextra->current->startColumn = yyextra->yyColNr;
                                          yyextra->current->bodyLine  = yyextra->yyLineNr;
                                          yyextra->current->bodyColumn = yyextra->yyColNr;
                                          BEGIN( CompoundName );
                                        }
<FindMembers>{B}*"@protocol"{BN}+       { // Objective-C protocol definition
                                          lineCount(yyscanner);
                                          yyextra->isTypedef=FALSE;
                                          yyextra->current->section = Entry::CLASS_SEC;
                                          yyextra->current->spec = Entry::Protocol;
                                          yyextra->language = yyextra->current->lang = SrcLangExt_ObjC;
                                          yyextra->insideObjC = TRUE;
                                          yyextra->current->protection = yyextra->protection = Public ;
                                          addType(yyscanner);
                                          yyextra->current->type += " protocol" ;
                                          yyextra->current->fileName  = yyextra->yyFileName;
                                          yyextra->current->startLine = yyextra->yyLineNr;
                                          yyextra->current->startColumn = yyextra->yyColNr;
                                          yyextra->current->bodyLine  = yyextra->yyLineNr;
                                          yyextra->current->bodyColumn = yyextra->yyColNr;
                                          BEGIN( CompoundName );
                                        }
<FindMembers>{B}*"exception"{BN}+       { // Corba IDL/Slice exception
                                          yyextra->isTypedef=FALSE;
                                          yyextra->current->section = Entry::CLASS_SEC;
                                          // preserve UNO IDL, Slice local
                                          yyextra->current->spec    = Entry::Exception |
                                            (yyextra->current->spec & Entry::Published) |
                                            (yyextra->current->spec & Entry::Local);
                                          addType(yyscanner);
                                          yyextra->current->type += " exception" ;
                                          yyextra->current->fileName  = yyextra->yyFileName;
                                          yyextra->current->startLine = yyextra->yyLineNr;
                                          yyextra->current->startColumn = yyextra->yyColNr;
                                          yyextra->current->bodyLine  = yyextra->yyLineNr;
                                          yyextra->current->bodyColumn = yyextra->yyColNr;
                                          lineCount(yyscanner);
                                          BEGIN( CompoundName );
                                        }
<FindMembers>"@class" | // for Objective C class declarations
<FindMembers>{B}*{TYPEDEFPREFIX}"class{" |
<FindMembers>{B}*{TYPEDEFPREFIX}"class"{BN}+ {
                                          QCString decl = yytext;
                                          yyextra->isTypedef=decl.find("typedef")!=-1;
                                          bool isConst=decl.find("const")!=-1;
                                          bool isVolatile=decl.find("volatile")!=-1;
                                          yyextra->current->section = Entry::CLASS_SEC;
                                          addType(yyscanner);
                                          uint64 spec = yyextra->current->spec;
                                          if (yyextra->insidePHP && yyextra->current->spec&Entry::Abstract)
                                          {
                                            // convert Abstract to AbstractClass
                                            yyextra->current->spec=(yyextra->current->spec&~Entry::Abstract)|Entry::AbstractClass;
                                          }
                                          if (yyextra->insideSlice && spec&Entry::Local)
                                          {
                                            yyextra->current->spec|=Entry::Local;
                                          }
                                          if (isConst)
                                          {
                                            yyextra->current->type += " const";
                                          }
                                          else if (isVolatile)
                                          {
                                            yyextra->current->type += " volatile";
                                          }
                                          yyextra->current->type += " class" ;
                                          yyextra->current->fileName  = yyextra->yyFileName;
                                          yyextra->current->startLine = yyextra->yyLineNr;
                                          yyextra->current->startColumn = yyextra->yyColNr;
                                          yyextra->current->bodyLine  = yyextra->yyLineNr;
                                          yyextra->current->bodyColumn = yyextra->yyColNr;
                                          if (yytext[0]=='@')
                                          {
                                            yyextra->language = yyextra->current->lang = SrcLangExt_ObjC;
                                            yyextra->insideObjC = TRUE;
                                          }
                                          lineCount(yyscanner) ;
                                          if (yytext[yyleng-1]=='{') unput('{');
                                          BEGIN( CompoundName ) ;
                                        }
<FindMembers>{B}*"value class{" |         // C++/CLI extension
<FindMembers>{B}*"value class"{BN}+     {
                                          yyextra->isTypedef=FALSE;
                                          yyextra->current->section = Entry::CLASS_SEC;
                                          yyextra->current->spec = Entry::Value;
                                          addType(yyscanner);
                                          yyextra->current->type += " value class" ;
                                          yyextra->current->fileName  = yyextra->yyFileName;
                                          yyextra->current->startLine = yyextra->yyLineNr;
                                          yyextra->current->startColumn = yyextra->yyColNr;
                                          yyextra->current->bodyLine  = yyextra->yyLineNr;
                                          yyextra->current->bodyColumn = yyextra->yyColNr;
                                          lineCount(yyscanner) ;
                                          if (yytext[yyleng-1]=='{') unput('{');
                                          BEGIN( CompoundName ) ;
                                        }
<FindMembers>{B}*"ref class{" |          // C++/CLI extension
<FindMembers>{B}*"ref class"{BN}+       {
                                          yyextra->isTypedef=FALSE;
                                          yyextra->current->section = Entry::CLASS_SEC;
                                          yyextra->current->spec = Entry::Ref;
                                          addType(yyscanner);
                                          yyextra->current->type += " ref class" ;
                                          yyextra->current->fileName  = yyextra->yyFileName;
                                          yyextra->current->startLine = yyextra->yyLineNr;
                                          yyextra->current->startColumn = yyextra->yyColNr;
                                          yyextra->current->bodyLine  = yyextra->yyLineNr;
                                          yyextra->current->bodyColumn = yyextra->yyColNr;
                                          lineCount(yyscanner) ;
                                          if (yytext[yyleng-1]=='{') unput('{');
                                          BEGIN( CompoundName ) ;
                                        }
<FindMembers>{B}*"interface class{" |     // C++/CLI extension
<FindMembers>{B}*"interface class"{BN}+ {
                                          yyextra->isTypedef=FALSE;
                                          yyextra->current->section = Entry::CLASS_SEC;
                                          yyextra->current->spec = Entry::Interface;
                                          addType(yyscanner);
                                          yyextra->current->type += " interface class" ;
                                          yyextra->current->fileName  = yyextra->yyFileName;
                                          yyextra->current->startLine = yyextra->yyLineNr;
                                          yyextra->current->startColumn = yyextra->yyColNr;
                                          yyextra->current->bodyLine  = yyextra->yyLineNr;
                                          yyextra->current->bodyColumn = yyextra->yyColNr;
                                          lineCount(yyscanner) ;
                                          if (yytext[yyleng-1]=='{') unput('{');
                                          BEGIN( CompoundName ) ;
                                        }
<FindMembers>{B}*"coclass"{BN}+         {
                                          if (yyextra->insideIDL)
                                          {
                                            yyextra->isTypedef=FALSE;
                                            yyextra->current->section = Entry::CLASS_SEC;
                                            addType(yyscanner);
                                            yyextra->current->type += " coclass" ;
                                            yyextra->current->fileName  = yyextra->yyFileName;
                                            yyextra->current->startLine = yyextra->yyLineNr;
                                            yyextra->current->startColumn = yyextra->yyColNr;
                                            yyextra->current->bodyLine  = yyextra->yyLineNr;
                                            yyextra->current->bodyColumn = yyextra->yyColNr;
                                            lineCount(yyscanner) ;
                                            BEGIN( CompoundName ) ;
                                          }
                                          else
                                          {
                                            addType(yyscanner);
                                            yyextra->current->name = yytext;
                                            yyextra->current->name = yyextra->current->name.stripWhiteSpace();
                                            lineCount(yyscanner);
                                          }
                                        }
<FindMembers>{B}*{TYPEDEFPREFIX}"struct{" |
<FindMembers>{B}*{TYPEDEFPREFIX}"struct"/{BN}+ {
                                          QCString decl = yytext;
                                          yyextra->isTypedef=decl.find("typedef")!=-1;
                                          bool isConst=decl.find("const")!=-1;
                                          bool isVolatile=decl.find("volatile")!=-1;
                                          yyextra->current->section = Entry::CLASS_SEC ;
                                          // preserve UNO IDL & Inline attributes, Slice local
                                          yyextra->current->spec    = Entry::Struct |
                                            (yyextra->current->spec & Entry::Published) |
                                            (yyextra->current->spec & Entry::Inline) |
                                            (yyextra->current->spec & Entry::Local);
                                          // bug 582676: can be a struct nested in an interface so keep yyextra->insideObjC state
                                          //yyextra->current->objc    = yyextra->insideObjC = FALSE;
                                          addType(yyscanner);
                                          if (isConst)
                                          {
                                            yyextra->current->type += " const";
                                          }
                                          else if (isVolatile)
                                          {
                                            yyextra->current->type += " volatile";
                                          }
                                          yyextra->current->type += " struct" ;
                                          yyextra->current->fileName  = yyextra->yyFileName;
                                          yyextra->current->startLine = yyextra->yyLineNr;
                                          yyextra->current->startColumn = yyextra->yyColNr;
                                          yyextra->current->bodyLine  = yyextra->yyLineNr;
                                          yyextra->current->bodyColumn = yyextra->yyColNr;
                                          lineCount(yyscanner) ;
                                          if (yytext[yyleng-1]=='{') unput('{');
                                          BEGIN( CompoundName ) ;
                                        }
<FindMembers>{B}*"value struct{" |      // C++/CLI extension
<FindMembers>{B}*"value struct"{BN}+     {
                                          yyextra->isTypedef=FALSE;
                                          yyextra->current->section = Entry::CLASS_SEC;
                                          yyextra->current->spec    = Entry::Struct | Entry::Value;
                                          addType(yyscanner);
                                          yyextra->current->type += " value struct" ;
                                          yyextra->current->fileName  = yyextra->yyFileName;
                                          yyextra->current->startLine = yyextra->yyLineNr;
                                          yyextra->current->startColumn = yyextra->yyColNr;
                                          yyextra->current->bodyLine  = yyextra->yyLineNr;
                                          yyextra->current->bodyColumn = yyextra->yyColNr;
                                          lineCount(yyscanner) ;
                                          if (yytext[yyleng-1]=='{') unput('{');
                                          BEGIN( CompoundName ) ;
                                        }
<FindMembers>{B}*"ref struct{" |       // C++/CLI extension
<FindMembers>{B}*"ref struct"{BN}+     {
                                          yyextra->isTypedef=FALSE;
                                          yyextra->current->section = Entry::CLASS_SEC;
                                          yyextra->current->spec    = Entry::Struct | Entry::Ref;
                                          addType(yyscanner);
                                          yyextra->current->type += " ref struct" ;
                                          yyextra->current->fileName  = yyextra->yyFileName;
                                          yyextra->current->startLine = yyextra->yyLineNr;
                                          yyextra->current->startColumn = yyextra->yyColNr;
                                          yyextra->current->bodyLine  = yyextra->yyLineNr;
                                          yyextra->current->bodyColumn = yyextra->yyColNr;
                                          lineCount(yyscanner) ;
                                          if (yytext[yyleng-1]=='{') unput('{');
                                          BEGIN( CompoundName ) ;
                                        }
<FindMembers>{B}*"interface struct{" |     // C++/CLI extension
<FindMembers>{B}*"interface struct"{BN}+ {
                                          yyextra->isTypedef=FALSE;
                                          yyextra->current->section = Entry::CLASS_SEC;
                                          yyextra->current->spec    = Entry::Struct | Entry::Interface;
                                          addType(yyscanner);
                                          yyextra->current->type += " interface struct";
                                          yyextra->current->fileName  = yyextra->yyFileName;
                                          yyextra->current->startLine = yyextra->yyLineNr;
                                          yyextra->current->startColumn = yyextra->yyColNr;
                                          yyextra->current->bodyLine  = yyextra->yyLineNr;
                                          yyextra->current->bodyColumn = yyextra->yyColNr;
                                          lineCount(yyscanner) ;
                                          if (yytext[yyleng-1]=='{') unput('{');
                                          BEGIN( CompoundName ) ;
                                        }
<FindMembers>{B}*{TYPEDEFPREFIX}"union{" |
<FindMembers>{B}*{TYPEDEFPREFIX}"union"{BN}+ {
                                          QCString decl=yytext;
                                          yyextra->isTypedef=decl.find("typedef")!=-1;
                                          bool isConst=decl.find("const")!=-1;
                                          bool isVolatile=decl.find("volatile")!=-1;
                                          yyextra->current->section = Entry::CLASS_SEC;
                                          yyextra->current->spec    = Entry::Union;
                                          // bug 582676: can be a struct nested in an interface so keep yyextra->insideObjC state
                                          //yyextra->current->objc    = yyextra->insideObjC = FALSE;
                                          addType(yyscanner);
                                          if (isConst)
                                          {
                                            yyextra->current->type += " const";
                                          }
                                          else if (isVolatile)
                                          {
                                            yyextra->current->type += " volatile";
                                          }
                                          yyextra->current->type += " union" ;
                                          yyextra->current->fileName  = yyextra->yyFileName;
                                          yyextra->current->startLine = yyextra->yyLineNr;
                                          yyextra->current->startColumn = yyextra->yyColNr;
                                          yyextra->current->bodyLine  = yyextra->yyLineNr;
                                          yyextra->current->bodyColumn = yyextra->yyColNr;
                                          lineCount(yyscanner) ;
                                          if (yytext[yyleng-1]=='{') unput('{');
                                          BEGIN( CompoundName ) ;
                                        }
<FindMembers>{B}*{TYPEDEFPREFIX}{IDLATTR}?"enum"({BN}+("class"|"struct"))?"{" |
<FindMembers>{B}*{TYPEDEFPREFIX}{IDLATTR}?"enum"({BN}+("class"|"struct"))?{BN}+ { // for IDL: typedef [something] enum
                                          QCString text=yytext;
                                          yyextra->isTypedef    = text.find("typedef")!=-1;
                                          bool isStrongEnum = text.find("struct")!=-1 || text.find("class")!=-1 || yyextra->insideCS;
                                          if (yyextra->insideJava)
                                          {
                                            yyextra->current->section = Entry::CLASS_SEC;
                                            yyextra->current->spec    = Entry::Enum;
                                          }
                                          else
                                          {
                                            yyextra->current->section = Entry::ENUM_SEC ;
                                          }
                                          addType(yyscanner);
                                          yyextra->current->type += " enum";
                                          if (isStrongEnum)
                                          {
                                            yyextra->current->spec |= Entry::Strong;
                                          }
                                          yyextra->current->fileName  = yyextra->yyFileName;
                                          yyextra->current->startLine = yyextra->yyLineNr;
                                          yyextra->current->startColumn = yyextra->yyColNr;
                                          yyextra->current->bodyLine  = yyextra->yyLineNr;
                                          yyextra->current->bodyColumn = yyextra->yyColNr;
                                          lineCount(yyscanner) ;
                                          if (yytext[yyleng-1]=='{') unput('{');
                                          BEGIN( CompoundName ) ;
                                        }
<Operator>"("{BN}*")"({BN}*"<"[^>]*">"){BN}*/"("  {  // A::operator()<int>(int arg)
                                          lineCount(yyscanner);
                                          yyextra->current->name += "()";
                                          BEGIN( FindMembers );
                                        }
<Operator>"("{BN}*")"{BN}*/"("          {
                                          lineCount(yyscanner);
                                          yyextra->current->name += yytext ;
                                          yyextra->current->name = yyextra->current->name.simplifyWhiteSpace();
                                          BEGIN( FindMembers ) ;
                                        }
<Operator>";"                           { // can occur when importing members
                                          unput(';');
                                          BEGIN( FindMembers ) ;
                                        }
<Operator>[^(]                          {
                                          lineCount(yyscanner);
                                          yyextra->current->name += *yytext ;
                                        }
<Operator>"<>"                          { /* skip guided templ specifiers */ }
<Operator>"("                           {
                                          yyextra->current->name = yyextra->current->name.simplifyWhiteSpace();
                                          unput(*yytext);
                                          BEGIN( FindMembers ) ;
                                        }
<FindMembers>("template"|"generic")({BN}*)"<"/[>]?      {  // generic is a C++/CLI extension
                                          lineCount(yyscanner);
                                          ArgumentList al;
                                          //yyextra->current->spec |= (yytext[0]=='g') ? Entry::Generic : Entry::Template;
                                          yyextra->current->tArgLists.push_back(al);
                                          yyextra->currentArgumentList = &yyextra->current->tArgLists.back();
                                          yyextra->templateStr="<";
                                          yyextra->fullArgString = yyextra->templateStr;
                                          yyextra->copyArgString = &yyextra->templateStr;
                                          yyextra->currentArgumentContext = FindMembers;
                                          BEGIN( ReadTempArgs );
                                        }
<FindMembers>"namespace"{BN}+/{ID}{BN}*"=" { // namespace alias
                                          lineCount(yyscanner);
                                          BEGIN( NSAliasName );
                                        }
<NSAliasName>{ID}                       {
                                          yyextra->aliasName = yytext;
                                          BEGIN( NSAliasArg );
                                        }
<NSAliasArg>({ID}"::")*{ID}             {
                                          //printf("Inserting namespace alias %s::%s->%s\n",yyextra->current_root->name.data(),yyextra->aliasName.data(),yytext);
                                          // TODO: namespace aliases are now treated as global entities
                                          // while they should be aware of the scope they are in
                                          Doxygen::namespaceAliasMap.insert({yyextra->aliasName.data(),std::string(yytext)});
                                        }
<NSAliasArg>";"                         {
                                          BEGIN( FindMembers );
                                        }
<PHPUse>({ID}{BN}*"\\"{BN}*)*{ID}/{BN}+"as"  {
                                          lineCount(yyscanner);
                                          yyextra->aliasName=yytext;
                                          BEGIN(PHPUseAs);
                                        }
<PHPUse>({ID}{BN}*"\\"{BN}*)*{ID}       {
                                          lineCount(yyscanner);
                                          yyextra->current->name=removeRedundantWhiteSpace(substitute(yytext,"\\","::"));
                                          //printf("PHP: adding use relation: %s\n",yyextra->current->name.data());
                                          yyextra->current->fileName = yyextra->yyFileName;
                                          // add a using declaration
                                          yyextra->current->section=Entry::USINGDECL_SEC;
                                          yyextra->current_root->copyToSubEntry(yyextra->current);
                                          // also add it as a using directive
                                          yyextra->current->section=Entry::USINGDIR_SEC;
                                          yyextra->current_root->moveToSubEntryAndRefresh(yyextra->current);
                                          initEntry(yyscanner);
                                          yyextra->aliasName.resize(0);
                                        }
<PHPUseAs>{BN}+"as"{BN}+                {
                                          lineCount(yyscanner);
                                        }
<PHPUseAs>{PHPUSEKW}                    {
                                        }
<PHPUseAs>{ID}                          {
                                          //printf("PHP: adding use as relation: %s->%s\n",yytext,yyextra->aliasName.data());
                                          if (!yyextra->aliasName.isEmpty())
                                          {
                                            Doxygen::namespaceAliasMap.insert({yytext,
                                                 std::string(removeRedundantWhiteSpace(
                                                   substitute(yyextra->aliasName,"\\","::")).data())});
                                          }
                                          yyextra->aliasName.resize(0);
                                        }
<PHPUse,PHPUseAs>[,;]                   {
                                          if (*yytext==',')
                                          {
                                            BEGIN(PHPUse);
                                          }
                                          else
                                          {
                                            BEGIN(FindMembers);
                                          }
                                        }
<JavaImport>({ID}{BN}*"."{BN}*)+"*"     { // package import => add as a using directive
                                          lineCount(yyscanner);
                                          QCString scope=yytext;
                                          yyextra->current->name=removeRedundantWhiteSpace(substitute(scope.left(scope.length()-1),".","::"));
                                          yyextra->current->fileName = yyextra->yyFileName;
                                          yyextra->current->section=Entry::USINGDIR_SEC;
                                          yyextra->current_root->moveToSubEntryAndRefresh(yyextra->current);
                                          initEntry(yyscanner);
                                          BEGIN(Using);
                                        }
<JavaImport>({ID}{BN}*"."{BN}*)+{ID}    { // class import => add as a using declaration
                                          lineCount(yyscanner);
                                          QCString scope=yytext;
                                          yyextra->current->name=removeRedundantWhiteSpace(substitute(scope,".","::"));
                                          yyextra->current->fileName = yyextra->yyFileName;
                                          if (yyextra->insideD)
                                          {
                                            yyextra->current->section=Entry::USINGDIR_SEC;
                                          }
                                          else
                                          {
                                            //printf("import name = %s -> %s\n",yytext,yyextra->current->name.data());
                                            yyextra->current->section=Entry::USINGDECL_SEC;
                                          }
                                          yyextra->previous = yyextra->current;
                                          yyextra->current_root->moveToSubEntryAndRefresh(yyextra->current);
                                          initEntry(yyscanner);
                                          BEGIN(Using);
                                        }
<FindMembers>"using"{BN}+               {
                                          yyextra->current->startLine=yyextra->yyLineNr;
                                          yyextra->current->startColumn = yyextra->yyColNr;
                                          lineCount(yyscanner);
                                          BEGIN(Using);
                                        }
<Using>"namespace"{BN}+                 { lineCount(yyscanner); BEGIN(UsingDirective); }
<Using>({ID}{BN}*("::"|"."){BN}*)*({ID}|{OPERATOR}) {
                                          lineCount(yyscanner);
                                          yyextra->current->name=yytext;
                                          yyextra->current->fileName = yyextra->yyFileName;
                                          yyextra->current->section=Entry::USINGDECL_SEC;
                                          yyextra->current->startLine = yyextra->yyLineNr;
                                          yyextra->previous = yyextra->current;
                                          yyextra->current_root->moveToSubEntryAndRefresh(yyextra->current);
                                          initEntry(yyscanner);
                                          if (yyextra->insideCS) /* Hack: in C# a using declaration and
                                                           directive have the same syntax, so we
                                                           also add it as a using directive here
                                                         */
                                          {
                                            yyextra->current->name=yytext;
                                            yyextra->current->fileName = yyextra->yyFileName;
                                            yyextra->current->startLine = yyextra->yyLineNr;
                                            yyextra->current->startColumn = yyextra->yyColNr;
                                            yyextra->current->section=Entry::USINGDIR_SEC;
                                            yyextra->current_root->moveToSubEntryAndRefresh(yyextra->current);
                                            initEntry(yyscanner);
                                          }
                                          BEGIN(Using);
                                        }
<Using>"="                              { // C++11 style template alias?
                                          BEGIN(UsingAlias);
                                        }
<UsingAlias>";"                         {
                                          yyextra->previous->section=Entry::VARIABLE_SEC;
                                          yyextra->previous->type = "typedef "+yyextra->previous->args;
                                          yyextra->previous->type=yyextra->previous->type.simplifyWhiteSpace();
                                          yyextra->previous->args.resize(0);
                                          yyextra->previous->name=yyextra->previous->name.stripWhiteSpace();
                                          yyextra->previous->bodyLine = yyextra->yyLineNr;
                                          yyextra->previous->bodyColumn = yyextra->yyColNr;
                                          yyextra->previous->spec |= Entry::Alias;
                                          BEGIN(FindMembers);
                                        }
<UsingAlias>";"{BN}*("/**"|"//!"|"/*!"|"///")"<" {
                                          yyextra->docBlockContext   = UsingAliasEnd;
                                          yyextra->docBlockInBody    = FALSE;
                                          yyextra->docBlockAutoBrief = ( yytext[yyleng-2]=='*' && Config_getBool(JAVADOC_AUTOBRIEF) ) ||
                                                              ( yytext[yyleng-2]=='!' && Config_getBool(QT_AUTOBRIEF) );
                                          QCString indent;
                                          indent.fill(' ',computeIndent(yytext,yyextra->column));
                                          yyextra->docBlock=indent;
                                          lineCount(yyscanner);

                                          yyextra->docBlockTerm = ';';
                                          if (yytext[yyleng-3]=='/')
                                          {
                                            startCommentBlock(yyscanner,TRUE);
                                            BEGIN( DocLine );
                                          }
                                          else
                                          {
                                            startCommentBlock(yyscanner,FALSE);
                                            BEGIN( DocBlock );
                                          }
                                        }
<UsingAlias>">>"                        {
                                          yyextra->previous->args+="> >"; // see bug769552
                                        }
<UsingAlias>.                           {
                                          yyextra->previous->args+=yytext;
                                        }
<UsingAlias>\n                          {
                                          yyextra->previous->args+=yytext;
                                          lineCount(yyscanner);
                                        }
<UsingAliasEnd>";"                      {
                                          yyextra->previous->doc   = yyextra->current->doc;
                                          yyextra->previous->brief = yyextra->current->brief;
                                          yyextra->current->doc.resize(0);
                                          yyextra->current->brief.resize(0);
                                          unput(';');
                                          BEGIN(UsingAlias);
                                        }
<UsingDirective>{SCOPENAME}             { yyextra->current->name=removeRedundantWhiteSpace(yytext);
                                          yyextra->current->fileName = yyextra->yyFileName;
                                          yyextra->current->section=Entry::USINGDIR_SEC;
                                          yyextra->current_root->moveToSubEntryAndRefresh(yyextra->current);
                                          initEntry(yyscanner);
                                          BEGIN(Using);
                                        }
<Using>";"                              { BEGIN(FindMembers); }
<FindMembers>{SCOPENAME}{BN}*"<>"       { // guided template decl
                                          QCString n=yytext;
                                          addType(yyscanner);
                                          yyextra->current->name=n.left(n.length()-2);
                                        }
<FindMembers>{SCOPENAME}{BN}*/"<"       { // Note: this could be a return type!
                                          yyextra->roundCount=0;
                                          yyextra->sharpCount=0;
                                          lineCount(yyscanner);
                                          addType(yyscanner);
                                          yyextra->current->name=yytext;
                                          yyextra->current->name=yyextra->current->name.stripWhiteSpace();
                                          //yyextra->current->scopeSpec.resize(0);
                                          // yyextra->currentTemplateSpec = &yyextra->current->scopeSpec;
                                          if (nameIsOperator(yyextra->current->name))
                                            BEGIN( Operator );
                                          else
                                            BEGIN( EndTemplate );
                                        }
<FindMemberName>{SCOPENAME}{BN}*/"<"    {
                                          yyextra->sharpCount=0;
                                          yyextra->roundCount=0;
                                          lineCount(yyscanner);
                                          yyextra->current->name+=((QCString)yytext).stripWhiteSpace();
                                          //yyextra->current->memberSpec.resize(0);
                                          // yyextra->currentTemplateSpec = &yyextra->current->memberSpec;
                                          if (nameIsOperator(yyextra->current->name))
                                            BEGIN( Operator );
                                          else
                                            BEGIN( EndTemplate );
                                        }
<EndTemplate>"<<<"                      {
                                          if (!yyextra->insidePHP)
                                          {
                                            REJECT;
                                          }
                                          else
                                          {
                                            yyextra->lastHereDocContext = YY_START;
                                            BEGIN(HereDoc);
                                          }
                                        }
<ClassTemplSpec,EndTemplate>"<<"        {
                                          yyextra->current->name+=yytext;
                                          // *yyextra->currentTemplateSpec+=yytext;
                                        }
<EndTemplate>"<"                        {
                                          if (yyextra->roundCount==0)
                                          {
                                            // *yyextra->currentTemplateSpec+='<';
                                            yyextra->sharpCount++;
                                          }
                                          yyextra->current->name+=yytext;
                                        }
<ClassTemplSpec,EndTemplate>">>"        {
                                          if (yyextra->insideJava || yyextra->insideCS || yyextra->insideCli || yyextra->roundCount==0)
                                          {
                                            unput('>');
                                            unput(' ');
                                            unput('>');
                                          }
                                          else
                                          {
                                            yyextra->current->name+=yytext;
                                          }
                                          // *yyextra->currentTemplateSpec+=yytext;
                                        }
<EndTemplate>">"                        {
                                          yyextra->current->name+='>';
                                          // *yyextra->currentTemplateSpec+='>';
                                          if (yyextra->roundCount==0 && --yyextra->sharpCount<=0)
                                          {
                                            //printf("Found %s\n",yyextra->current->name.data());
                                            BEGIN(FindMembers);
                                          }
                                        }
<EndTemplate>">"{BN}*"("                {
                                          lineCount(yyscanner);
                                          yyextra->current->name+='>';
                                          // *yyextra->currentTemplateSpec+='>';
                                          if (yyextra->roundCount==0 && --yyextra->sharpCount<=0)
                                          {
                                            yyextra->current->bodyLine = yyextra->yyLineNr;
                                            yyextra->current->bodyColumn = yyextra->yyColNr;
                                            yyextra->current->args = "(";
                                            yyextra->currentArgumentContext = FuncQual;
                                            yyextra->fullArgString = yyextra->current->args.copy();
                                            yyextra->copyArgString = &yyextra->current->args;
                                            //printf("Found %s\n",yyextra->current->name.data());
                                            BEGIN( ReadFuncArgType ) ;
                                          }
                                        }
<EndTemplate>">"{BN}*/"("({BN}*{ID}{BN}*"::")*({BN}*"*"{BN}*)+ { // function pointer returning a template instance
                                          lineCount(yyscanner);
                                          yyextra->current->name+='>';
                                          if (yyextra->roundCount==0)
                                          {
                                            BEGIN(FindMembers);
                                          }
                                        }
<EndTemplate>">"{BN}*/"::"              {
                                          lineCount(yyscanner);
                                          yyextra->current->name+='>';
                                          // *yyextra->currentTemplateSpec+='>';
                                          if (yyextra->roundCount==0 && --yyextra->sharpCount<=0)
                                          {
                                            BEGIN(FindMemberName);
                                          }
                                        }
<ClassTemplSpec,EndTemplate>"("         { yyextra->current->name+=*yytext;
                                          yyextra->roundCount++;
                                        }
<ClassTemplSpec,EndTemplate>")"         { yyextra->current->name+=*yytext;
                                          if (yyextra->roundCount>0) yyextra->roundCount--;
                                        }
<EndTemplate>.                          {
                                          yyextra->current->name+=*yytext;
                                          // *yyextra->currentTemplateSpec+=*yytext;
                                        }
<FindMembers>"define"{BN}*"("{BN}*["']  {
                                          if (yyextra->insidePHP)
                                          {
                                            yyextra->current->bodyLine = yyextra->yyLineNr;
                                            yyextra->current->bodyColumn = yyextra->yyColNr;
                                            BEGIN( DefinePHP );
                                          }
                                          else
                                            REJECT;
                                        }
<CopyHereDoc>{ID}                       { // PHP heredoc
                                          yyextra->delimiter = yytext;
                                          *yyextra->pCopyHereDocGString += yytext;
                                          BEGIN(CopyHereDocEnd);
                                        }
<CopyHereDoc>"'"{ID}/"'"                { // PHP nowdoc
                                          yyextra->delimiter = &yytext[1];
                                          *yyextra->pCopyHereDocGString += yytext;
                                          BEGIN(CopyHereDocEnd);
                                        }
<HereDoc>{ID}                           { // PHP heredoc
                                          yyextra->delimiter = yytext;
                                          BEGIN(HereDocEnd);
                                        }
<HereDoc>"'"{ID}/"'"                    { // PHP nowdoc
                                          yyextra->delimiter = &yytext[1];
                                          BEGIN(HereDocEnd);
                                        }
<HereDocEnd>^{ID}                       { // id at start of the line could mark the end of the block
                                          if (yyextra->delimiter==yytext) // it is the end marker
                                          {
                                            BEGIN(yyextra->lastHereDocContext);
                                          }
                                        }
<HereDocEnd>.                           { }
<CopyHereDocEnd>^{ID}                   { // id at start of the line could mark the end of the block
                                          *yyextra->pCopyHereDocGString += yytext;
                                          if (yyextra->delimiter==yytext) // it is the end marker
                                          {
                                            BEGIN(yyextra->lastHereDocContext);
                                          }
                                        }
<CopyHereDocEnd>\n                      {
                                          lineCount(yyscanner);
                                          *yyextra->pCopyHereDocGString += yytext;
                                        }
<CopyHereDocEnd>{ID}                    {
                                          *yyextra->pCopyHereDocGString += yytext;
                                        }
<CopyHereDocEnd>.                       {
                                          *yyextra->pCopyHereDocGString += yytext;
                                        }
<FindMembers>"Q_OBJECT"                 { // Qt object macro
                                        }
<FindMembers>"Q_PROPERTY"               { // Qt property declaration
                                          yyextra->current->protection = Public ; // see bug734245 & bug735462
                                          yyextra->current->mtype = yyextra->mtype = Property;
                                          yyextra->current->type.resize(0);
                                          BEGIN(QtPropType);
                                        }
<QtPropType>"("                         { // start of property arguments
                                        }
<QtPropAttr>")"                         { // end of property arguments
                                          unput(';');
                                          BEGIN(FindMembers);
                                        }
<QtPropType>{B}+                        {
                                          yyextra->current->name+=yytext;
                                        }
<QtPropType>"*"                         {
                                          yyextra->current->type+= yyextra->current->name;
                                          yyextra->current->type+= yytext;
                                          yyextra->current->name="";
                                        }
<QtPropType>({TSCOPE}"::")*{TSCOPE}     {
                                          yyextra->current->type+= yyextra->current->name;
                                          yyextra->current->name=yytext;
                                        }
<QtPropType,QtPropAttr>{B}+"READ"{B}+   {
                                          yyextra->current->spec |= Entry::Readable;
                                          BEGIN(QtPropRead);
                                        }
<QtPropType,QtPropAttr>{B}+"WRITE"{B}+  {
                                          yyextra->current->spec |= Entry::Writable;
                                          BEGIN(QtPropWrite);
                                        }
<QtPropType,QtPropAttr>{B}+"MEMBER"{B}+{ID}     | // member property => not supported yet
<QtPropType,QtPropAttr>{B}+"RESET"{B}+{ID}      | // reset method => not supported yet
<QtPropType,QtPropAttr>{B}+"SCRIPTABLE"{B}+{ID} | // scriptable property => not supported yet
<QtPropType,QtPropAttr>{B}+"DESIGNABLE"{B}+{ID} | // designable property => not supported yet
<QtPropType,QtPropAttr>{B}+"NOTIFY"{B}+{ID}     | // notify property => not supported yet
<QtPropType,QtPropAttr>{B}+"REVISION"{B}+{ID}   | // revision property => not supported yet
<QtPropType,QtPropAttr>{B}+"STORED"{B}+{ID}     | // stored property => not supported yet
<QtPropType,QtPropAttr>{B}+"USER"{B}+{ID}       | // user property => not supported yet
<QtPropType,QtPropAttr>{B}+"CONSTANT"{B}        | // constant property => not supported yet
<QtPropType,QtPropAttr>{B}+"FINAL"{B}           { // final property => not supported yet
                                          BEGIN(QtPropAttr);
                                        }
<QtPropRead>{ID}                        {
                                          yyextra->current->read = yytext;
                                          BEGIN(QtPropAttr);
                                        }
<QtPropWrite>{ID}                       {
                                          yyextra->current->write = yytext;
                                          BEGIN(QtPropAttr);
                                        }
<FindMembers>"friend"{BN}+("class"|"union"|"struct"){BN}+ {
<<<<<<< HEAD
                                          yyextra->current->name=yytext;
                                          BEGIN(FindMembers);
                                        }
<FindMembers,FindMemberName>{SCOPENAME} {
=======
  					  yyextra->current->name=yytext;
				          BEGIN(FindMembers);
			 	        }
<FindMembers,FindMemberName>{SCOPENAME}	{
   
>>>>>>> e8c1817b
                                          if (yyextra->clangParser && (yyextra->insideCpp || yyextra->insideObjC))
                                          {
                                            yyextra->current->id = yyextra->clangParser->lookup(yyextra->yyLineNr,yytext);
                                          }
                                          yyextra->yyBegColNr=yyextra->yyColNr;
                                          yyextra->yyBegLineNr=yyextra->yyLineNr;
                                          lineCount(yyscanner);
                                          if (yyextra->insideIDL && yyleng==9 && qstrcmp(yytext,"cpp_quote")==0)
                                          {
                                            BEGIN(CppQuote);
                                          }
                                          else if ((yyextra->insideIDL || yyextra->insideJava || yyextra->insideD) && yyleng==6 && qstrcmp(yytext,"import")==0)
                                          {
                                            if (yyextra->insideIDL)
                                              BEGIN(NextSemi);
                                            else // yyextra->insideJava or yyextra->insideD
                                              BEGIN(JavaImport);
                                          }
                                          else if (yyextra->insidePHP && qstrcmp(yytext,"use")==0)
                                          {
                                            BEGIN(PHPUse);
                                          }
                                          else if (yyextra->insideJava && qstrcmp(yytext,"package")==0)
                                          {
                                            lineCount(yyscanner);
                                            BEGIN(PackageName);
                                          }
                                          else if (yyextra->insideIDL && qstrcmp(yytext,"case")==0)
                                          {
                                            BEGIN(IDLUnionCase);
                                          }
                                          else if (yyextra->insideTryBlock && qstrcmp(yytext,"catch")==0)
                                          {
                                            yyextra->insideTryBlock=FALSE;
                                            BEGIN(TryFunctionBlock);
                                          }
                                          else if (yyextra->insideCpp && qstrcmp(yytext,"alignas")==0)
                                          {
                                            yyextra->lastAlignAsContext = YY_START;
                                            BEGIN(AlignAs);
                                          }
                                          else if (yyextra->insideJS && qstrcmp(yytext,"var")==0)
                                          { // javascript variable
                                            yyextra->current->type="var";
                                          }
                                          else if (yyextra->insideJS && qstrcmp(yytext,"function")==0)
                                          { // javascript function
                                            yyextra->current->type="function";
                                          }
                                          else if (yyextra->insideCS && qstrcmp(yytext,"this")==0)
                                          {
                                            // C# indexer
                                            addType(yyscanner);
                                            yyextra->current->name="this";
                                            BEGIN(CSIndexer);
                                          }
                                          else if (yyextra->insideCpp && qstrcmp(yytext,"static_assert")==0)
                                          {
                                            // C++11 static_assert
                                            BEGIN(StaticAssert);
                                          }
                                          else if (yyextra->insideCpp && qstrcmp(yytext,"decltype")==0)
                                          {
                                            // C++11 decltype(x)
                                            yyextra->current->type+=yytext;
                                            BEGIN(DeclType);
                                          }
                                          else if (yyextra->insideSlice && qstrcmp(yytext,"optional")==0)
                                          {
                                            if (yyextra->current->type.isEmpty())
                                            {
                                              yyextra->current->type = "optional";
                                            }
                                            else
                                            {
                                              yyextra->current->type += " optional";
                                            }
                                            yyextra->lastModifierContext = YY_START;
                                            BEGIN(SliceOptional);
                                          }
                                          else
                                          {
                                            if (YY_START==FindMembers)
                                            {
                                              addType(yyscanner);
                                            }
                                            bool javaLike = yyextra->insideJava || yyextra->insideCS || yyextra->insideD || yyextra->insidePHP || yyextra->insideJS;
                                            if (javaLike && qstrcmp(yytext,"public")==0)
                                            {
                                              yyextra->current->protection = Public;
                                            }
                                            else if (javaLike && qstrcmp(yytext,"protected")==0)
                                            {
                                              yyextra->current->protection = Protected;
                                            }
                                            else if ((yyextra->insideCS || yyextra->insideD || yyextra->insidePHP || yyextra->insideJS) && qstrcmp(yytext,"internal")==0)
                                            {
                                              yyextra->current->protection = Package;
                                            }
                                            else if (javaLike && qstrcmp(yytext,"private")==0)
                                            {
                                              yyextra->current->protection = Private;
                                            }
                                            else if (javaLike && qstrcmp(yytext,"static")==0)
                                            {
                                              if (YY_START==FindMembers)
                                                yyextra->current->name  = yytext;
                                              else
                                                yyextra->current->name += yytext;
                                              yyextra->current->stat = TRUE;
                                            }
                                            else
                                            {
                                              if (YY_START==FindMembers)
                                                yyextra->current->name  = yytext;
                                              else
                                                yyextra->current->name += yytext;
                                              if (yyextra->current->name.left(7)=="static ")
                                              {
                                                yyextra->current->stat = TRUE;
                                                yyextra->current->name= yyextra->current->name.mid(7);
                                              }
                                              else if (yyextra->current->name.left(7)=="inline ")
                                              {
                                                if (yyextra->current->type.isEmpty())
                                                {
                                                  yyextra->current->type="inline";
                                                }
                                                else
                                                {
                                                  yyextra->current->type+="inline ";
                                                }
                                                yyextra->current->name= yyextra->current->name.mid(7);
                                              }
                                              else if (yyextra->current->name.left(6)=="const ")
                                              {
                                                if (yyextra->current->type.isEmpty())
                                                {
                                                  yyextra->current->type="const";
                                                }
                                                else
                                                {
                                                  yyextra->current->type+="const ";
                                                }
                                                yyextra->current->name=yyextra->current->name.mid(6);
                                              }
                                            }
                                            QCString tmp=yytext;
                                            if (nameIsOperator(tmp))
                                            {
                                              BEGIN( Operator );
                                            }
                                            else
                                            {
                                              yyextra->externC=FALSE; // see bug759247
                                              BEGIN(FindMembers);
                                            }
                                          }
                                        }
<StaticAssert>"("                       {
                                          yyextra->lastSkipRoundContext = FindMembers;
                                          yyextra->roundCount=0;
                                          BEGIN(SkipRound);
                                        }
<StaticAssert>{BN}+                     { lineCount(yyscanner); }
<StaticAssert>.                         { // variable with static_assert as name?
                                          unput(*yytext);
                                          BEGIN(FindMembers);
                                        }
<DeclType>"("                           {
                                          yyextra->current->type+=yytext;
                                          yyextra->lastRoundContext=FindMembers;
                                          yyextra->pCopyRoundString=&yyextra->current->type;
                                          yyextra->roundCount=0;
                                          BEGIN(CopyRound);
                                        }
<DeclType>{BN}+                         { lineCount(yyscanner); }
<DeclType>.                             {
                                          unput(*yytext);
                                          BEGIN(FindMembers);
                                        }
<CSIndexer>"["[^\n\]]*"]"               {
                                          yyextra->current->name+=removeRedundantWhiteSpace(yytext);
                                          BEGIN(FindMembers);
                                        }
<FindMembers>[0-9]{ID}                  { // some number where we did not expect one
                                        }
<FindMembers>"."                        {
                                          if (yyextra->insideJava || yyextra->insideCS || yyextra->insideD)
                                          {
                                            yyextra->current->name+=".";
                                          }
                                        }
<FindMembers>"::"                       {
                                          yyextra->current->name+=yytext;
                                        }
<CppQuote>"("{B}*"\""                   {
                                          yyextra->insideCppQuote=TRUE;
                                          BEGIN(FindMembers);
                                        }
<IDLUnionCase>"::"
<IDLUnionCase>":"                       { BEGIN(FindMembers); }
<IDLUnionCase>\n                        { lineCount(yyscanner); }
<IDLUnionCase>.
<TryFunctionBlock>\n                    { lineCount(yyscanner); }
<TryFunctionBlock>"{"                   {
                                          yyextra->curlyCount=0;
                                          yyextra->lastCurlyContext = TryFunctionBlockEnd ;
                                          BEGIN( SkipCurly );
                                        }
<TryFunctionBlock>.
<TryFunctionBlockEnd>{BN}*"catch"       { lineCount(yyscanner); BEGIN(TryFunctionBlock); // {BN}* added to fix bug 611193
                                        }
<TryFunctionBlockEnd>\n                 { unput(*yytext); // rule added to fix bug id 601138
                                          BEGIN( FindMembers );
                                        }
<TryFunctionBlockEnd>.                  { unput(*yytext);
                                          BEGIN( FindMembers );
                                        }
<EndCppQuote>")"                        {
                                          yyextra->insideCppQuote=FALSE;
                                          BEGIN(FindMembers);
                                        }
<FindMembers,FindFields>{B}*"#"         { if (yyextra->insidePHP)
                                            REJECT;
                                          yyextra->lastCPPContext = YY_START;
                                          BEGIN( SkipCPP ) ;
                                        }
<FindMembers,FindFields>{B}*"#"{B}*("cmake")?"define"   {
                                          if (yyextra->insidePHP)
                                            REJECT;
                                          yyextra->current->bodyLine = yyextra->yyLineNr;
                                          yyextra->current->bodyColumn = yyextra->yyColNr;
                                          yyextra->lastDefineContext = YY_START;
                                          BEGIN( Define );
                                        }
<FindMembers,ReadBody,ReadNSBody,ReadBodyIntf,SkipCurly,SkipCurlyCpp>{B}*"#"{B}+[0-9]+{B}+/"\"" { /* line control directive */
                                          yyextra->yyLineNr = atoi(&yytext[1]);
                                          //printf("setting line number to %d\n",yyextra->yyLineNr);
                                          yyextra->lastPreLineCtrlContext = YY_START;
                                          if (YY_START==ReadBody ||
                                              YY_START==ReadNSBody ||
                                              YY_START==ReadBodyIntf)
                                          {
                                            yyextra->current->program+=yytext;
                                          }
                                          BEGIN( PreLineCtrl );
                                        }
<PreLineCtrl>"\""[^\n\"]*"\""           {
                                          yyextra->yyFileName = stripQuotes(yytext);
                                          if (yyextra->lastPreLineCtrlContext==ReadBody ||
                                              yyextra->lastPreLineCtrlContext==ReadNSBody ||
                                              yyextra->lastPreLineCtrlContext==ReadBodyIntf)
                                          {
                                            yyextra->current->program+=yytext;
                                          }
                                        }
<PreLineCtrl>.                          {
                                          if (yyextra->lastPreLineCtrlContext==ReadBody ||
                                              yyextra->lastPreLineCtrlContext==ReadNSBody ||
                                              yyextra->lastPreLineCtrlContext==ReadBodyIntf)
                                          {
                                            yyextra->current->program+=yytext;
                                          }
                                        }
<PreLineCtrl>\n                         {
                                          if (yyextra->lastPreLineCtrlContext==ReadBody ||
                                              yyextra->lastPreLineCtrlContext==ReadNSBody ||
                                              yyextra->lastPreLineCtrlContext==ReadBodyIntf)
                                          {
                                            yyextra->current->program+=yytext;
                                          }
                                          lineCount(yyscanner);
                                          BEGIN( yyextra->lastPreLineCtrlContext );
                                        }
<SkipCPP>.
<SkipCPP>\\[\r]*"\n"[\r]*               { lineCount(yyscanner); }
<SkipCPP>[\r]*\n[\r]*                   { lineCount(yyscanner);
                                          BEGIN( yyextra->lastCPPContext) ;
                                        }
<Define>{ID}{B}*"("                     {
                                          yyextra->current->name = yytext;
                                          yyextra->current->name = yyextra->current->name.left(yyextra->current->name.length()-1).stripWhiteSpace();
                                          yyextra->current->args = "(";
                                          yyextra->current->bodyLine = yyextra->yyLineNr;
                                          yyextra->current->bodyColumn = yyextra->yyColNr;
                                          yyextra->currentArgumentContext = DefineEnd;
                                          yyextra->fullArgString=yyextra->current->args.copy();
                                          yyextra->copyArgString=&yyextra->current->args;
                                          BEGIN( ReadFuncArgType ) ;
                                        }
 /*
<DefineArg>")"                          {
                                          //printf("Define with args\n");
                                          yyextra->current->args += ')';
                                          BEGIN( DefineEnd );
                                        }
<DefineArg>.                            {
                                          yyextra->current->args += *yytext;
                                        }
  */
<Define>{ID}                            {
                                          //printf("Define '%s' without args\n",yytext);
                                          if (yyextra->clangParser && (yyextra->insideCpp || yyextra->insideObjC))
                                          {
                                            yyextra->current->id = yyextra->clangParser->lookup(yyextra->yyLineNr,yytext);
                                          }
                                          yyextra->current->bodyLine = yyextra->yyLineNr;
                                          yyextra->current->bodyColumn = yyextra->yyColNr;
                                          yyextra->current->name = yytext;
                                          BEGIN(DefineEnd);
                                        }
<DefineEnd>\n                           {
                                          //printf("End define: doc=%s docFile=%s docLine=%d\n",yyextra->current->doc.data(),yyextra->current->docFile.data(),yyextra->current->docLine);
                                          yyextra->current->fileName   = yyextra->yyFileName;
                                          yyextra->current->startLine  = yyextra->yyLineNr;
                                          yyextra->current->startColumn = yyextra->yyColNr;
                                          yyextra->current->type.resize(0);
                                          yyextra->current->args       = yyextra->current->args.simplifyWhiteSpace();
                                          yyextra->current->name       = yyextra->current->name.stripWhiteSpace();
                                          yyextra->current->section    = Entry::DEFINE_SEC;
                                          yyextra->current_root->moveToSubEntryAndRefresh(yyextra->current);
                                          lineCount(yyscanner);
                                          initEntry(yyscanner);
                                          BEGIN(yyextra->lastDefineContext);
                                        }
<DefinePHPEnd>";"                       {
                                          //printf("End define\n");
                                          yyextra->current->fileName   = yyextra->yyFileName;
                                          yyextra->current->startLine  = yyextra->yyLineNr;
                                          yyextra->current->startColumn = yyextra->yyColNr;
                                          yyextra->current->type.resize(0);
                                          yyextra->current->type       = "const";
                                          QCString init = yyextra->current->initializer.data();
                                          init = init.simplifyWhiteSpace();
                                          init = init.left(init.length()-1);
                                          yyextra->current->initializer = init;
                                          yyextra->current->name       = yyextra->current->name.stripWhiteSpace();
                                          yyextra->current->section    = Entry::VARIABLE_SEC;
                                          yyextra->current_root->moveToSubEntryAndRefresh(yyextra->current);
                                          initEntry(yyscanner);
                                          BEGIN(FindMembers);
                                        }
<DefinePHPEnd>.
<DefineEnd>\\[\r]?\n                    {
                                          lineCount(yyscanner);
<<<<<<< HEAD
                                        }
<DefineEnd>\"                           {
                                          if (yyextra->insideIDL && yyextra->insideCppQuote)
                                          {
                                            BEGIN(EndCppQuote);
                                          }
                                          else
                                          {
                                            yyextra->lastStringContext=DefineEnd;
                                            BEGIN(SkipString);
                                          }
                                        }
<DefineEnd>.
<DefinePHP>{ID}["']{BN}*","{BN}*        {
                                          yyextra->current->name = yytext;
                                          yyextra->current->name = yyextra->current->name.stripWhiteSpace();
                                          yyextra->current->name = yyextra->current->name.left(yyextra->current->name.length()-1).stripWhiteSpace();
                                          yyextra->current->name = yyextra->current->name.left(yyextra->current->name.length()-1);
                                          yyextra->current->bodyLine = yyextra->yyLineNr;
                                          yyextra->current->bodyColumn = yyextra->yyColNr;
                                          yyextra->lastRoundContext = DefinePHPEnd;
                                          yyextra->pCopyRoundGString = &yyextra->current->initializer;
                                          yyextra->roundCount = 0;
                                          BEGIN( GCopyRound );
                                        }

<FindMembers>[\^%]                      {  // ^ and % are C++/CLI extensions
                                          if (yyextra->insideCli)
                                          {
                                            addType(yyscanner);
                                            yyextra->current->name = yytext ;
                                          }
                                          else
                                          {
                                            REJECT;
                                          }
                                        }
<FindMembers>[*&]+                      {
                                          yyextra->current->name += yytext ;
                                          addType(yyscanner);
                                        }
<FindMembers,MemberSpec,Function,NextSemi,EnumBaseType,BitFields,ReadInitializer,OldStyleArgs,DefinePHPEnd>";"{BN}*("/**"|"//!"|"/*!"|"///")"<" {
                                          if (yyextra->current->bodyLine==-1)
                                          {
                                            yyextra->current->bodyLine=yyextra->yyLineNr;
                                            yyextra->current->bodyColumn = yyextra->yyColNr;
                                          }
                                          yyextra->docBlockContext   = YY_START;
                                          yyextra->docBlockInBody    = FALSE;
                                          yyextra->docBlockAutoBrief = ( yytext[yyleng-2]=='*' && Config_getBool(JAVADOC_AUTOBRIEF) ) ||
                                                              ( yytext[yyleng-2]=='!' && Config_getBool(QT_AUTOBRIEF) );
=======
  					}
<DefineEnd>\"				{
					  if (yyextra->insideIDL && yyextra->insideCppQuote)
					  {
					    BEGIN(EndCppQuote);
					  }
					  else
					  {
					    yyextra->lastStringContext=DefineEnd;
					    BEGIN(SkipString);
					  }
  					}
<DefineEnd>.				
<DefinePHP>{ID}["']{BN}*","{BN}*	{
  					  yyextra->current->name = yytext;
					  yyextra->current->name = yyextra->current->name.stripWhiteSpace();
					  yyextra->current->name = yyextra->current->name.left(yyextra->current->name.length()-1).stripWhiteSpace();
					  yyextra->current->name = yyextra->current->name.left(yyextra->current->name.length()-1);
  					  yyextra->current->bodyLine = yyextra->yyLineNr;
					  yyextra->current->bodyColumn = yyextra->yyColNr;
  					  yyextra->lastRoundContext = DefinePHPEnd;
  					  yyextra->pCopyRoundGString = &yyextra->current->initializer;
					  yyextra->roundCount = 0;
  					  BEGIN( GCopyRound );
					}

<FindMembers>[\^%]			{  // ^ and % are C++/CLI extensions
  					  if (yyextra->insideCli)
					  {
  					    addType(yyscanner);
                                            yyextra->current->name = yytext ; 
					  }
					  else
					  {
					    REJECT;
					  }
  					}
<FindMembers>[*&]+			{ 
                                          yyextra->current->name += yytext ;  
  					  addType(yyscanner);
					}
<FindMembers,MemberSpec,Function,NextSemi,EnumBaseType,BitFields,ReadInitializer,ReadInitializerPtr,OldStyleArgs,DefinePHPEnd>";"{BN}*("/**"|"//!"|"/*!"|"///")"<" {
					  if (yyextra->current->bodyLine==-1)
					  {
					    yyextra->current->bodyLine=yyextra->yyLineNr;
					    yyextra->current->bodyColumn = yyextra->yyColNr;
					  }
					  yyextra->docBlockContext   = YY_START;
					  yyextra->docBlockInBody    = FALSE;
					  yyextra->docBlockAutoBrief = ( yytext[yyleng-2]=='*' && Config_getBool(JAVADOC_AUTOBRIEF) ) ||
					                      ( yytext[yyleng-2]=='!' && Config_getBool(QT_AUTOBRIEF) );
>>>>>>> e8c1817b

                                          QCString indent;
                                          indent.fill(' ',computeIndent(yytext,yyextra->column));
                                          yyextra->docBlock=indent;
                                          //printf("indent=%d\n",computeIndent(yytext+1,yyextra->column));
                                          lineCount(yyscanner);

                                          yyextra->docBlockTerm = ';';
                                          if (YY_START==EnumBaseType && yyextra->current->section==Entry::ENUM_SEC)
                                          {
                                            yyextra->current->bitfields = ":"+yyextra->current->args;
                                            yyextra->current->args.resize(0);
                                            yyextra->current->section=Entry::VARIABLE_SEC;
                                          }
<<<<<<< HEAD
                                          if (yytext[yyleng-3]=='/')
                                          {
                                            startCommentBlock(yyscanner,TRUE);
                                            BEGIN( DocLine );
                                          }
                                          else
                                          {
                                            startCommentBlock(yyscanner,FALSE);
                                            BEGIN( DocBlock );
                                          }
                                        }
<MemberSpec,FindFields,FindMembers,NextSemi,EnumBaseType,BitFields,ReadInitializer,OldStyleArgs>","{BN}*("/**"|"//!"|"/*!"|"///")"<" {
                                          yyextra->docBlockContext   = YY_START;
                                          yyextra->docBlockInBody    = FALSE;
                                          yyextra->docBlockAutoBrief = ( yytext[yyleng-2]=='*' && Config_getBool(JAVADOC_AUTOBRIEF) ) ||
                                                              ( yytext[yyleng-2]=='!' && Config_getBool(QT_AUTOBRIEF) );
=======
					  if (yytext[yyleng-3]=='/')
					  {
					    startCommentBlock(yyscanner,TRUE);
					    BEGIN( DocLine );
					  }
					  else
					  {
					    startCommentBlock(yyscanner,FALSE);
					    BEGIN( DocBlock );
					  }
  					}
<MemberSpec,FindFields,FindMembers,NextSemi,EnumBaseType,BitFields,ReadInitializer,ReadInitializerPtr,OldStyleArgs>","{BN}*("/**"|"//!"|"/*!"|"///")"<" {
					  yyextra->docBlockContext   = YY_START;
					  yyextra->docBlockInBody    = FALSE;
					  yyextra->docBlockAutoBrief = ( yytext[yyleng-2]=='*' && Config_getBool(JAVADOC_AUTOBRIEF) ) ||
					                      ( yytext[yyleng-2]=='!' && Config_getBool(QT_AUTOBRIEF) );
>>>>>>> e8c1817b

                                          QCString indent;
                                          indent.fill(' ',computeIndent(yytext,yyextra->column));
                                          yyextra->docBlock=indent;
                                          lineCount(yyscanner);

                                          yyextra->docBlockTerm = ',';
                                          if (YY_START==EnumBaseType && yyextra->current->section==Entry::ENUM_SEC)
                                          {
                                            yyextra->current->bitfields = ":"+yyextra->current->args;
                                            yyextra->current->args.resize(0);
                                            yyextra->current->section=Entry::VARIABLE_SEC;
                                          }
<<<<<<< HEAD
                                          if (yytext[yyleng-3]=='/')
                                          {
                                            startCommentBlock(yyscanner,TRUE);
                                            BEGIN( DocLine );
                                          }
                                          else
                                          {
                                            startCommentBlock(yyscanner,FALSE);
                                            BEGIN( DocBlock );
                                          }
                                        }
<DefineEnd,FindFields,FindFieldArg,ReadInitializer,OldStyleArgs>{BN}*("/**"|"//!"|"/*!"|"///")"<" {
                                          if (yyextra->current->bodyLine==-1)
                                          {
                                            yyextra->current->bodyLine=yyextra->yyLineNr;
                                            yyextra->current->bodyColumn = yyextra->yyColNr;
                                          }
                                          yyextra->docBlockContext   = YY_START;
                                          yyextra->docBlockInBody    = FALSE;
                                          yyextra->docBlockAutoBrief = ( yytext[yyleng-2]=='*' && Config_getBool(JAVADOC_AUTOBRIEF) ) ||
                                                              ( yytext[yyleng-2]=='!' && Config_getBool(QT_AUTOBRIEF) );
=======
					  if (yytext[yyleng-3]=='/')
					  {
					    startCommentBlock(yyscanner,TRUE);
					    BEGIN( DocLine );
					  }
					  else
					  {
					    startCommentBlock(yyscanner,FALSE);
					    BEGIN( DocBlock );
					  }
  					}
<DefineEnd,FindFields,FindFieldArg,ReadInitializer,ReadInitializerPtr,OldStyleArgs>{BN}*("/**"|"//!"|"/*!"|"///")"<" {
					  if (yyextra->current->bodyLine==-1)
					  {
					    yyextra->current->bodyLine=yyextra->yyLineNr;
					    yyextra->current->bodyColumn = yyextra->yyColNr;
					  }
					  yyextra->docBlockContext   = YY_START;
					  yyextra->docBlockInBody    = FALSE;
					  yyextra->docBlockAutoBrief = ( yytext[yyleng-2]=='*' && Config_getBool(JAVADOC_AUTOBRIEF) ) ||
					                      ( yytext[yyleng-2]=='!' && Config_getBool(QT_AUTOBRIEF) );
>>>>>>> e8c1817b
                                          QCString indent;
                                          indent.fill(' ',computeIndent(yytext,yyextra->column));
                                          yyextra->docBlock=indent;
                                          lineCount(yyscanner);

                                          yyextra->docBlockTerm = 0;
                                          if (yytext[yyleng-3]=='/')
                                          {
                                            startCommentBlock(yyscanner,TRUE);
                                            BEGIN( DocLine );
                                          }
                                          else
                                          {
                                            startCommentBlock(yyscanner,FALSE);
                                            BEGIN( DocBlock );
                                          }
                                        }

<FindMembers,FindFields>("//"([!/]){B}*{CMD}"{")|("/*"([!*]){B}*{CMD}"{")       {
                                          //handleGroupStartCommand(yyextra->current->name);
                                          if (yyextra->previous && yyextra->previous->section==Entry::GROUPDOC_SEC)
<<<<<<< HEAD
                                          {
                                            // link open command to the group defined in the yyextra->previous entry
                                            yyextra->commentScanner.open(yyextra->previous.get(),yyextra->yyFileName,yyextra->yyLineNr);
                                          }
                                          else
                                          {
                                            // link open command to the yyextra->current entry
                                            yyextra->commentScanner.open(yyextra->current.get(),yyextra->yyFileName,yyextra->yyLineNr);
                                          }
                                          //yyextra->current = tmp;
                                          initEntry(yyscanner);
                                          if (yytext[1]=='/')
                                          {
                                            if (yytext[2]=='!' || yytext[2]=='/')
                                            {
                                              yyextra->docBlockContext   = YY_START;
                                              yyextra->docBlockInBody    = FALSE;
                                              yyextra->docBlockAutoBrief = FALSE;
                                              yyextra->docBlock.resize(0);
                                              yyextra->docBlockTerm = 0;
                                              startCommentBlock(yyscanner,TRUE);
                                              BEGIN(DocLine);
                                            }
                                            else
                                            {
                                              yyextra->lastCContext=YY_START;
                                              BEGIN(SkipCxxComment);
                                            }
                                          }
                                          else
                                          {
                                            if (yytext[2]=='!' || yytext[2]=='*')
                                            {
                                              yyextra->docBlockContext   = YY_START;
                                              yyextra->docBlockInBody    = FALSE;
                                              yyextra->docBlock.resize(0);
                                              yyextra->docBlockAutoBrief = ( yytext[yyleng-2]=='*' && Config_getBool(JAVADOC_AUTOBRIEF) ) ||
                                                                  ( yytext[yyleng-2]=='!' && Config_getBool(QT_AUTOBRIEF) );
                                              yyextra->docBlockTerm = 0;
                                              startCommentBlock(yyscanner,FALSE);
                                              BEGIN(DocBlock);
                                            }
                                            else
                                            {
                                              yyextra->lastCContext=YY_START;
                                              BEGIN(SkipComment);
                                            }
                                          }
                                        }
<FindMembers,FindFields,ReadInitializer>"//"([!/]){B}*{CMD}"}".*|"/*"([!*]){B}*{CMD}"}"[^*]*"*/"        {
                                          bool insideEnum = YY_START==FindFields || (YY_START==ReadInitializer && yyextra->lastInitializerContext==FindFields); // see bug746226
                                          yyextra->commentScanner.close(yyextra->current.get(),yyextra->yyFileName,yyextra->yyLineNr,insideEnum);
                                          lineCount(yyscanner);
                                        }
<FindMembers>"="                        { // in PHP code this could also be due to "<?="
                                          yyextra->current->bodyLine = yyextra->yyLineNr;
                                          yyextra->current->bodyColumn = yyextra->yyColNr;
=======
					  {
					    // link open command to the group defined in the yyextra->previous entry
					    yyextra->commentScanner.open(yyextra->previous.get(),yyextra->yyFileName,yyextra->yyLineNr);
					  }
					  else
					  {
					    // link open command to the yyextra->current entry
					    yyextra->commentScanner.open(yyextra->current.get(),yyextra->yyFileName,yyextra->yyLineNr);
					  }
					  //yyextra->current = tmp;
					  initEntry(yyscanner);
					  if (yytext[1]=='/')
					  {
					    if (yytext[2]=='!' || yytext[2]=='/')
					    {
					      yyextra->docBlockContext   = YY_START;
					      yyextra->docBlockInBody    = FALSE;
					      yyextra->docBlockAutoBrief = FALSE;
					      yyextra->docBlock.resize(0);
					      yyextra->docBlockTerm = 0;
					      startCommentBlock(yyscanner,TRUE);
					      BEGIN(DocLine);
					    }
					    else
					    {
					      yyextra->lastCContext=YY_START;
					      BEGIN(SkipCxxComment);
					    }
					  }
					  else
					  {
					    if (yytext[2]=='!' || yytext[2]=='*')
					    {
					      yyextra->docBlockContext   = YY_START;
					      yyextra->docBlockInBody    = FALSE;
					      yyextra->docBlock.resize(0);
					      yyextra->docBlockAutoBrief = ( yytext[yyleng-2]=='*' && Config_getBool(JAVADOC_AUTOBRIEF) ) ||
					                          ( yytext[yyleng-2]=='!' && Config_getBool(QT_AUTOBRIEF) );
					      yyextra->docBlockTerm = 0;
					      startCommentBlock(yyscanner,FALSE);
					      BEGIN(DocBlock);
					    }
					    else
					    {
					      yyextra->lastCContext=YY_START;
					      BEGIN(SkipComment);
					    }
					  }
  					}
<FindMembers,FindFields,ReadInitializer,ReadInitializerPtr>"//"([!/]){B}*{CMD}"}".*|"/*"([!*]){B}*{CMD}"}"[^*]*"*/"	{
                                          bool insideEnum = YY_START==FindFields || ((YY_START==ReadInitializer || YY_START==ReadInitializerPtr) && yyextra->lastInitializerContext==FindFields); // see bug746226
  					  yyextra->commentScanner.close(yyextra->current.get(),yyextra->yyFileName,yyextra->yyLineNr,insideEnum);
  					  lineCount(yyscanner);
  					}
<FindMembers>"=>"			{
					  if (!yyextra->insideCS) REJECT;
					  yyextra->current->bodyLine = yyextra->yyLineNr;
					  yyextra->current->bodyColumn = yyextra->yyColNr;
                                          yyextra->current->initializer = yytext;
					  yyextra->lastInitializerContext = YY_START;
					  yyextra->initBracketCount=0;
					  yyextra->current->mtype = yyextra->mtype = Property;
					  yyextra->current->spec |= Entry::Gettable;
					  BEGIN(ReadInitializerPtr);
					}
<FindMembers>"="			{ // in PHP code this could also be due to "<?="
  					  yyextra->current->bodyLine = yyextra->yyLineNr;
					  yyextra->current->bodyColumn = yyextra->yyColNr;
>>>>>>> e8c1817b
                                          yyextra->current->initializer = yytext;
                                          yyextra->lastInitializerContext = YY_START;
                                          yyextra->initBracketCount=0;
                                          BEGIN(ReadInitializer);
                                        }
<UNOIDLAttributeBlock>{BN}*[gs]"et"{BN}+"raises"{BN}*"("{BN}*{SCOPENAME}{BN}*(","{BN}*{SCOPENAME}{BN}*)*")"{BN}*";"     {
                                          lineCount(yyscanner);
                                          yyextra->current->exception += " ";
                                          yyextra->current->exception += removeRedundantWhiteSpace(yytext);
                                        }
<UNOIDLAttributeBlock>"}"               {
                                          yyextra->current->exception += " }";
                                          BEGIN(FindMembers);
                                        }
  /* Read initializer rules */
<<<<<<< HEAD
<ReadInitializer>"("                    {
                                          yyextra->lastRoundContext=YY_START;
                                          yyextra->pCopyRoundGString=&yyextra->current->initializer;
                                          yyextra->roundCount=0;
                                          yyextra->current->initializer+=*yytext;
                                          BEGIN(GCopyRound);
                                        }
<ReadInitializer>"["                    {
=======
<ReadInitializer,ReadInitializerPtr>"("			{
  					  yyextra->lastRoundContext=YY_START;
  					  yyextra->pCopyRoundGString=&yyextra->current->initializer;
					  yyextra->roundCount=0;
  					  yyextra->current->initializer+=*yytext; 
  					  BEGIN(GCopyRound);
  					}
<ReadInitializer,ReadInitializerPtr>"["                    {
>>>>>>> e8c1817b
                                          if (!yyextra->insidePHP) REJECT;
                                          yyextra->lastSquareContext=YY_START;
                                          yyextra->pCopySquareGString=&yyextra->current->initializer;
                                          yyextra->squareCount=0;
                                          yyextra->current->initializer+=*yytext;
                                          BEGIN(GCopySquare);
                                        }
<<<<<<< HEAD
<ReadInitializer>"{"                    {
                                          yyextra->lastCurlyContext=YY_START;
                                          yyextra->pCopyCurlyGString=&yyextra->current->initializer;
                                          yyextra->curlyCount=0;
                                          yyextra->current->initializer+=*yytext;
                                          BEGIN(GCopyCurly);
                                        }
<ReadInitializer>[;,]                   {
                                          //printf(">> initializer '%s' <<\n",yyextra->current->initializer.data());
                                          if (*yytext==';' && (yyextra->current_root->spec&Entry::Enum))
                                          {
                                            yyextra->current->fileName   = yyextra->yyFileName;
                                            yyextra->current->startLine  = yyextra->yyLineNr;
                                            yyextra->current->startColumn = yyextra->yyColNr;
                                            yyextra->current->args       = yyextra->current->args.simplifyWhiteSpace();
                                            yyextra->current->name       = yyextra->current->name.stripWhiteSpace();
                                            yyextra->current->section    = Entry::VARIABLE_SEC;
                                            yyextra->current_root->moveToSubEntryAndRefresh(yyextra->current);
                                            initEntry(yyscanner);
                                            BEGIN(FindMembers);
                                          }
                                          else if (*yytext==';' || (yyextra->lastInitializerContext==FindFields && yyextra->initBracketCount==0)) // yyextra->initBracketCount==0 was added for bug 665778
                                          {
                                            unput(*yytext);
                                            BEGIN(yyextra->lastInitializerContext);
                                          }
                                          else if (*yytext==',' && yyextra->initBracketCount==0) // for "int a=0,b=0"
                                          {
                                            unput(*yytext);
                                            BEGIN(yyextra->lastInitializerContext);
                                          }
                                          else
                                          {
                                            yyextra->current->initializer+=*yytext;
                                          }
                                        }
<ReadInitializer>{RAWBEGIN}             { // C++11 raw string
=======
<ReadInitializer,ReadInitializerPtr>"{"			{
  					  yyextra->lastCurlyContext=YY_START;
  					  yyextra->pCopyCurlyGString=&yyextra->current->initializer;
					  yyextra->curlyCount=0;
  					  yyextra->current->initializer+=*yytext; 
  					  BEGIN(GCopyCurly);
  					}
<ReadInitializer,ReadInitializerPtr>[;,]			{
  					  //printf(">> initializer '%s' <<\n",yyextra->current->initializer.data());
                                          if (*yytext==';' && (yyextra->current_root->spec&Entry::Enum))
					  {
					    yyextra->current->fileName   = yyextra->yyFileName;
					    yyextra->current->startLine  = yyextra->yyLineNr;
					    yyextra->current->startColumn = yyextra->yyColNr;
  					    yyextra->current->args       = yyextra->current->args.simplifyWhiteSpace();
  					    yyextra->current->name       = yyextra->current->name.stripWhiteSpace();
					    yyextra->current->section    = Entry::VARIABLE_SEC;
					    yyextra->current_root->moveToSubEntryAndRefresh(yyextra->current);
					    initEntry(yyscanner);
					    BEGIN(FindMembers);
					  }
					  else if (*yytext==';' || (yyextra->lastInitializerContext==FindFields && yyextra->initBracketCount==0)) // yyextra->initBracketCount==0 was added for bug 665778
					  {
  					    unput(*yytext);
					    if (YY_START == ReadInitializerPtr) yyextra->current->initializer.resize(0);
  					    BEGIN(yyextra->lastInitializerContext);
					  }
					  else if (*yytext==',' && yyextra->initBracketCount==0) // for "int a=0,b=0"
					  {
  					    unput(*yytext);
					    if (YY_START == ReadInitializerPtr) yyextra->current->initializer.resize(0);
  					    BEGIN(yyextra->lastInitializerContext);
					  }
					  else
					  {
  					    yyextra->current->initializer+=*yytext; 
					  }
  					}
<ReadInitializer,ReadInitializerPtr>{RAWBEGIN}             { // C++11 raw string
>>>>>>> e8c1817b
                                          if (!yyextra->insideCpp)
                                          {
                                            REJECT;
                                          }
                                          else
                                          {
                                            QCString text=yytext;
                                            yyextra->current->initializer+=text;
                                            int i=text.find('"');
                                            yyextra->delimiter = yytext+i+1;
                                            yyextra->delimiter=yyextra->delimiter.left(yyextra->delimiter.length()-1);
                                            yyextra->lastRawStringContext = YY_START;
                                            yyextra->pCopyRawGString = &yyextra->current->initializer;
                                            BEGIN(RawGString);
                                            //printf("RawGString delimiter='%s'\n",delimiter.data());
                                          }
                                        }
<RawGString>{RAWEND}                    {
                                          *yyextra->pCopyRawGString+=yytext;
                                          QCString delimiter = yytext+1;
                                          delimiter=delimiter.left(delimiter.length()-1);
                                          if (delimiter==yyextra->delimiter)
                                          {
                                            BEGIN(yyextra->lastRawStringContext);
                                          }
                                        }
<RawGString>[^)\n]+                     {
                                          *yyextra->pCopyRawGString+=yytext;
                                        }
<RawGString>.                           {
                                          *yyextra->pCopyRawGString+=yytext;
                                        }
<RawGString>\n                          {
                                          *yyextra->pCopyRawGString+=yytext;
                                          lineCount(yyscanner);
                                        }
<RawString>{RAWEND}                     {
                                          *yyextra->pCopyRawString+=yytext;
                                          yyextra->fullArgString+=yytext;
                                          QCString delimiter = yytext+1;
                                          delimiter=delimiter.left(delimiter.length()-1);
                                          if (delimiter==yyextra->delimiter)
                                          {
                                            BEGIN(yyextra->lastRawStringContext);
                                          }
                                        }
<RawString>[^)]+                        {
                                          *yyextra->pCopyRawString+=yytext;
                                          yyextra->fullArgString+=yytext;
                                        }
<RawString>.                            {
                                          *yyextra->pCopyRawString+=yytext;
                                          yyextra->fullArgString+=yytext;
                                        }
<RawString>\n                           {
                                          *yyextra->pCopyRawString+=yytext;
                                          yyextra->fullArgString+=yytext;
                                          lineCount(yyscanner);
                                        }
<ReadInitializer>\"                     {
                                          if (yyextra->insideIDL && yyextra->insideCppQuote)
                                          {
                                            BEGIN(EndCppQuote);
                                          }
                                          else
                                          {
                                            yyextra->lastStringContext=YY_START;
                                            yyextra->current->initializer+=yytext;
                                            yyextra->pCopyQuotedGString=&yyextra->current->initializer;
                                            BEGIN(CopyGString);
                                          }
                                        }
<ReadInitializer>"->"                   {
                                          yyextra->current->initializer+=yytext;
                                        }
<ReadInitializer>"<<"                   {
                                          yyextra->current->initializer+=yytext;
                                        }
<ReadInitializer>">>"                   {
                                          yyextra->current->initializer+=yytext;
                                        }
<ReadInitializer>[<\[{(]                {
                                          yyextra->initBracketCount++;
                                          yyextra->current->initializer+=*yytext;
                                        }
<ReadInitializer>[>\]})]                {
                                          yyextra->initBracketCount--;
                                          yyextra->current->initializer+=*yytext;
                                        }
<ReadInitializer>\'                     {
                                          if (yyextra->insidePHP)
                                          {
                                            yyextra->current->initializer+=yytext;
                                            yyextra->pCopyQuotedGString = &yyextra->current->initializer;
                                            yyextra->lastStringContext=YY_START;
                                            BEGIN(CopyPHPGString);
                                          }
                                          else
                                          {
                                            yyextra->current->initializer+=yytext;
                                          }
                                        }
<ReadInitializer>{CHARLIT}              {
                                          if (yyextra->insidePHP)
                                          {
                                            REJECT;
                                          }
                                          else
                                          {
                                            yyextra->current->initializer+=yytext;
                                          }
                                        }
<ReadInitializer>\n                     {
                                          yyextra->current->initializer+=*yytext;
                                          lineCount(yyscanner);
                                        }
<ReadInitializer>"@\""                  {
                                          //printf("yyextra->insideCS=%d\n",yyextra->insideCS);
                                          yyextra->current->initializer+=yytext;
                                          if (!yyextra->insideCS && !yyextra->insideObjC)
                                          {
                                            REJECT;
                                          }
                                          else
                                          {
                                            // C#/ObjC verbatim string
                                            yyextra->lastSkipVerbStringContext=YY_START;
                                            yyextra->pSkipVerbString=&yyextra->current->initializer;
                                            BEGIN(SkipVerbString);
                                          }
                                        }
<SkipVerbString>[^\n"]+                 {
                                          *yyextra->pSkipVerbString+=yytext;
                                        }
<SkipVerbString>"\"\""                  { // quote escape
                                          *yyextra->pSkipVerbString+=yytext;
                                        }
<SkipVerbString>"\""                    {
                                          *yyextra->pSkipVerbString+=*yytext;
                                          BEGIN(yyextra->lastSkipVerbStringContext);
                                        }
<<<<<<< HEAD
<SkipVerbString>\n                      {
                                          *yyextra->pSkipVerbString+=*yytext;
                                          lineCount(yyscanner);
                                        }
<SkipVerbString>.                       {
                                          *yyextra->pSkipVerbString+=*yytext;
                                        }
<ReadInitializer>"?>"                   {
                                          if (yyextra->insidePHP)
                                            BEGIN( FindMembersPHP );
                                          else
                                            yyextra->current->initializer+=yytext;
                                        }
<ReadInitializer>.                      {
                                          yyextra->current->initializer+=*yytext;
                                        }
=======
<ReadInitializer,ReadInitializerPtr>\"			{
					  if (yyextra->insideIDL && yyextra->insideCppQuote)
  					  {
					    BEGIN(EndCppQuote);
					  }
					  else
					  {
                                            yyextra->lastStringContext=YY_START;
  					    yyextra->current->initializer+=yytext; 
  					    yyextra->pCopyQuotedGString=&yyextra->current->initializer;
					    BEGIN(CopyGString);
					  }
					}
<ReadInitializer,ReadInitializerPtr>"->"			{
  					  yyextra->current->initializer+=yytext; 
					}
<ReadInitializer,ReadInitializerPtr>"<<"			{
  					  yyextra->current->initializer+=yytext; 
					}
<ReadInitializer,ReadInitializerPtr>">>"			{
  					  yyextra->current->initializer+=yytext; 
  					}
<ReadInitializer,ReadInitializerPtr>[<\[{(]		{
  					  yyextra->initBracketCount++;
  					  yyextra->current->initializer+=*yytext; 
  					}
<ReadInitializer,ReadInitializerPtr>[>\]})]		{
  					  yyextra->initBracketCount--;
  					  yyextra->current->initializer+=*yytext; 
  					}
<ReadInitializer,ReadInitializerPtr>\'			{
  					  if (yyextra->insidePHP)
					  {
					    yyextra->current->initializer+=yytext; 
                                            yyextra->pCopyQuotedGString = &yyextra->current->initializer;
                                            yyextra->lastStringContext=YY_START;
					    BEGIN(CopyPHPGString);
					  }
					  else
					  {
					    yyextra->current->initializer+=yytext; 
					  }
  					}
<ReadInitializer,ReadInitializerPtr>{CHARLIT}              {
                                          if (yyextra->insidePHP) 
					  {
					    REJECT;
					  }
					  else
					  {  
					    yyextra->current->initializer+=yytext; 
					  }
                                        } 
<ReadInitializer,ReadInitializerPtr>\n			{
  					  yyextra->current->initializer+=*yytext;
                                          lineCount(yyscanner);
  					}
<ReadInitializer,ReadInitializerPtr>"@\""			{
  					  //printf("yyextra->insideCS=%d\n",yyextra->insideCS);
  					  yyextra->current->initializer+=yytext;
                                          if (!yyextra->insideCS && !yyextra->insideObjC) 
					  {
					    REJECT;
					  }
					  else
					  {
					    // C#/ObjC verbatim string
					    yyextra->lastSkipVerbStringContext=YY_START;
					    yyextra->pSkipVerbString=&yyextra->current->initializer;
					    BEGIN(SkipVerbString);
					  }
					}
<SkipVerbString>[^\n"]+			{
					  *yyextra->pSkipVerbString+=yytext;
					}
<SkipVerbString>"\"\""			{ // quote escape
					  *yyextra->pSkipVerbString+=yytext;
					}
<SkipVerbString>"\""			{
					  *yyextra->pSkipVerbString+=*yytext;
					  BEGIN(yyextra->lastSkipVerbStringContext);
					}
<SkipVerbString>\n			{
					  *yyextra->pSkipVerbString+=*yytext;
                                          lineCount(yyscanner);
  					}
<SkipVerbString>.			{
					  *yyextra->pSkipVerbString+=*yytext;
  					}
<ReadInitializer,ReadInitializerPtr>"?>"			{
					  if (yyextra->insidePHP)
					    BEGIN( FindMembersPHP );
					  else
					    yyextra->current->initializer+=yytext;
  					}
<ReadInitializer,ReadInitializerPtr>.			{
  					  yyextra->current->initializer+=*yytext; 
					}
>>>>>>> e8c1817b

  /* generic quoted string copy rules */
<CopyString,CopyPHPString>\\.           {
                                          *yyextra->pCopyQuotedString+=yytext;
                                        }
<CopyString>\"                          {
                                          *yyextra->pCopyQuotedString+=*yytext;
                                          BEGIN( yyextra->lastStringContext );
                                        }
<CopyPHPString>\'                       {
                                          *yyextra->pCopyQuotedString+=*yytext;
                                          BEGIN( yyextra->lastStringContext );
                                        }
<CopyString,CopyPHPString>"/*"|"*/"|"//" {
                                          *yyextra->pCopyQuotedString+=yytext;
                                        }
<CopyString,CopyPHPString>\n            {
                                          *yyextra->pCopyQuotedString+=*yytext;
                                          lineCount(yyscanner);
                                        }
<CopyString,CopyPHPString>.             {
                                          *yyextra->pCopyQuotedString+=*yytext;
                                        }

  /* generic quoted growable string copy rules */
<CopyGString,CopyPHPGString>\\.         {
                                          *yyextra->pCopyQuotedGString+=yytext;
                                        }
<CopyGString>\"                         {
                                          *yyextra->pCopyQuotedGString+=*yytext;
                                          BEGIN( yyextra->lastStringContext );
                                        }
<CopyPHPGString>\'                      {
                                          *yyextra->pCopyQuotedGString+=*yytext;
                                          BEGIN( yyextra->lastStringContext );
                                        }
<CopyGString,CopyPHPGString>"<?php"     { // we had an odd number of quotes.
                                          *yyextra->pCopyQuotedGString += yytext;
                                          BEGIN( yyextra->lastStringContext );
                                        }
<CopyGString,CopyPHPGString>"/*"|"*/"|"//" {
                                          *yyextra->pCopyQuotedGString+=yytext;
                                        }
<CopyGString,CopyPHPGString>\n          {
                                          *yyextra->pCopyQuotedGString+=*yytext;
                                          lineCount(yyscanner);
                                        }
<CopyGString,CopyPHPGString>.           {
                                          *yyextra->pCopyQuotedGString+=*yytext;
                                        }

  /* generic round bracket list copy rules */
<CopyRound>\"                           {
                                          *yyextra->pCopyRoundString+=*yytext;
                                          yyextra->pCopyQuotedString=yyextra->pCopyRoundString;
                                          yyextra->lastStringContext=YY_START;
                                          BEGIN(CopyString);
                                        }
<CopyRound>"("                          {
                                          *yyextra->pCopyRoundString+=*yytext;
                                          yyextra->roundCount++;
                                        }
<CopyRound>")"                          {
                                          *yyextra->pCopyRoundString+=*yytext;
                                          if (--yyextra->roundCount<0)
                                            BEGIN(yyextra->lastRoundContext);
                                        }
<CopyRound>\n                           {
                                          lineCount(yyscanner);
                                          *yyextra->pCopyRoundString+=*yytext;
                                        }
<CopyRound>\'                           {
                                          if (yyextra->insidePHP)
                                          {
                                            yyextra->current->initializer+=yytext;
                                            yyextra->pCopyQuotedString = yyextra->pCopyRoundString;
                                            yyextra->lastStringContext=YY_START;
                                            BEGIN(CopyPHPString);
                                          }
                                          else
                                          {
                                            *yyextra->pCopyRoundString+=yytext;
                                          }
                                        }
<CopyRound>{CHARLIT}                    {
                                          if (yyextra->insidePHP)
                                          {
                                            REJECT;
                                          }
                                          else
                                          {
                                            *yyextra->pCopyRoundString+=yytext;
                                          }
                                        }
<CopyRound>[^"'()\n,]+                  {
                                          *yyextra->pCopyRoundString+=yytext;
                                        }
<CopyRound>.                            {
                                          *yyextra->pCopyRoundString+=*yytext;
                                        }

  /* generic round bracket list copy rules for growable strings */
<GCopyRound>\"                          {
                                          *yyextra->pCopyRoundGString+=*yytext;
                                          yyextra->pCopyQuotedGString=yyextra->pCopyRoundGString;
                                          yyextra->lastStringContext=YY_START;
                                          BEGIN(CopyGString);
                                        }
<GCopyRound>"("                         {
                                          *yyextra->pCopyRoundGString+=*yytext;
                                          yyextra->roundCount++;
                                        }
<GCopyRound>")"                         {
                                          *yyextra->pCopyRoundGString+=*yytext;
                                          if (--yyextra->roundCount<0)
                                            BEGIN(yyextra->lastRoundContext);
                                        }
<GCopyRound>\n                          {
                                          lineCount(yyscanner);
                                          *yyextra->pCopyRoundGString+=*yytext;
                                        }
<GCopyRound>\'                          {
                                          if (yyextra->insidePHP)
                                          {
                                            yyextra->current->initializer+=yytext;
                                            yyextra->pCopyQuotedGString = yyextra->pCopyRoundGString;
                                            yyextra->lastStringContext=YY_START;
                                            BEGIN(CopyPHPGString);
                                          }
                                          else
                                          {
                                            *yyextra->pCopyRoundGString+=yytext;
                                          }
                                        }
<GCopyRound>{CHARLIT}                   {
                                          if (yyextra->insidePHP)
                                          {
                                            REJECT;
                                          }
                                          else
                                          {
                                            *yyextra->pCopyRoundGString+=yytext;
                                          }
                                        }
<GCopyRound>[^"'()\n\/,]+               {
                                          *yyextra->pCopyRoundGString+=yytext;
                                        }
<GCopyRound>.                           {
                                          *yyextra->pCopyRoundGString+=*yytext;
                                        }

  /* generic square bracket list copy rules for growable strings, we should only enter here in case of php, left the test part as in GCopyRound to keep it compatible with the round bracket version */
<GCopySquare>\"                         {
                                          *yyextra->pCopySquareGString+=*yytext;
                                            yyextra->pCopyQuotedGString=yyextra->pCopySquareGString;
                                          yyextra->lastStringContext=YY_START;
                                          BEGIN(CopyGString);
                                        }
<GCopySquare>"["                        {
                                          *yyextra->pCopySquareGString+=*yytext;
                                          yyextra->squareCount++;
                                        }
<GCopySquare>"]"                        {
                                          *yyextra->pCopySquareGString+=*yytext;
                                          if (--yyextra->squareCount<0)
                                          BEGIN(yyextra->lastSquareContext);
                                        }
<GCopySquare>\n                         {
                                          lineCount(yyscanner);
                                          *yyextra->pCopySquareGString+=*yytext;
                                        }
<GCopySquare>\'                         {
                                          if (yyextra->insidePHP)
                                          {
                                            yyextra->current->initializer+=yytext;
                                            yyextra->pCopyQuotedGString = yyextra->pCopySquareGString;
                                            yyextra->lastStringContext=YY_START;
                                            BEGIN(CopyPHPGString);
                                          }
                                          else
                                          {
                                            *yyextra->pCopySquareGString+=yytext;
                                          }
                                        }
<GCopySquare>{CHARLIT}                  {
                                          if (yyextra->insidePHP)
                                          {
                                            REJECT;
                                          }
                                          else
                                          {
                                            *yyextra->pCopySquareGString+=yytext;
                                          }
                                        }
<GCopySquare>[^"\[\]\n\/,]+              {
                                          *yyextra->pCopySquareGString+=yytext;
                                        }
<GCopySquare>.                          {
                                          *yyextra->pCopySquareGString+=*yytext;
                                        }

  /* generic curly bracket list copy rules */
<CopyCurly>\"                           {
                                          *yyextra->pCopyCurlyString+=*yytext;
                                          yyextra->pCopyQuotedString=yyextra->pCopyCurlyString;
                                          yyextra->lastStringContext=YY_START;
                                          BEGIN(CopyString);
                                        }
<CopyCurly>\'                           {
                                          *yyextra->pCopyCurlyString+=*yytext;
                                          if (yyextra->insidePHP)
                                          {
                                            yyextra->pCopyQuotedString=yyextra->pCopyCurlyString;
                                            yyextra->lastStringContext=YY_START;
                                            BEGIN(CopyPHPString);
                                          }
                                        }
<CopyCurly>"{"                          {
                                          *yyextra->pCopyCurlyString+=*yytext;
                                          yyextra->curlyCount++;
                                        }
<CopyCurly>"}"                          {
                                          *yyextra->pCopyCurlyString+=*yytext;
                                          if (--yyextra->curlyCount<0)
                                            BEGIN(yyextra->lastCurlyContext);
                                        }
<CopyCurly>{CHARLIT}                    { if (yyextra->insidePHP)
                                          {
                                            REJECT;
                                          }
                                          else
                                          {
                                            *yyextra->pCopyCurlyString+=yytext;
                                          }
                                        }
<CopyCurly>[^"'{}\/\n,]+                {
                                          *yyextra->pCopyCurlyString+=yytext;
                                        }
<CopyCurly>"/"                          { *yyextra->pCopyCurlyString+=yytext; }
<CopyCurly>\n                           {
                                          lineCount(yyscanner);
                                          *yyextra->pCopyCurlyString+=*yytext;
                                        }
<CopyCurly>.                            {
                                          *yyextra->pCopyCurlyString+=*yytext;
                                        }

  /* generic curly bracket list copy rules for growable strings */
<GCopyCurly>^"#"{B}+[0-9]+{B}+"\""[^\"\n]+"\""{B}+"1"{B}*\n? { // start of included file marker
                                        }
<GCopyCurly>^"#"{B}+[0-9]+{B}+"\""[^\"\n]+"\""{B}+"2"{B}*\n? { // end of included file marker
                                          QCString line = QCString(yytext);
                                          int s = line.find(' ');
                                          int e = line.find('"',s);
                                          yyextra->yyLineNr = line.mid(s,e-s).toInt();
                                          if (yytext[yyleng-1]=='\n')
                                          {
                                            lineCount(yyscanner);
                                            yyextra->column=0;
                                          }
                                        }
<GCopyCurly>\"                          {
                                          *yyextra->pCopyCurlyGString+=*yytext;
                                          yyextra->pCopyQuotedGString=yyextra->pCopyCurlyGString;
                                          yyextra->lastStringContext=YY_START;
                                          BEGIN(CopyGString);
                                        }
<GCopyCurly>\'                          {
                                          *yyextra->pCopyCurlyGString+=*yytext;
                                          if (yyextra->insidePHP)
                                          {
                                            yyextra->pCopyQuotedGString=yyextra->pCopyCurlyGString;
                                            yyextra->lastStringContext=YY_START;
                                            BEGIN(CopyPHPGString);
                                          }
                                        }
<GCopyCurly>"{"                         {
                                          *yyextra->pCopyCurlyGString+=*yytext;
                                          yyextra->curlyCount++;
                                        }
<GCopyCurly>"}"                         {
                                          *yyextra->pCopyCurlyGString+=*yytext;
                                          if (--yyextra->curlyCount<0)
                                            BEGIN(yyextra->lastCurlyContext);
                                        }
<GCopyCurly>{CHARLIT}                    { if (yyextra->insidePHP)
                                          {
                                            REJECT;
                                          }
                                          else
                                          {
                                            *yyextra->pCopyCurlyGString+=yytext;
                                          }
                                        }
<GCopyCurly>[^"'{}\/\n,]+               {
                                          *yyextra->pCopyCurlyGString+=yytext;
                                        }
<GCopyCurly>[,]+                        {
                                          *yyextra->pCopyCurlyGString+=yytext;
                                        }
<GCopyCurly>"/"                         { *yyextra->pCopyCurlyGString+=yytext; }
<GCopyCurly>\n                          {
                                          lineCount(yyscanner);
                                          *yyextra->pCopyCurlyGString+=*yytext;
                                        }
<GCopyCurly>.                           {
                                          *yyextra->pCopyCurlyGString+=*yytext;
                                        }

  /* ---------------------- */


<FindMembers>":"                        {
                                          if (yyextra->current->type.isEmpty() &&
                                              yyextra->current->name=="enum") // see bug 69041, C++11 style anon enum: 'enum : unsigned int {...}'
                                          {
                                            yyextra->current->section=Entry::ENUM_SEC;
                                            yyextra->current->name.resize(0);
                                            yyextra->current->args.resize(0);
                                            BEGIN(EnumBaseType);
                                          }
                                          else
                                          {
                                            if (yyextra->current->type.isEmpty()) // anonymous padding field, e.g. "int :7;"
                                            {
                                              addType(yyscanner);
                                              yyextra->current->name.sprintf("__pad%d__",yyextra->padCount++);
                                            }
                                            BEGIN(BitFields);
                                            yyextra->current->bitfields+=":";
                                          }
                                        }
<BitFields>.                            {
                                          yyextra->current->bitfields+=*yytext;
                                        }
<EnumBaseType>.                         {
                                          yyextra->current->args+=*yytext;
                                        }
<EnumBaseType>\n                        {
                                          lineCount(yyscanner);
                                          yyextra->current->args+=' ';
                                        }
<FindMembers>[;,]                       {
                                          QCString oldType = yyextra->current->type;
                                          if (yyextra->current->bodyLine==-1)
                                          {
                                            yyextra->current->bodyLine = yyextra->yyLineNr;
                                            yyextra->current->bodyColumn = yyextra->yyColNr;
                                          }
                                          if ( yyextra->insidePHP && yyextra->current->type.left(3) == "var" )
                                          {
                                            yyextra->current->type = yyextra->current->type.mid(3);
                                          }
                                          if (yyextra->isTypedef && yyextra->current->type.left(8)!="typedef ")
                                          {
                                            yyextra->current->type.prepend("typedef ");
                                          }
                                          bool stat = yyextra->current->stat;
                                          if (!yyextra->current->name.isEmpty() && yyextra->current->section!=Entry::ENUM_SEC)
                                          {
                                            yyextra->current->type=yyextra->current->type.simplifyWhiteSpace();
                                            yyextra->current->args=removeRedundantWhiteSpace(yyextra->current->args);
                                            yyextra->current->name=yyextra->current->name.stripWhiteSpace();
                                            if (yyextra->current->section==Entry::CLASS_SEC) // remove spec for "struct Bla bla;"
                                            {
                                                yyextra->current->spec = 0;
                                            }
                                            yyextra->current->section = Entry::VARIABLE_SEC ;
                                            yyextra->current->fileName = yyextra->yyFileName;
                                            yyextra->current->startLine = yyextra->yyBegLineNr;
                                            yyextra->current->startColumn = yyextra->yyBegColNr;
                                            yyextra->current_root->moveToSubEntryAndRefresh( yyextra->current ) ;
                                            initEntry(yyscanner);
                                          }
                                          if ( *yytext == ',')
                                          {
                                            yyextra->current->stat = stat; // the static attribute holds for all variables
                                            yyextra->current->name.resize(0);
                                            yyextra->current->args.resize(0);
                                            yyextra->current->brief.resize(0);
                                            yyextra->current->doc.resize(0);
                                            yyextra->current->initializer.resize(0);
                                            yyextra->current->bitfields.resize(0);
                                            int i=oldType.length();
                                            while (i>0 && (oldType[i-1]=='*' || oldType[i-1]=='&' || oldType[i-1]==' ')) i--;
                                            yyextra->current->type = oldType.left(i);
                                          }
                                          else
                                          {
                                            yyextra->mtype = Method;
                                            yyextra->virt = Normal;
                                            yyextra->current->groups.clear();
                                            initEntry(yyscanner);
                                          }
                                        }

<FindMembers>"["                        {
                                          if (yyextra->insideSlice)
                                          {
                                            yyextra->squareCount=1;
                                            yyextra->lastSquareContext = YY_START;
                                            yyextra->current->metaData += "[";
                                            BEGIN( SliceMetadata );
                                          }
                                          else if (!yyextra->insideCS &&
                                              (yyextra->current->name.isEmpty() ||
                                               yyextra->current->name=="typedef"
                                              )
                                             ) // IDL function property
                                          {
                                            yyextra->squareCount=1;
                                            yyextra->lastSquareContext = YY_START;
                                            yyextra->idlAttr.resize(0);
                                            yyextra->idlProp.resize(0);
                                            yyextra->current->mtype = yyextra->mtype;

                                            if (Config_getBool(IDL_PROPERTY_SUPPORT) &&
                                                 yyextra->current->mtype == Property)
                                            { // we are yyextra->inside the properties section of a dispinterface
                                              yyextra->odlProp = true;
                                              yyextra->current->spec |= Entry::Gettable;
                                              yyextra->current->spec |= Entry::Settable;
                                            }

                                            BEGIN( IDLAttribute );
                                          }
                                          else if (yyextra->insideCS &&
                                                  yyextra->current->name.isEmpty())
                                          {
                                            yyextra->squareCount=1;
                                            yyextra->lastSquareContext = YY_START;
                                            // Skip the C# attribute
                                            // for this member
                                            yyextra->current->args.resize(0);
                                            BEGIN( SkipSquare );
                                          }
                                          else
                                          {
                                            yyextra->current->args += yytext ;
                                            yyextra->squareCount=1;
                                            yyextra->externC=FALSE; // see bug759247
                                            BEGIN( Array ) ;
                                          }
                                        }
<SliceMetadata>"["                      { // Global metadata.
                                          yyextra->squareCount++;
                                          yyextra->current->metaData += "[";
                                        }
<SliceMetadata>{BN}*                    {
                                          lineCount(yyscanner);
                                        }
<SliceMetadata>\"[^\"]*\"               {
                                          yyextra->current->metaData += yytext;
                                        }
<SliceMetadata>","                      {
                                          yyextra->current->metaData += yytext;
                                        }
<SliceMetadata>"]"                      {
                                          yyextra->current->metaData += yytext;
                                          if (--yyextra->squareCount<=0)
                                          {
                                            BEGIN (yyextra->lastSquareContext);
                                          }
                                        }
<SliceOptional>"("                      {
                                          yyextra->current->type += "(";
                                          yyextra->roundCount++;
                                        }
<SliceOptional>[0-9]+                   {
                                          yyextra->current->type += yytext;
                                        }
<SliceOptional>")"                      {
                                          yyextra->current->type += ")";
                                          if(--yyextra->roundCount<=0)
                                          {
                                            BEGIN (yyextra->lastModifierContext);
                                          }
                                        }
<IDLAttribute>"]"                       {
                                          // end of IDL function attribute
                                          if (--yyextra->squareCount<=0)
                                          {
                                            lineCount(yyscanner);
                                            if (yyextra->current->mtype == Property)
                                              BEGIN( IDLPropName );
                                            else
                                              BEGIN( yyextra->lastSquareContext );
                                          }
                                        }
<IDLAttribute>"propput"                 {
                                          if (Config_getBool(IDL_PROPERTY_SUPPORT))
                                          {
                                            yyextra->current->mtype = Property;
                                          }
                                          yyextra->current->spec |= Entry::Settable;
                                        }
<IDLAttribute>"propget"                 {
                                          if (Config_getBool(IDL_PROPERTY_SUPPORT))
                                          {
                                            yyextra->current->mtype = Property;
                                          }
                                          yyextra->current->spec |= Entry::Gettable;
                                        }
<IDLAttribute>"property" { // UNO IDL property
                                          yyextra->current->spec |= Entry::Property;
                                        }
<IDLAttribute>"attribute" { // UNO IDL attribute
                                          yyextra->current->spec |= Entry::Attribute;
                                        }
<IDLAttribute>"optional" { // on UNO IDL interface/service/attribute/property
                           yyextra->current->spec |= Entry::Optional;
                         }
<IDLAttribute>"readonly" { // on UNO IDL attribute or property
                                          if (Config_getBool(IDL_PROPERTY_SUPPORT) && yyextra->odlProp)
                                          {
                                            yyextra->current->spec ^= Entry::Settable;
                                          }
                                          else
                                          {
                                            yyextra->current->spec |= Entry::Readonly;
                                          }
                                        }
<IDLAttribute>"bound" { // on UNO IDL attribute or property
                                          yyextra->current->spec |= Entry::Bound;
                                        }
<IDLAttribute>"removable" { // on UNO IDL property
                                          yyextra->current->spec |= Entry::Removable;
                                        }
<IDLAttribute>"constrained" { // on UNO IDL property
                                          yyextra->current->spec |= Entry::Constrained;
                                        }
<IDLAttribute>"transient" { // on UNO IDL property
                                          yyextra->current->spec |= Entry::Transient;
                                        }
<IDLAttribute>"maybevoid" { // on UNO IDL property
                                          yyextra->current->spec |= Entry::MaybeVoid;
                                        }
<IDLAttribute>"maybedefault" { // on UNO IDL property
                                          yyextra->current->spec |= Entry::MaybeDefault;
                                        }
<IDLAttribute>"maybeambiguous" { // on UNO IDL property
                                          yyextra->current->spec |= Entry::MaybeAmbiguous;
                                        }
<IDLAttribute>.                         {
                                        }
<IDLPropName>{BN}*{ID}{BN}*             {
                                          // return type (probably HRESULT) - skip it

                                          if (yyextra->odlProp)
                                          { // property type
                                            yyextra->idlProp = yytext;
                                          }
                                        }
<IDLPropName>{ID}{BN}*"("               {
                                          yyextra->current->name = yytext;
                                          yyextra->current->name = yyextra->current->name.left(yyextra->current->name.length()-1).stripWhiteSpace();
                                          yyextra->current->startLine = yyextra->yyLineNr;
                                          yyextra->current->startColumn = yyextra->yyColNr;
                                          BEGIN( IDLProp );
                                        }
<IDLPropName>{BN}*"("{BN}*{ID}{BN}*")"{BN}*     {
                                           if (yyextra->odlProp)
                                           {
                                             yyextra->idlProp += yytext;
                                           }
                                        }
<IDLPropName>{ID}{BN}*/";"              {
                                           if (yyextra->odlProp)
                                           {
                                             yyextra->current->name = yytext;
                                             yyextra->idlProp = yyextra->idlProp.stripWhiteSpace();
                                             yyextra->odlProp = false;

                                             BEGIN( IDLProp );
                                           }
                                        }
<IDLProp>{BN}*"["[^\]]*"]"{BN}*         {  // attribute of a parameter
                                           yyextra->idlAttr = yytext;
                                           yyextra->idlAttr=yyextra->idlAttr.stripWhiteSpace();
                                        }
<IDLProp>{ID}                           {  // property type
                                           yyextra->idlProp = yytext;
                                        }
<IDLProp>{BN}*{ID}{BN}*","              {  // Rare: Another parameter ([propput] HRESULT Item(int index, [in] Type theRealProperty);)
                                          if (!yyextra->current->args)
                                            yyextra->current->args = "(";
                                          else
                                            yyextra->current->args += ", ";
                                          yyextra->current->args += yyextra->idlAttr;
                                          yyextra->current->args += " ";
                                          yyextra->current->args += yyextra->idlProp;   // prop was actually type of extra parameter
                                          yyextra->current->args += " ";
                                          yyextra->current->args += yytext;
                                          yyextra->current->args = yyextra->current->args.left(yyextra->current->args.length() - 1);    // strip comma
                                          yyextra->idlProp.resize(0);
                                          yyextra->idlAttr.resize(0);
                                          BEGIN( IDLProp );
                                        }
<IDLProp>{BN}*{ID}{BN}*")"{BN}*         {
                                          // the parameter name for the property - just skip.
                                        }
<IDLProp>";"                            {
                                          yyextra->current->fileName   = yyextra->yyFileName;
                                          yyextra->current->type                = yyextra->idlProp;
                                          yyextra->current->args       = yyextra->current->args.simplifyWhiteSpace();
                                          if (yyextra->current->args)
                                            yyextra->current->args += ")";
                                          yyextra->current->name       = yyextra->current->name.stripWhiteSpace();
                                          yyextra->current->section    = Entry::VARIABLE_SEC;
                                          yyextra->current_root->moveToSubEntryAndRefresh(yyextra->current);
                                          initEntry(yyscanner);
                                          BEGIN( FindMembers );
                                        }
<IDLProp>.                              { // spaces, *, or other stuff
                                          //yyextra->idlProp+=yytext;
                                        }
<Array>"]"                              { yyextra->current->args += *yytext ;
                                          if (--yyextra->squareCount<=0)
                                             BEGIN( FindMembers ) ;
                                        }
<FuncFuncArray>"]"                      { yyextra->current->args += *yytext ;
                                          if (--yyextra->squareCount<=0)
                                             BEGIN( Function ) ;
                                        }
<Array,FuncFuncArray>"["                { yyextra->current->args += *yytext ;
                                          yyextra->squareCount++;
                                        }
<Array,FuncFuncArray>.                  { yyextra->current->args += *yytext ; }
<SkipSquare>"["                         { yyextra->squareCount++; }
<SkipSquare>"]"                         {
                                          if (--yyextra->squareCount<=0)
                                            BEGIN( yyextra->lastSquareContext );
                                        }
<SkipSquare>\"                          {
                                          yyextra->lastStringContext=YY_START;
                                          BEGIN( SkipString );
                                        }
<SkipSquare>[^\n\[\]\"]+
<FindMembers>"<"                        { addType(yyscanner);
                                          yyextra->current->type += yytext ;
                                          BEGIN( Sharp ) ;
                                        }
<Sharp>">"                              { yyextra->current->type += *yytext ;
                                          if (--yyextra->sharpCount<=0)
                                             BEGIN( FindMembers ) ;
                                        }
<Sharp>"<"                              { yyextra->current->type += *yytext ;
                                          yyextra->sharpCount++;
                                        }
<Sharp>{BN}+                            {
                                          yyextra->current->type += ' ';
                                          lineCount(yyscanner);
                                        }
<Sharp>.                                { yyextra->current->type += *yytext ; }
<FindFields>{ID}                        {
                                          if (yyextra->clangParser && (yyextra->insideCpp || yyextra->insideObjC))
                                          {
                                            yyextra->current->id = yyextra->clangParser->lookup(yyextra->yyLineNr,yytext);
                                          }
                                          yyextra->current->bodyLine = yyextra->yyLineNr;
                                          yyextra->current->bodyColumn = yyextra->yyColNr;
                                          yyextra->current->name     = yytext;
                                        }
<FindFields>"("                         {
                                          // Java enum initializer
                                          unput('(');
                                          yyextra->lastInitializerContext = YY_START;
                                          yyextra->initBracketCount=0;
                                          yyextra->current->initializer = "=";
                                          BEGIN(ReadInitializer);
                                        }
<FindFields>"="                         {
                                          yyextra->lastInitializerContext = YY_START;
                                          yyextra->initBracketCount=0;
                                          yyextra->current->initializer = yytext;
                                          BEGIN(ReadInitializer);
                                        }
<FindFields>";"                         {
                                          if (yyextra->insideJava)  // yyextra->last enum field in Java class
                                          {
                                            if (!yyextra->current->name.isEmpty())
                                            {
                                              yyextra->current->fileName   = yyextra->yyFileName;
                                              yyextra->current->startLine  = yyextra->yyLineNr;
                                              yyextra->current->startColumn = yyextra->yyColNr;
                                              if (!(yyextra->current_root->spec&Entry::Enum))
                                              {
                                                yyextra->current->type       = "@"; // enum marker
                                              }
                                              yyextra->current->args       = yyextra->current->args.simplifyWhiteSpace();
                                              yyextra->current->name       = yyextra->current->name.stripWhiteSpace();
                                              yyextra->current->section    = Entry::VARIABLE_SEC;
                                              yyextra->current_root->moveToSubEntryAndRefresh(yyextra->current);
                                              initEntry(yyscanner);
                                            }

                                            BEGIN( FindMembers );
                                          }
                                          else
                                          {
                                            REJECT;
                                          }
                                        }
<SkipRemainder>\n                       {
                                          lineCount(yyscanner);
                                        }
<SkipRemainder>[^\n]*
<FindFields>","                         {
                                          //printf("adding '%s' '%s' '%s' to enum '%s' (mGrpId=%d)\n",
                                          //     yyextra->current->type.data(), yyextra->current->name.data(),
                                          //     yyextra->current->args.data(), yyextra->current_root->name.data(),yyextra->current->mGrpId);
                                          if (!yyextra->current->name.isEmpty())
                                          {
                                            yyextra->current->fileName   = yyextra->yyFileName;
                                            yyextra->current->startLine  = yyextra->yyLineNr;
                                            yyextra->current->startColumn = yyextra->yyColNr;
                                            if (!(yyextra->current_root->spec&Entry::Enum))
                                            {
                                              yyextra->current->type       = "@"; // enum marker
                                            }
                                            yyextra->current->args       = yyextra->current->args.simplifyWhiteSpace();
                                            yyextra->current->name       = yyextra->current->name.stripWhiteSpace();
                                            yyextra->current->section    = Entry::VARIABLE_SEC;
                                            // add to the scope of the enum
                                            if (!yyextra->insideCS && !yyextra->insideJava &&
                                                !(yyextra->current_root->spec&Entry::Strong))
                                                // for C# and Java 1.5+ enum values always have to be explicitly qualified,
                                                // same for C++11 style enums (enum class Name {})
                                            {
                                              // add to the scope surrounding the enum (copy!)
                                              // we cannot during it directly as that would invalidate the iterator in parseCompounds.
                                              //printf("*** adding outer scope entry for %s\n",yyextra->current->name.data());
                                              yyextra->outerScopeEntries.emplace_back(yyextra->current_root->parent(), std::make_shared<Entry>(*yyextra->current));
                                            }
                                            yyextra->current_root->moveToSubEntryAndRefresh(yyextra->current);
                                            initEntry(yyscanner);
                                          }
                                          else // probably a redundant ,
                                          {
                                            yyextra->current->reset();
                                            initEntry(yyscanner);
                                          }
                                        }
<FindFields>"["                         { // attribute list in IDL
                                          yyextra->squareCount=1;
                                          yyextra->lastSquareContext = YY_START;
                                          BEGIN(SkipSquare);
                                        }
  /*
<FindFieldArg>","                       { unput(*yytext); BEGIN(FindFields); }
  */
<ReadBody,ReadNSBody,ReadBodyIntf>[^\r\n\#{}"@'/<]*     { yyextra->current->program += yytext ; }
<ReadBody,ReadNSBody,ReadBodyIntf>"//".*                { yyextra->current->program += yytext ; }
<ReadBody,ReadNSBody,ReadBodyIntf>"#".* { if (!yyextra->insidePHP)
                                            REJECT;
                                          // append PHP comment.
                                          yyextra->current->program += yytext ;
                                        }
<ReadBody,ReadNSBody,ReadBodyIntf>@\"   { yyextra->current->program += yytext ;
                                          yyextra->pSkipVerbString = &yyextra->current->program;
                                          yyextra->lastSkipVerbStringContext=YY_START;
                                          BEGIN( SkipVerbString );
                                        }
<ReadBody,ReadNSBody,ReadBodyIntf>"<<<" { if (yyextra->insidePHP)
                                          {
                                            yyextra->current->program += yytext ;
                                            yyextra->pCopyHereDocGString = &yyextra->current->program;
                                            yyextra->lastHereDocContext=YY_START;
                                            BEGIN( CopyHereDoc );
                                          }
                                          else
                                          {
                                            REJECT;
                                          }
                                        }
<ReadBody,ReadNSBody,ReadBodyIntf>\"    { yyextra->current->program += yytext ;
                                          yyextra->pCopyQuotedGString = &yyextra->current->program;
                                          yyextra->lastStringContext=YY_START;
                                          BEGIN( CopyGString );
                                        }
<ReadBody,ReadNSBody,ReadBodyIntf>"/*"{B}*              { yyextra->current->program += yytext ;
                                          yyextra->lastContext = YY_START ;
                                          BEGIN( Comment ) ;
                                        }
<ReadBody,ReadNSBody,ReadBodyIntf>"/*"{BL}              { yyextra->current->program += yytext ;
                                          ++yyextra->yyLineNr ;
                                          yyextra->lastContext = YY_START ;
                                          BEGIN( Comment ) ;
                                        }
<ReadBody,ReadNSBody,ReadBodyIntf>"'"   {
                                          if (!yyextra->insidePHP)
                                          {
                                            yyextra->current->program += yytext;
                                          }
                                          else
                                          { // begin of single quoted string
                                            yyextra->current->program += yytext;
                                            yyextra->pCopyQuotedGString = &yyextra->current->program;
                                            yyextra->lastStringContext=YY_START;
                                            BEGIN(CopyPHPGString);
                                          }
                                        }
<ReadBody,ReadNSBody,ReadBodyIntf>{CHARLIT} {
                                              if (yyextra->insidePHP)
                                              {
                                                REJECT; // for PHP code single quotes
                                                        // are used for strings of arbitrary length
                                              }
                                              else
                                              {
                                                yyextra->current->program += yytext;
                                              }
                                            }
<ReadBody,ReadNSBody,ReadBodyIntf>"{"   { yyextra->current->program += yytext ;
                                          ++yyextra->curlyCount ;
                                        }
<ReadBodyIntf>"}"                       {
                                          yyextra->current->program += yytext ;
                                          --yyextra->curlyCount ;
                                        }
<ReadBody,ReadNSBody>"}"                { //err("ReadBody count=%d\n",yyextra->curlyCount);
                                          if ( yyextra->curlyCount>0 )
                                          {
                                            yyextra->current->program += yytext ;
                                            --yyextra->curlyCount ;
                                          }
                                          else
                                          {
                                            yyextra->current->endBodyLine = yyextra->yyLineNr;
                                            std::shared_ptr<Entry> original_root = yyextra->current_root; // save root this namespace is in
                                            if (yyextra->current->section == Entry::NAMESPACE_SEC && yyextra->current->type == "namespace")
                                            {
                                              int split_point;
                                              // save documentation values
                                              QCString doc       = yyextra->current->doc;
                                              int      docLine   = yyextra->current->docLine;
                                              QCString docFile   = yyextra->current->docFile;
                                              QCString brief     = yyextra->current->brief;
                                              int      briefLine = yyextra->current->briefLine;
                                              QCString briefFile = yyextra->current->briefFile;
                                              // reset documentation values
                                              yyextra->current->doc       = "";
                                              yyextra->current->docLine   = 0;
                                              yyextra->current->docFile   = "";
                                              yyextra->current->brief     = "";
                                              yyextra->current->briefLine = 0;
                                              yyextra->current->briefFile = "";
                                              while ((split_point = yyextra->current->name.find("::")) != -1)
                                              {
                                                std::shared_ptr<Entry> new_current = std::make_shared<Entry>(*yyextra->current);
                                                yyextra->current->program = "";
                                                new_current->name  = yyextra->current->name.mid(split_point + 2);
                                                yyextra->current->name  = yyextra->current->name.left(split_point);
                                                if (!yyextra->current_root->name.isEmpty()) yyextra->current->name.prepend(yyextra->current_root->name+"::");

                                                yyextra->current_root->moveToSubEntryAndKeep(yyextra->current);
                                                yyextra->current_root = yyextra->current;
                                                yyextra->current = new_current;
                                              }
                                              // restore documentation values
                                              yyextra->current->doc       = doc;
                                              yyextra->current->docLine   = docLine;
                                              yyextra->current->docFile   = docFile;
                                              yyextra->current->brief     = brief;
                                              yyextra->current->briefLine = briefLine;
                                              yyextra->current->briefFile = briefFile;
                                            }
                                            QCString &cn = yyextra->current->name;
                                            QCString rn = yyextra->current_root->name.copy();
                                            //printf("cn='%s' rn='%s' yyextra->isTypedef=%d\n",cn.data(),rn.data(),yyextra->isTypedef);
                                            if (!cn.isEmpty() && !rn.isEmpty())
                                            {
                                              prependScope(yyscanner);
                                            }
                                            if (yyextra->isTypedef && cn.isEmpty())
                                            {
                                              //printf("Typedef Name\n");
                                              BEGIN( TypedefName );
                                            }
                                            else
                                            {
                                              if ((yyextra->current->section == Entry::ENUM_SEC) || (yyextra->current->spec&Entry::Enum))
                                              {
                                                yyextra->current->program+=','; // add field terminator
                                              }
                                              // add compound definition to the tree
                                              yyextra->current->args=removeRedundantWhiteSpace(yyextra->current->args);
                                                        // was: yyextra->current->args.simplifyWhiteSpace();
                                              yyextra->current->type = yyextra->current->type.simplifyWhiteSpace();
                                              yyextra->current->name = yyextra->current->name.stripWhiteSpace();
                                              //printf("adding '%s' '%s' '%s' brief=%s yyextra->insideObjC=%d %x\n",yyextra->current->type.data(),yyextra->current->name.data(),yyextra->current->args.data(),yyextra->current->brief.data(),yyextra->insideObjC,yyextra->current->section);
                                              if (yyextra->insideObjC &&
                                                  ((yyextra->current->spec&Entry::Interface) || (yyextra->current->spec==Entry::Category))
                                                 ) // method definition follows
                                              {
                                                BEGIN( ReadBodyIntf ) ;
                                              }
                                              else
                                              {
                                                yyextra->memspecEntry = yyextra->current;
                                                yyextra->current_root->moveToSubEntryAndKeep( yyextra->current ) ;
                                                yyextra->current = std::make_shared<Entry>(*yyextra->current);
                                                if (yyextra->current->section==Entry::NAMESPACE_SEC ||
                                                    (yyextra->current->spec==Entry::Interface) ||
                                                    yyextra->insideJava || yyextra->insidePHP || yyextra->insideCS || yyextra->insideD || yyextra->insideJS ||
                                                    yyextra->insideSlice
                                                   )
                                                { // namespaces and interfaces and java classes ends with a closing bracket without semicolon
                                                  yyextra->current->reset();
                                                  yyextra->current_root = original_root; // restore scope from before namespace descent
                                                  initEntry(yyscanner);
                                                  yyextra->memspecEntry.reset();
                                                  BEGIN( FindMembers ) ;
                                                }
                                                else
                                                {
                                                  static QRegExp re("@[0-9]+$");
                                                  if (!yyextra->isTypedef && yyextra->memspecEntry &&
                                                      yyextra->memspecEntry->name.find(re)==-1) // not typedef or anonymous type (see bug691071)
                                                  {
                                                    // enabled the next two lines for bug 623424
                                                    yyextra->current->doc.resize(0);
                                                    yyextra->current->brief.resize(0);
                                                  }
                                                  BEGIN( MemberSpec ) ;
                                                }
                                              }
                                            }
                                          }
                                        }
<ReadBody>"}"{BN}+"typedef"{BN}+        { //err("ReadBody count=%d\n",yyextra->curlyCount);
                                          lineCount(yyscanner);
                                          if ( yyextra->curlyCount>0 )
                                          {
                                            yyextra->current->program += yytext ;
                                            --yyextra->curlyCount ;
                                          }
                                          else
                                          {
                                            yyextra->isTypedef = TRUE;
                                            yyextra->current->endBodyLine = yyextra->yyLineNr;
                                            QCString &cn = yyextra->current->name;
                                            QCString rn = yyextra->current_root->name.copy();
                                            if (!cn.isEmpty() && !rn.isEmpty())
                                            {
                                              prependScope(yyscanner);
                                            }
                                            BEGIN( TypedefName );
                                          }
                                        }
<TypedefName>("const"|"volatile"){BN}   { // late "const" or "volatile" keyword
                                          lineCount(yyscanner);
                                          yyextra->current->type.prepend(yytext);
                                        }
<TypedefName>{ID}                       {
                                          if ((yyextra->current->section == Entry::ENUM_SEC) || (yyextra->current->spec&Entry::Enum))
                                          {
                                            yyextra->current->program+=","; // add field terminator
                                          }
                                          yyextra->current->name=yytext;
                                          prependScope(yyscanner);
                                          yyextra->current->args = yyextra->current->args.simplifyWhiteSpace();
                                          yyextra->current->type = yyextra->current->type.simplifyWhiteSpace();
                                          //printf("Adding compound %s %s %s\n",yyextra->current->type.data(),yyextra->current->name.data(),yyextra->current->args.data());
                                          if (!yyextra->firstTypedefEntry)
                                          {
                                            yyextra->firstTypedefEntry = yyextra->current;
                                          }
                                          yyextra->current_root->moveToSubEntryAndRefresh( yyextra->current ) ;
                                          initEntry(yyscanner);
                                          yyextra->isTypedef=TRUE; // to undo reset by initEntry(yyscanner)
                                          BEGIN(MemberSpecSkip);
                                        }
<TypedefName>";"                        { /* typedef of anonymous type */
                                          yyextra->current->name.sprintf("@%d",anonCount++);
                                          if ((yyextra->current->section == Entry::ENUM_SEC) || (yyextra->current->spec&Entry::Enum))
                                          {
                                            yyextra->current->program+=','; // add field terminator
                                          }
                                          // add compound definition to the tree
                                          yyextra->current->args = yyextra->current->args.simplifyWhiteSpace();
                                          yyextra->current->type = yyextra->current->type.simplifyWhiteSpace();
                                          yyextra->memspecEntry = yyextra->current;
                                          yyextra->current_root->moveToSubEntryAndRefresh( yyextra->current ) ;
                                          initEntry(yyscanner);
                                          unput(';');
                                          BEGIN( MemberSpec ) ;
                                        }
<MemberSpec>([*&]*{BN}*)*{ID}{BN}*("["[^\]\n]*"]")* { // the [] part could be improved.
                                          lineCount(yyscanner);
                                          int i=0,l=(int)yyleng,j;
                                          while (i<l && (!isId(yytext[i]))) i++;
                                          yyextra->msName = QCString(yytext).right(l-i).stripWhiteSpace();
                                          j=yyextra->msName.find("[");
                                          if (j!=-1)
                                          {
                                            yyextra->msArgs=yyextra->msName.right(yyextra->msName.length()-j);
                                            yyextra->msName=yyextra->msName.left(j);
                                          }
                                          yyextra->msType=QCString(yytext).left(i);

                                          // handle *pName in: typedef { ... } name, *pName;
                                          if (yyextra->firstTypedefEntry)
                                          {
                                            if (yyextra->firstTypedefEntry->spec&Entry::Struct)
                                            {
                                              yyextra->msType.prepend("struct "+yyextra->firstTypedefEntry->name);
                                            }
                                            else if (yyextra->firstTypedefEntry->spec&Entry::Union)
                                            {
                                              yyextra->msType.prepend("union "+yyextra->firstTypedefEntry->name);
                                            }
                                            else if (yyextra->firstTypedefEntry->section==Entry::ENUM_SEC)
                                            {
                                              yyextra->msType.prepend("enum "+yyextra->firstTypedefEntry->name);
                                            }
                                            else
                                            {
                                              yyextra->msType.prepend(yyextra->firstTypedefEntry->name);
                                            }
                                          }
                                        }
<MemberSpec>"("                         { // function with struct return type
                                          addType(yyscanner);
                                          yyextra->current->name = yyextra->msName;
                                          yyextra->current->spec = 0;
                                          unput('(');
                                          BEGIN(FindMembers);
                                        }
<MemberSpec>[,;]                        {
                                          if (yyextra->msName.isEmpty() && !yyextra->current->name.isEmpty())
                                          {
                                            // see if the compound does not have a name or is yyextra->inside another
                                            // anonymous compound. If so we insert a
                                            // special 'anonymous' variable.
                                            //Entry *p=yyextra->current_root;
                                            const Entry *p=yyextra->current.get();
                                            while (p)
                                            {
                                              // only look for class scopes, not namespace scopes
                                              if ((p->section & Entry::COMPOUND_MASK) && !p->name.isEmpty())
                                              {
                                                //printf("Trying scope '%s'\n",p->name.data());
                                                int i=p->name.findRev("::");
                                                int pi = (i==-1) ? 0 : i+2;
                                                if (p->name.at(pi)=='@')
                                                {
                                                  // anonymous compound yyextra->inside -> insert dummy variable name
                                                  //printf("Adding anonymous variable for scope %s\n",p->name.data());
                                                  yyextra->msName.sprintf("@%d",anonCount++);
                                                  break;
                                                }
                                              }
                                              //p=p->parent;
                                              if (p==yyextra->current.get()) p=yyextra->current_root.get(); else p=p->parent();
                                            }
                                          }
                                          //printf("yyextra->msName=%s yyextra->current->name=%s\n",yyextra->msName.data(),yyextra->current->name.data());
                                          if (!yyextra->msName.isEmpty()
                                              /*&& yyextra->msName!=yyextra->current->name*/) // skip typedef T {} T;, removed due to bug608493
                                          {
                                            bool typedefHidesStruct = Config_getBool(TYPEDEF_HIDES_STRUCT);
                                            // case 1: typedef struct _S { ... } S_t;
                                            // -> omit typedef and use S_t as the struct name
                                            if (typedefHidesStruct &&
                                                yyextra->isTypedef &&
                                                ((yyextra->current->spec&(Entry::Struct|Entry::Union)) ||
                                                 yyextra->current->section==Entry::ENUM_SEC )&&
                                                yyextra->msType.stripWhiteSpace().isEmpty() &&
                                                yyextra->memspecEntry)
                                            {
                                              yyextra->memspecEntry->name=yyextra->msName;
                                            }
                                            else // case 2: create a typedef field
                                            {
                                              std::shared_ptr<Entry> varEntry=std::make_shared<Entry>();
                                              varEntry->lang = yyextra->language;
                                              varEntry->protection = yyextra->current->protection ;
                                              varEntry->mtype = yyextra->current->mtype;
                                              varEntry->virt = yyextra->current->virt;
                                              varEntry->stat = yyextra->current->stat;
                                              varEntry->section = Entry::VARIABLE_SEC;
                                              varEntry->name = yyextra->msName.stripWhiteSpace();
                                              varEntry->type = yyextra->current->type.simplifyWhiteSpace()+" ";
                                              varEntry->args = yyextra->msArgs;
                                              if (yyextra->isTypedef)
                                              {
                                                varEntry->type.prepend("typedef ");
                                                //  //printf("yyextra->current->name = %s %s\n",yyextra->current->name.data(),yyextra->msName.data());
                                              }
                                              if (typedefHidesStruct &&
                                                  yyextra->isTypedef &&
                                                  (yyextra->current->spec&(Entry::Struct|Entry::Union)) &&
                                                  yyextra->memspecEntry
                                                 ) // case 1: use S_t as type for pS_t in "typedef struct _S {} S_t, *pS_t;"
                                              {
                                                varEntry->type+=yyextra->memspecEntry->name+yyextra->msType;
                                              }
                                              else // case 2: use _S as type for for pS_t
                                              {
                                                varEntry->type+=yyextra->current->name+yyextra->msType;
                                              }
                                              varEntry->fileName = yyextra->yyFileName;
                                              varEntry->startLine = yyextra->yyLineNr;
                                              varEntry->startColumn = yyextra->yyColNr;
                                              varEntry->doc = yyextra->current->doc.copy();
                                              varEntry->brief = yyextra->current->brief.copy();
                                              varEntry->mGrpId = yyextra->current->mGrpId;
                                              varEntry->initializer = yyextra->current->initializer;
                                              varEntry->groups = yyextra->current->groups;
                                              varEntry->sli = yyextra->current->sli;

                                              //printf("Add: type='%s',name='%s',args='%s' brief=%s doc=%s\n",
                                              //      varEntry->type.data(),varEntry->name.data(),
                                              //      varEntry->args.data(),varEntry->brief.data(),varEntry->doc.data());
                                              yyextra->current_root->moveToSubEntryAndKeep(varEntry);
                                            }
                                          }
                                          if (*yytext==';') // end of a struct/class ...
                                          {
                                            if (!yyextra->isTypedef && yyextra->msName.isEmpty() && yyextra->memspecEntry && (yyextra->current->section&Entry::COMPOUND_MASK))
                                            { // case where a class/struct has a doc block after it
                                              if (!yyextra->current->doc.isEmpty())
                                              {
                                                yyextra->memspecEntry->doc += yyextra->current->doc;
                                              }
                                              if (!yyextra->current->brief.isEmpty())
                                              {
                                                yyextra->memspecEntry->brief += yyextra->current->brief;
                                              }
                                            }
                                            yyextra->msType.resize(0);
                                            yyextra->msName.resize(0);
                                            yyextra->msArgs.resize(0);
                                            yyextra->isTypedef=FALSE;
                                            yyextra->firstTypedefEntry.reset();
                                            yyextra->memspecEntry.reset();
                                            yyextra->current->reset();
                                            initEntry(yyscanner);
                                            BEGIN( FindMembers );
                                          }
                                          else
                                          {
                                            yyextra->current->doc.resize(0);
                                            yyextra->current->brief.resize(0);
                                          }

                                        }
<MemberSpec>"="                         {
                                          yyextra->lastInitializerContext=YY_START;
                                          yyextra->initBracketCount=0;
                                          yyextra->current->initializer = yytext;
                                          BEGIN(ReadInitializer);
                                          /* BEGIN(MemberSpecSkip); */
                                        }
  /*
<MemberSpecSkip>"{"                     {
                                          yyextra->curlyCount=0;
                                          yyextra->lastCurlyContext = MemberSpecSkip;
                                          yyextra->previous = yyextra->current;
                                          BEGIN(SkipCurly);
                                        }
  */
<MemberSpecSkip>","                     { BEGIN(MemberSpec); }
<MemberSpecSkip>";"                     { unput(';'); BEGIN(MemberSpec); }
<ReadBody,ReadNSBody,ReadBodyIntf>{BN}{1,80} { yyextra->current->program += yytext ;
                                          lineCount(yyscanner) ;
                                        }
<ReadBodyIntf>"@end"/[^a-z_A-Z0-9]      { // end of Objective C block
                                          yyextra->current_root->moveToSubEntryAndRefresh( yyextra->current ) ;
                                          initEntry(yyscanner);
                                          yyextra->language = yyextra->current->lang = SrcLangExt_Cpp; // see bug746361
                                          yyextra->insideObjC=FALSE;
                                          BEGIN( FindMembers );
                                        }
<ReadBody,ReadNSBody,ReadBodyIntf>.     { yyextra->current->program += yytext ; }

<FindMembers>"("/{BN}*"::"*{BN}*({TSCOPE}{BN}*"::")*{TSCOPE}{BN}*")"{BN}*"(" | /* typedef void (A<int>::func_t)(args...) */
<FindMembers>("("({BN}*"::"*{BN}*{TSCOPE}{BN}*"::")*({BN}*[*&\^]{BN}*)+)+ {   /* typedef void (A::*ptr_t)(args...) or int (*func(int))[], the ^ is for Obj-C blocks */
                                          if (yyextra->insidePHP) // reference parameter
                                          {
                                            REJECT
                                          }
                                          else
                                          {
                                            yyextra->current->bodyLine = yyextra->yyLineNr;
                                            yyextra->current->bodyColumn = yyextra->yyColNr;
                                            lineCount(yyscanner);
                                            addType(yyscanner);
                                            yyextra->funcPtrType=yytext;
                                            yyextra->roundCount=0;
                                            //yyextra->current->type += yytext;
                                            BEGIN( FuncPtr );
                                          }
                                        }
<FuncPtr>{SCOPENAME}                    {
                                          yyextra->current->name = yytext;
                                          if (nameIsOperator(yyextra->current->name))
                                          {
                                            BEGIN( FuncPtrOperator );
                                          }
                                          else
                                          {
                                            if (yyextra->current->name=="const" || yyextra->current->name=="volatile")
                                            {
                                              yyextra->funcPtrType += yyextra->current->name;
                                            }
                                            else
                                            {
                                              BEGIN( EndFuncPtr );
                                            }
                                          }
                                        }
<FuncPtr>.                              {
                                          //printf("error: FuncPtr '%c' unexpected at line %d of %s\n",*yytext,yyextra->yyLineNr,yyextra->yyFileName);
                                        }
<FuncPtrOperator>"("{BN}*")"{BN}*/"("   {
                                          yyextra->current->name += yytext;
                                          yyextra->current->name = yyextra->current->name.simplifyWhiteSpace();
                                          lineCount(yyscanner);
                                        }
<FuncPtrOperator>\n                     {
                                          lineCount(yyscanner);
                                          yyextra->current->name += *yytext;
                                        }
<FuncPtrOperator>"("                    {
                                          unput(*yytext);
                                          BEGIN( EndFuncPtr );
                                        }
<FuncPtrOperator>.                      {
                                          yyextra->current->name += *yytext;
                                        }
<EndFuncPtr>")"{BN}*/";"                { // a variable with extra braces
                                          lineCount(yyscanner);
                                          yyextra->current->type+=yyextra->funcPtrType.data()+1;
                                          BEGIN(FindMembers);
                                        }
<EndFuncPtr>")"{BN}*/"("                { // a function pointer
                                          lineCount(yyscanner);
                                          yyextra->current->type+=yyextra->funcPtrType+")";
                                          BEGIN(FindMembers);
                                        }
<EndFuncPtr>")"{BN}*/"["                { // an array of variables
                                          lineCount(yyscanner);
                                          yyextra->current->type+=yyextra->funcPtrType.data();
                                          yyextra->current->args += ")";
                                          BEGIN(FindMembers);
                                        }
<EndFuncPtr>"("                         { // a function returning a function or
                                          // a function returning a pointer to an array
                                          yyextra->current->args += *yytext ;
                                          //yyextra->roundCount=0;
                                          //BEGIN( FuncFunc );
                                          yyextra->current->bodyLine = yyextra->yyLineNr;
                                          yyextra->current->bodyColumn = yyextra->yyColNr;
                                          yyextra->currentArgumentContext = FuncFuncEnd;
                                          yyextra->fullArgString=yyextra->current->args.copy();
                                          yyextra->copyArgString=&yyextra->current->args;
                                          BEGIN( ReadFuncArgType ) ;
                                        }
<EndFuncPtr>"["[^\n\]]*"]"              {
                                          yyextra->funcPtrType+=yytext;
                                        }
<EndFuncPtr>")"                         {
                                          BEGIN(FindMembers);
                                        }
<FuncFunc>"("                           {
                                          yyextra->current->args += *yytext ;
                                          ++yyextra->roundCount;
                                        }
<FuncFunc>")"                           {
                                          yyextra->current->args += *yytext ;
                                          if ( yyextra->roundCount )
                                            --yyextra->roundCount;
                                          else
                                          {
                                            BEGIN(FuncFuncEnd);
                                          }
                                        }
<FuncFuncEnd>")"{BN}*"("                {
                                          lineCount(yyscanner);
                                          yyextra->current->type+=yyextra->funcPtrType+")(";
                                          BEGIN(FuncFuncType);
                                        }
<FuncFuncEnd>")"{BN}*/[;{]              {
                                          lineCount(yyscanner);
                                          yyextra->current->type+=yyextra->funcPtrType.data()+1;
                                          BEGIN(Function);
                                        }
<FuncFuncEnd>")"{BN}*/"["               { // function returning a pointer to an array
                                          lineCount(yyscanner);
                                          yyextra->current->type+=yyextra->funcPtrType;
                                          yyextra->current->args+=")";
                                          BEGIN(FuncFuncArray);
                                        }
<FuncFuncEnd>.                          {
                                          yyextra->current->args += *yytext;
                                        }
<FuncFuncType>"("                       {
                                          yyextra->current->type += *yytext;
                                          yyextra->roundCount++;
                                        }
<FuncFuncType>")"                       {
                                          yyextra->current->type += *yytext;
                                          if (yyextra->roundCount)
                                            --yyextra->roundCount;
                                          else
                                            BEGIN(Function);
                                        }
<FuncFuncType>{BN}*","{BN}*             { lineCount(yyscanner) ; yyextra->current->type += ", " ; }
<FuncFuncType>{BN}+                     { lineCount(yyscanner) ; yyextra->current->type += ' ' ; }
<FuncFuncType>.                         {
                                          yyextra->current->type += *yytext;
                                        }
<FindMembers>"("/{BN}*{ID}{BN}*"*"{BN}*{ID}*")"{BN}*"(" { // for catching typedef void (__stdcall *f)() like definitions
                                          if (yyextra->current->type.left(7)=="typedef" && yyextra->current->bodyLine==-1)
                                            // the bodyLine check is to prevent this guard to be true more than once
                                          {
                                            yyextra->current->bodyLine = yyextra->yyLineNr;
                                            yyextra->current->bodyColumn = yyextra->yyColNr;
                                            BEGIN( GetCallType );
                                          }
                                          else if (!yyextra->current->name.isEmpty()) // normal function
                                          {
                                            yyextra->current->args = yytext;
                                            yyextra->current->bodyLine = yyextra->yyLineNr;
                                            yyextra->current->bodyColumn = yyextra->yyColNr;
                                            yyextra->currentArgumentContext = FuncQual;
                                            yyextra->fullArgString=yyextra->current->args.copy();
                                            yyextra->copyArgString=&yyextra->current->args;
                                            BEGIN( ReadFuncArgType ) ;
                                            //printf(">>> Read function arguments!\n");
                                          }
                                        }
<GetCallType>{BN}*{ID}{BN}*"*"          {
                                          lineCount(yyscanner);
                                          addType(yyscanner);
                                          yyextra->funcPtrType="(";
                                          yyextra->funcPtrType+=yytext;
                                          yyextra->roundCount=0;
                                          BEGIN( FuncPtr );
                                        }
<FindMembers>"("                        {
                                          if (!yyextra->current->name.isEmpty())
                                          {
                                            yyextra->current->args = yytext;
                                            yyextra->current->bodyLine = yyextra->yyLineNr;
                                            yyextra->current->bodyColumn = yyextra->yyColNr;
                                            yyextra->currentArgumentContext = FuncQual;
                                            yyextra->fullArgString=yyextra->current->args.copy();
                                            yyextra->copyArgString=&yyextra->current->args;
                                            BEGIN( ReadFuncArgType ) ;
                                            //printf(">>> Read function arguments yyextra->current->argList.size()=%d\n",yyextra->current->argList.size());
                                          }
                                        }
  /*
<FindMembers>"("{BN}*("void"{BN}*)?")"  {
                                          lineCount(yyscanner);
                                          yyextra->current->args = "()";
                                          BEGIN( FuncQual );
                                        }
  */

  /*- Function argument reading rules ---------------------------------------*/

<ReadFuncArgType>[^ \/\r\t\n\)\(\"\'#]+ { *yyextra->copyArgString+=yytext;
                                          yyextra->fullArgString+=yytext;
                                        }
<CopyArgString,CopyArgPHPString>[^\n\\\"\']+            { *yyextra->copyArgString+=yytext;
                                          yyextra->fullArgString+=yytext;
                                        }
<CopyArgRound>[^\/\n\)\(\"\']+          {
                                          *yyextra->copyArgString+=yytext;
                                          yyextra->fullArgString+=yytext;
                                        }
<ReadFuncArgType,ReadTempArgs>{BN}*     {
                                          *yyextra->copyArgString+=" ";
                                          yyextra->fullArgString+=" ";
                                          lineCount(yyscanner);
                                        }
<ReadFuncArgType,CopyArgRound,CopyArgSharp,ReadTempArgs>{RAWBEGIN}      {
                                          yyextra->delimiter = yytext+2;
                                          yyextra->delimiter=yyextra->delimiter.left(yyextra->delimiter.length()-1);
                                          yyextra->lastRawStringContext = YY_START;
                                          yyextra->pCopyRawString = yyextra->copyArgString;
                                          *yyextra->pCopyRawString+=yytext;
                                          yyextra->fullArgString+=yytext;
                                          BEGIN(RawString);
                                        }
<ReadFuncArgType,CopyArgRound,CopyArgSharp,ReadTempArgs>\"      {
                                          *yyextra->copyArgString+=*yytext;
                                          yyextra->fullArgString+=*yytext;
                                          yyextra->lastCopyArgStringContext = YY_START;
                                          BEGIN( CopyArgString );
                                        }
<ReadFuncArgType,ReadTempArgs>"("       {
                                          *yyextra->copyArgString+=*yytext;
                                          yyextra->fullArgString+=*yytext;
                                          yyextra->argRoundCount=0;
                                          yyextra->lastCopyArgContext = YY_START;
                                          BEGIN( CopyArgRound );
                                        }
<ReadFuncArgType>")"                    {
                                          *yyextra->copyArgString+=*yytext;
                                          yyextra->fullArgString+=*yytext;
                                          yyextra->current->argList = *stringToArgumentList(yyextra->language, yyextra->fullArgString);
                                          if (yyextra->insideJS)
                                          {
                                            fixArgumentListForJavaScript(yyextra->current->argList);
                                          }
                                          handleParametersCommentBlocks(yyscanner,yyextra->current->argList);

                                          /* remember the yyextra->current documentation block, since
                                             we could overwrite it with the documentation of
                                             a function argument, which we then have to correct later
                                             on
                                           */
                                          yyextra->docBackup = yyextra->current->doc;
                                          yyextra->briefBackup = yyextra->current->brief;

                                          BEGIN( yyextra->currentArgumentContext );
                                        }
        /* a special comment */
<ReadFuncArgType,ReadTempArgs>("/*"[*!]|"//"[/!])("<"?) {
                                          if (yyextra->currentArgumentContext==DefineEnd)
                                          {
                                            // for defines we interpret a comment
                                            // as documentation for the define
                                            int i;for (i=(int)yyleng-1;i>=0;i--)
                                            {
                                              unput(yytext[i]);
                                            }
                                            yyextra->current->argList = *stringToArgumentList(yyextra->language, yyextra->fullArgString);
                                            handleParametersCommentBlocks(yyscanner,yyextra->current->argList);
                                            BEGIN( yyextra->currentArgumentContext );
                                          }
                                          else // not a define
                                          {
                                            // for functions we interpret a comment
                                            // as documentation for the argument
                                            yyextra->fullArgString+=yytext;
                                            yyextra->lastCopyArgChar=0;
                                            yyextra->lastCommentInArgContext=YY_START;
                                            if (yytext[1]=='/')
                                              BEGIN( CopyArgCommentLine );
                                            else
                                              BEGIN( CopyArgComment );
                                          }
                                        }
        /* a non-special comment */
<ReadFuncArgType,ReadTempArgs>"/**/"    { /* empty comment */ }
<ReadFuncArgType,ReadTempArgs>"/*"      {
                                          yyextra->lastCContext = YY_START;
                                          BEGIN( SkipComment );
                                        }
<ReadFuncArgType,ReadTempArgs>"//"      {
                                          yyextra->lastCContext = YY_START;
                                          BEGIN( SkipCxxComment );
                                        }
  /*
<ReadFuncArgType,ReadTempArgs>"'#"      { if (yyextra->insidePHP)
                                            REJECT;
                                          *yyextra->copyArgString+=yytext;
                                          yyextra->fullArgString+=yytext;
                                        }
<ReadFuncArgType,ReadTempArgs>"#"       {
                                          if (!yyextra->insidePHP)
                                            REJECT;
                                          yyextra->lastCContext = YY_START;
                                          BEGIN( SkipCxxComment );
                                        }
  */
        /* ')' followed by a special comment */
<ReadFuncArgType>")"{BN}*("/*"[*!]|"//"[/!])"<" {
                                          lineCount(yyscanner);
                                          if (yyextra->currentArgumentContext==DefineEnd)
                                          {
                                            // for defines we interpret a comment
                                            // as documentation for the define
                                            int i;for (i=(int)yyleng-1;i>0;i--)
                                            {
                                              unput(yytext[i]);
                                            }
                                            *yyextra->copyArgString+=*yytext;
                                            yyextra->fullArgString+=*yytext;
                                            yyextra->current->argList = *stringToArgumentList(yyextra->language, yyextra->fullArgString);
                                            handleParametersCommentBlocks(yyscanner,yyextra->current->argList);
                                            BEGIN( yyextra->currentArgumentContext );
                                          }
                                          else
                                          {
                                            // for functions we interpret a comment
                                            // as documentation for the yyextra->last argument
                                            yyextra->lastCopyArgChar=*yytext;
                                            QCString text=&yytext[1];
                                            text=text.stripWhiteSpace();
                                            yyextra->lastCommentInArgContext=YY_START;
                                            yyextra->fullArgString+=text;
                                            if (text.find("//")!=-1)
                                              BEGIN( CopyArgCommentLine );
                                            else
                                              BEGIN( CopyArgComment );
                                          }
                                        }
<CopyArgComment>^{B}*"*"+/{BN}+
<CopyArgComment>[^\n\\\@\*]+            { yyextra->fullArgString+=yytext; }
<CopyArgComment>"*/"                    { yyextra->fullArgString+=yytext;
                                          if (yyextra->lastCopyArgChar!=0)
                                            unput(yyextra->lastCopyArgChar);
                                          BEGIN( yyextra->lastCommentInArgContext );
                                        }
<CopyArgCommentLine>\n                  { yyextra->fullArgString+=yytext;
                                          lineCount(yyscanner);
                                          if (yyextra->lastCopyArgChar!=0)
                                            unput(yyextra->lastCopyArgChar);
                                          BEGIN( yyextra->lastCommentInArgContext );
                                        }
<CopyArgCommentLine>{CMD}("verbatim"|"latexonly"|"htmlonly"|"xmlonly"|"manonly"|"rtfonly"|"docbookonly"|"dot"|"code")/[^a-z_A-Z0-9\-]   { // verbatim command (which could contain nested comments!)
                                          yyextra->docBlockName=&yytext[1];
                                          yyextra->fullArgString+=yytext;
                                          BEGIN(CopyArgVerbatim);
                                        }
<CopyArgCommentLine>{CMD}("f$"|"f["|"f{")               {
                                          yyextra->docBlockName=&yytext[1];
                                          if (yyextra->docBlockName.at(1)=='[')
                                          {
                                            yyextra->docBlockName.at(1)='}';
                                          }
                                          if (yyextra->docBlockName.at(1)=='{')
                                          {
                                            yyextra->docBlockName.at(1)='}';
                                          }
                                          yyextra->fullArgString+=yytext;
                                          BEGIN(CopyArgVerbatim);
                                        }
<CopyArgVerbatim>[\\@]("endverbatim"|"endlatexonly"|"endhtmlonly"|"endxmlonly"|"enddocbookonly"|"endmanonly"|"endrtfonly"|"enddot"|"endcode"|"f$"|"f]"|"f}")/[^a-z_A-Z0-9\-] { // end of verbatim block
                                          yyextra->fullArgString+=yytext;
                                          if (yytext[1]=='f') // end of formula
                                          {
                                            BEGIN(CopyArgCommentLine);
                                          }
                                          if (&yytext[4]==yyextra->docBlockName)
                                          {
                                            BEGIN(CopyArgCommentLine);
                                          }
                                        }
<CopyArgCommentLine>[^\\\@\n]+          { yyextra->fullArgString+=yytext; }
<CopyArgCommentLine>.                   { yyextra->fullArgString+=*yytext; }
<CopyArgComment,CopyArgVerbatim>\n      { yyextra->fullArgString+=*yytext; lineCount(yyscanner); }
<CopyArgComment,CopyArgVerbatim>.       { yyextra->fullArgString+=*yytext; }
<CopyArgComment>{CMD}("brief"|"short"){B}+ {
                                          warn(yyextra->yyFileName,yyextra->yyLineNr,
                                              "Ignoring %cbrief command inside argument documentation",*yytext
                                             );
                                          yyextra->fullArgString+=' ';
                                        }
<ReadTempArgs>"<"                       {
                                          *yyextra->copyArgString+=*yytext;
                                          yyextra->fullArgString+=*yytext;
                                          yyextra->argSharpCount=1;
                                          BEGIN( CopyArgSharp );
                                        }
<ReadTempArgs>">"                       {
                                          *yyextra->copyArgString+=*yytext;
                                          yyextra->fullArgString+=*yytext;
                                          //printf("end template list '%s'\n",yyextra->copyArgString->data());
                                          *yyextra->currentArgumentList = *stringToArgumentList(yyextra->language, yyextra->fullArgString);
                                          BEGIN( yyextra->currentArgumentContext );
                                        }
<CopyArgRound>"("                       {
                                          yyextra->argRoundCount++;
                                          *yyextra->copyArgString+=*yytext;
                                          yyextra->fullArgString+=*yytext;
                                        }
<CopyArgRound>")"                       {
                                          *yyextra->copyArgString+=*yytext;
                                          yyextra->fullArgString+=*yytext;
                                          if (yyextra->argRoundCount>0)
                                            yyextra->argRoundCount--;
                                          else
                                            BEGIN( yyextra->lastCopyArgContext );
                                        }
<CopyArgSharp>"("                       {
                                          *yyextra->copyArgString+=*yytext;
                                          yyextra->fullArgString+=*yytext;
                                          yyextra->argRoundCount=0;
                                          yyextra->lastCopyArgContext = YY_START;
                                          BEGIN( CopyArgRound );
                                        }
<CopyArgSharp>"<"                       {
                                          yyextra->argSharpCount++;
                                          //printf("yyextra->argSharpCount++=%d  copy\n",yyextra->argSharpCount);
                                          *yyextra->copyArgString+=*yytext;
                                          yyextra->fullArgString+=*yytext;
                                        }
<CopyArgSharp>">"                       {
                                          *yyextra->copyArgString+=*yytext;
                                          yyextra->fullArgString+=*yytext;
                                          yyextra->argSharpCount--;
                                          if (yyextra->argSharpCount>0)
                                          {
                                            //printf("yyextra->argSharpCount--=%d copy\n",yyextra->argSharpCount);
                                          }
                                          else
                                          {
                                            BEGIN( ReadTempArgs );
                                            //printf("end of yyextra->argSharpCount\n");
                                          }
                                        }
<CopyArgString,CopyArgPHPString>\\.     {
                                          *yyextra->copyArgString+=yytext;
                                          yyextra->fullArgString+=yytext;
                                        }
<CopyArgString>\"                       {
                                          *yyextra->copyArgString+=*yytext;
                                          yyextra->fullArgString+=*yytext;
                                          BEGIN( yyextra->lastCopyArgStringContext );
                                        }
<CopyArgPHPString>\'                    {
                                          *yyextra->copyArgString+=*yytext;
                                          yyextra->fullArgString+=*yytext;
                                          BEGIN( yyextra->lastCopyArgStringContext );
                                        }
<ReadFuncArgType,ReadTempArgs,CopyArgRound,CopyArgSharp>{CHARLIT}     {
                                          if (yyextra->insidePHP)
                                          {
                                            REJECT;
                                          }
                                          else
                                          {
                                            *yyextra->copyArgString+=yytext;
                                            yyextra->fullArgString+=yytext;
                                          }
                                        }
<ReadFuncArgType,ReadTempArgs,CopyArgRound,CopyArgSharp>\'     {
                                          *yyextra->copyArgString+=yytext;
                                          yyextra->fullArgString+=yytext;
                                          if (yyextra->insidePHP)
                                          {
                                            yyextra->lastCopyArgStringContext=YY_START;
                                            BEGIN(CopyArgPHPString);
                                          }
                                        }
<ReadFuncArgType,ReadTempArgs,CopyArgString,CopyArgPHPString,CopyArgRound,CopyArgSharp>\n  {
                                          lineCount(yyscanner);
                                          *yyextra->copyArgString+=*yytext;
                                          yyextra->fullArgString+=*yytext;
                                        }
<ReadFuncArgType,ReadTempArgs,CopyArgString,CopyArgPHPString,CopyArgRound,CopyArgSharp>.          {
                                          *yyextra->copyArgString+=*yytext;
                                          yyextra->fullArgString+=*yytext;
                                        }



  /*------------------------------------------------------------------------*/


<FuncRound>"("                          { yyextra->current->args += *yytext ;
                                          ++yyextra->roundCount ;
                                        }
<FuncRound>")"                          { yyextra->current->args += *yytext ;
                                          if ( yyextra->roundCount )
                                            --yyextra->roundCount ;
                                          else
                                            BEGIN( FuncQual ) ;
                                        }
  /*
<FuncQual>"#"                           { if (yyextra->insidePHP)
                                            REJECT;
                                          yyextra->lastCPPContext = YY_START;
                                          BEGIN(SkipCPP);
                                        }
  */
<FuncQual>[{:;,]                        {
                                          if ( qstrcmp(yytext,";")==0 &&
                                               yyextra->insidePHP &&
                                               !containsWord(yyextra->current->type,"function") )
                                          {
                                            yyextra->current->reset();
                                            initEntry(yyscanner);
                                            BEGIN( FindMembers );
                                          }
                                          else
                                          {
                                            unput(*yytext); BEGIN( Function );
                                          }
                                        }
<FuncQual>{BN}*"abstract"{BN}*          { // pure virtual member function
                                          lineCount(yyscanner) ;
                                          yyextra->current->virt = Pure;
                                          yyextra->current->args += " override ";
                                        }
<FuncQual,TrailingReturn>{BN}*"override"{BN}*          { // C++11 overridden virtual member function
                                          lineCount(yyscanner) ;
                                          yyextra->current->spec |= Entry::Override;
                                          yyextra->current->args += " override ";
                                          BEGIN(FuncQual);
                                        }
<FuncQual,TrailingReturn>{BN}*"final"{BN}*             { // C++11 final method
                                          lineCount(yyscanner) ;
                                          yyextra->current->spec |= Entry::Final;
                                          yyextra->current->args += " final ";
                                          BEGIN(FuncQual);
                                        }
<FuncQual>{BN}*"sealed"{BN}*            { // sealed member function
                                          lineCount(yyscanner) ;
                                          yyextra->current->spec |= Entry::Sealed;
                                          yyextra->current->args += " sealed ";
                                        }
<FuncQual>{BN}*"new"{BN}*               { // new member function
                                          lineCount(yyscanner) ;
                                          yyextra->current->spec |= Entry::New;
                                          yyextra->current->args += " new ";
                                        }
<FuncQual>{BN}*"const"{BN}*             { // const member function
                                          lineCount(yyscanner) ;
                                          yyextra->current->args += " const ";
                                          yyextra->current->argList.setConstSpecifier(TRUE);
                                        }
<FuncQual>{BN}*"volatile"{BN}*          { // volatile member function
                                          lineCount(yyscanner) ;
                                          yyextra->current->args += " volatile ";
                                          yyextra->current->argList.setVolatileSpecifier(TRUE);
                                        }
<FuncQual>{BN}*"noexcept"{BN}*          { // noexcept qualifier
                                          lineCount(yyscanner) ;
                                          yyextra->current->args += " noexcept ";
                                          yyextra->current->spec |= Entry::NoExcept;
                                        }
<FuncQual>{BN}*"noexcept"{BN}*"("       { // noexcept expression
                                          lineCount(yyscanner) ;
                                          yyextra->current->args += " noexcept(";
                                          yyextra->current->spec |= Entry::NoExcept;
                                          yyextra->lastRoundContext=FuncQual;
                                          yyextra->pCopyRoundString=&yyextra->current->args;
                                          yyextra->roundCount=0;
                                          BEGIN(CopyRound);
                                        }
<FuncQual>{BN}*"&"                      {
                                          yyextra->current->args += " &";
                                          yyextra->current->argList.setRefQualifier(RefQualifierLValue);
                                        }
<FuncQual>{BN}*"&&"                     {
                                          yyextra->current->args += " &&";
                                          yyextra->current->argList.setRefQualifier(RefQualifierRValue);
                                        }

<FuncQual,TrailingReturn>{BN}*"="{BN}*"0"{BN}*          { // pure virtual member function
                                          lineCount(yyscanner) ;
                                          yyextra->current->args += " = 0";
                                          yyextra->current->virt = Pure;
                                          yyextra->current->argList.setPureSpecifier(TRUE);
                                          BEGIN(FuncQual);
                                        }
<FuncQual,TrailingReturn>{BN}*"="{BN}*"delete"{BN}*     { // C++11 explicitly delete member
                                          lineCount(yyscanner);
                                          yyextra->current->args += " = delete";
                                          yyextra->current->spec |= Entry::Delete;
                                          yyextra->current->argList.setIsDeleted(TRUE);
                                          BEGIN(FuncQual);
                                        }
<FuncQual,TrailingReturn>{BN}*"="{BN}*"default"{BN}*     { // C++11 explicitly defaulted constructor/assignment operator
                                          lineCount(yyscanner);
                                          yyextra->current->args += " = default";
                                          yyextra->current->spec |= Entry::Default;
                                          BEGIN(FuncQual);
                                        }
<FuncQual>{BN}*"->"{BN}*                {
                                          lineCount(yyscanner);
                                          yyextra->current->argList.setTrailingReturnType(" -> ");
                                          yyextra->current->args += " -> ";
                                          yyextra->roundCount=0;
                                          BEGIN(TrailingReturn);
                                        }
<TrailingReturn>[{;]                    {
                                          if (yyextra->roundCount>0) REJECT;
                                          unput(*yytext);
                                          BEGIN(FuncQual);
                                        }
<TrailingReturn>"("                     {
                                          yyextra->roundCount++;
                                          yyextra->current->argList.setTrailingReturnType(yyextra->current->argList.trailingReturnType()+yytext);
                                          yyextra->current->args+=yytext;
                                        }
<TrailingReturn>")"                     {
                                          if (yyextra->roundCount>0)
                                          {
                                            yyextra->roundCount--;
                                          }
                                          else
                                          {
                                            warn(yyextra->yyFileName,yyextra->yyLineNr,
                                                 "Found ')' without opening '(' for trailing return type '%s)...'",
                                                 yyextra->current->argList.trailingReturnType().data());
                                          }
                                          yyextra->current->argList.setTrailingReturnType(yyextra->current->argList.trailingReturnType()+yytext);
                                          yyextra->current->args+=yytext;
                                        }
<TrailingReturn>.                       {
                                          yyextra->current->argList.setTrailingReturnType(yyextra->current->argList.trailingReturnType()+yytext);
                                          yyextra->current->args+=yytext;
                                        }
<TrailingReturn>\n                      {
                                          lineCount(yyscanner);
                                          yyextra->current->argList.setTrailingReturnType(yyextra->current->argList.trailingReturnType()+yytext);
                                          yyextra->current->args+=' ';
                                        }
<FuncRound,FuncFunc>{BN}*","{BN}*       {
                                          lineCount(yyscanner) ;
                                          yyextra->current->args += ", " ;
                                        }
<FuncQual,FuncRound,FuncFunc>{BN}+      {
                                          lineCount(yyscanner) ;
                                          yyextra->current->args += ' ' ;
                                        }
<Function,FuncQual,FuncRound,FuncFunc>"#" { if (yyextra->insidePHP)
                                            REJECT;
                                          yyextra->lastCPPContext = YY_START;
                                          BEGIN(SkipCPP);
                                        }
<FuncQual>"="                           {
                                          if (yyextra->insideCli &&
                                              (yyextra->current_root->section&Entry::COMPOUND_MASK)
                                             )
                                          {
                                            BEGIN(CliOverride);
                                          }
                                          else
                                          {
                                            // typically an initialized function pointer
                                            yyextra->lastInitializerContext=YY_START;
                                            yyextra->initBracketCount=0;
                                            yyextra->current->initializer = yytext;
                                            BEGIN(ReadInitializer);
                                          }
                                        }
<CliOverride>{ID}                       {
                                        }
<CliOverride>"{"                        {
                                          unput(*yytext);
                                          BEGIN(FuncQual);
                                        }
<CliOverride>\n                         {
                                          lineCount(yyscanner);
                                        }
<CliOverride>.                          {
                                        }
<FuncPtrInit>[{;]                       {
                                          unput(*yytext);
                                          BEGIN(FuncQual);
                                        }
<FuncPtrInit>\"                         {
                                          yyextra->current->args += *yytext;
                                          yyextra->pCopyQuotedString=&yyextra->current->args;
                                          yyextra->lastStringContext=FuncPtrInit;
                                          BEGIN(CopyString);
                                        }
<FuncPtrInit>\'                         {
                                          yyextra->current->args += *yytext;
                                          if (yyextra->insidePHP)
                                          {
                                            yyextra->pCopyQuotedString=&yyextra->current->args;
                                            yyextra->lastStringContext=FuncPtrInit;
                                            BEGIN(CopyPHPString);
                                          }
                                        }
<FuncPtrInit>{CHARLIT}                  {
                                          if (yyextra->insidePHP)
                                          {
                                            REJECT;
                                          }
                                          else
                                          {
                                            yyextra->current->args += yytext;
                                          }
                                        }
<FuncPtrInit>{ID}                       {
                                          yyextra->current->args += yytext;
                                        }
<FuncPtrInit>.                          {
                                          yyextra->current->args += *yytext;
                                        }
<FuncPtrInit>\n                         {
                                          yyextra->current->args += *yytext;
                                          lineCount(yyscanner);
                                        }
<FuncQual>{ID}                          { // typically a K&R style C function
                                          if (yyextra->insideCS && qstrcmp(yytext,"where")==0)
                                          {
                                            // type constraint for a method
                                            yyextra->current->typeConstr.clear();
                                            yyextra->current->typeConstr.push_back(Argument());
                                            yyextra->lastCSConstraint = YY_START;
                                            BEGIN( CSConstraintName );
                                          }
                                          else if (checkForKnRstyleC(yyscanner))
                                          {
                                            yyextra->current->args = yytext;
                                            yyextra->oldStyleArgType.resize(0);
                                            BEGIN(OldStyleArgs);
                                          }
                                          else
                                          {
                                            yyextra->current->args += yytext;
                                          }
                                        }
<OldStyleArgs>[,;]                      {
                                          QCString oldStyleArgPtr;
                                          QCString oldStyleArgName;
                                          splitKnRArg(yyscanner,oldStyleArgPtr,oldStyleArgName);
                                          QCString doc,brief;
                                          if (yyextra->current->doc!=yyextra->docBackup)
                                          {
                                            doc=yyextra->current->doc.copy();
                                            yyextra->current->doc=yyextra->docBackup;
                                          }
                                          if (yyextra->current->brief!=yyextra->briefBackup)
                                          {
                                            brief=yyextra->current->brief.copy();
                                            yyextra->current->brief=yyextra->briefBackup;
                                          }
                                          addKnRArgInfo(yyscanner,yyextra->oldStyleArgType+oldStyleArgPtr,
                                                        oldStyleArgName,brief,doc);
                                          yyextra->current->args.resize(0);
                                          if (*yytext==';') yyextra->oldStyleArgType.resize(0);
                                        }
<OldStyleArgs>{ID}                      { yyextra->current->args += yytext; }
<OldStyleArgs>"{"                       {
                                          if (yyextra->current->argList.empty())
                                          {
                                            yyextra->current->argList.setNoParameters(TRUE);
                                          }
                                          yyextra->current->args = argListToString(yyextra->current->argList);
                                          unput('{');
                                          BEGIN(FuncQual);
                                        }
<OldStyleArgs>.                         { yyextra->current->args += *yytext; }
<FuncQual,FuncRound,FuncFunc>.          { yyextra->current->args += *yytext; }
<FuncQual>{BN}*"try:"                   |
<FuncQual>{BN}*"try"{BN}+               { /* try-function-block */
                                          yyextra->insideTryBlock=TRUE;
                                          lineCount(yyscanner);
                                          if (yytext[yyleng-1]==':')
                                          {
                                            unput(':');
                                            BEGIN( Function );
                                          }
                                        }
<FuncQual>{BN}*"throw"{BN}*"("          { // C++ style throw clause
                                          yyextra->current->exception = " throw (" ;
                                          yyextra->roundCount=0;
                                          lineCount(yyscanner) ;
                                          BEGIN( ExcpRound ) ;
                                        }
<FuncQual>{BN}*"raises"{BN}*"("         {
                                          yyextra->current->exception = " raises (" ;
                                          lineCount(yyscanner) ;
                                          yyextra->roundCount=0;
                                          BEGIN( ExcpRound ) ;
                                        }
<FuncQual>{BN}*"throws"{BN}+            { // Java style throw clause
                                          yyextra->current->exception = " throws " ;
                                          lineCount(yyscanner) ;
                                          BEGIN( ExcpList );
                                        }
<ExcpRound>"("                          { yyextra->current->exception += *yytext ;
                                          ++yyextra->roundCount ;
                                        }
<ExcpRound>")"                          { yyextra->current->exception += *yytext ;
                                          if ( yyextra->roundCount )
                                            --yyextra->roundCount ;
                                          else
                                            BEGIN( FuncQual ) ;
                                        }
<ExcpRound>.                            {
                                          yyextra->current->exception += *yytext;
                                        }
<ExcpList>"{"                           {
                                          unput('{'); BEGIN( FuncQual );
                                        }
<ExcpList>";"                           {
                                          unput(';'); BEGIN( FuncQual );
                                        }
<ExcpList>"\n"                          {
                                          yyextra->current->exception += ' ';
                                          lineCount(yyscanner);
                                        }
<ExcpList>.                             {
                                          yyextra->current->exception += *yytext;
                                        }
<Function>"("                           { yyextra->current->type += yyextra->current->name ;
                                          yyextra->current->name  = yyextra->current->args ;
                                          yyextra->current->args  = yytext ;
                                          yyextra->roundCount=0;
                                          BEGIN( FuncRound ) ;
                                        }
<Function>":"                           {
                                          if (!yyextra->insidePHP) BEGIN(SkipInits);
                                        }
<Function>[;{,]                         {
                                          yyextra->current->name=yyextra->current->name.simplifyWhiteSpace();
                                          yyextra->current->type=yyextra->current->type.simplifyWhiteSpace();
                                          yyextra->current->args=removeRedundantWhiteSpace(yyextra->current->args);
                                                        // was: yyextra->current->args.simplifyWhiteSpace();
                                          yyextra->current->fileName = yyextra->yyFileName;
                                          yyextra->current->startLine = yyextra->yyBegLineNr;
                                          yyextra->current->startColumn = yyextra->yyBegColNr;
                                          static QRegExp re("([^)]*[*&][^)]*)"); // (...*...)
                                          int ts=yyextra->current->type.find('<');
                                          int te=yyextra->current->type.findRev('>');
                                          int ti=yyextra->current->type.find(re,0);

                                          // bug677315: A<int(void *, char *)> get(); is not a function pointer
                                          bool isFunction = ti==-1 || // not a (...*...) pattern
                                                            (ts!=-1 && ts<te && ts<ti && ti<te); // (...*...) is part of a template argument list
                                          bool isVariable = (!yyextra->current->type.isEmpty() &&
                                                (!isFunction || yyextra->current->type.left(8)=="typedef "));

                                          //printf("type=%s ts=%d te=%d ti=%d isFunction=%d\n",
                                          //    yyextra->current->type.data(),ts,te,ti,isFunction);

                                          if (*yytext!=';' || (yyextra->current_root->section&Entry::COMPOUND_MASK) )
                                          {
                                            int tempArg=yyextra->current->name.find('<');
                                            QCString tempName;
                                            if (tempArg==-1) tempName=yyextra->current->name; else tempName=yyextra->current->name.left(tempArg);
                                            if (isVariable)
                                            {
                                              //printf("Scanner.l: found in class variable: '%s' '%s' '%s'\n", yyextra->current->type.data(),yyextra->current->name.data(),yyextra->current->args.data());
                                              if (yyextra->isTypedef && yyextra->current->type.left(8)!="typedef ")
                                              {
                                                yyextra->current->type.prepend("typedef ");
                                              }
                                              yyextra->current->section = Entry::VARIABLE_SEC ;
                                            }
                                            else
                                            {
                                              //printf("Scanner.l: found in class function: '%s' '%s' '%s'\n", yyextra->current->type.data(),yyextra->current->name.data(),yyextra->current->args.data());
                                              yyextra->current->section = Entry::FUNCTION_SEC ;
                                              yyextra->current->proto = *yytext==';';
                                            }
                                          }
                                          else // a global function prototype or function variable
                                          {
                                            //printf("Scanner.l: prototype? type='%s' name='%s' args='%s'\n",yyextra->current->type.data(),yyextra->current->name.data(),yyextra->current->args.data());
                                            if (isVariable)
                                            {
                                              if (yyextra->isTypedef && yyextra->current->type.left(8)!="typedef ")
                                              {
                                                yyextra->current->type.prepend("typedef ");
                                              }
                                              //printf("Scanner.l: found function variable!\n");
                                              yyextra->current->section = Entry::VARIABLE_SEC;
                                            }
                                            else
                                            {
                                              //printf("Scanner.l: found prototype\n");
                                              yyextra->current->section = Entry::FUNCTION_SEC;
                                              yyextra->current->proto = TRUE;
                                            }
                                          }
                                          //printf("Adding entry '%s'\n",yyextra->current->name.data());
                                          if ( yyextra->insidePHP)
                                          {
                                            if (findAndRemoveWord(yyextra->current->type,"final"))
                                            {
                                              yyextra->current->spec |= Entry::Final;
                                            }
                                            if (findAndRemoveWord(yyextra->current->type,"abstract"))
                                            {
                                              yyextra->current->spec |= Entry::Abstract;
                                            }
                                          }
                                          if ( yyextra->insidePHP && !containsWord(yyextra->current->type,"function"))
                                          {
                                            initEntry(yyscanner);
                                            if ( *yytext == '{' )
                                            {
                                              yyextra->lastCurlyContext = FindMembers;
                                              yyextra->curlyCount=0;
                                              BEGIN( SkipCurly );
                                            }
                                            else
                                            {
                                              BEGIN( FindMembers );
                                            }
                                          }
                                          else
                                          {
                                            if ( yyextra->insidePHP)
                                            {
                                              findAndRemoveWord(yyextra->current->type,"function");
                                            }
                                            yyextra->previous = yyextra->current;
                                            yyextra->current_root->moveToSubEntryAndRefresh(yyextra->current);
                                            initEntry(yyscanner);
                                            // Objective C 2.0: Required/Optional section
                                            if (yyextra->previous->spec & (Entry::Optional | Entry::Required))
                                            {
                                              yyextra->current->spec |= yyextra->previous->spec & (Entry::Optional|Entry::Required);
                                            }
                                            yyextra->lastCurlyContext = FindMembers;
                                            if ( *yytext == ',' )
                                            {
                                              yyextra->current->type = yyextra->previous->type;
                                              // we need to strip any trailing * and & (see bugs 623023 and 649103 for test cases)
                                              int i=yyextra->current->type.length();
                                              while (i>0 && (yyextra->current->type[i-1]=='*' || yyextra->current->type[i-1]=='&' || yyextra->current->type[i-1]==' ')) i--;
                                              yyextra->current->type = yyextra->current->type.left(i);
                                            }
                                            if ( *yytext == '{' )
                                            {
                                              if ( !yyextra->insidePHP && (yyextra->current_root->section & Entry::COMPOUND_MASK) )
                                              {
                                                yyextra->previous->spec |= Entry::Inline;
                                              }
                                              //addToBody(yytext);
                                              yyextra->curlyCount=0;
                                              BEGIN( SkipCurly ) ;
                                            }
                                            else
                                            {
                                              if (yyextra->previous->section!=Entry::VARIABLE_SEC)
                                                yyextra->previous->bodyLine=-1; // a function/member declaration
                                              BEGIN( FindMembers ) ;
                                            }
                                          }
                                        }
<SkipInits>">"{BN}*"{"                  { // C++11 style initializer (see bug 790788)
                                          lineCount(yyscanner);
                                          yyextra->curlyCount=1;
                                          BEGIN(SkipC11Inits);
                                        }
<SkipInits>{ID}{BN}*"{"                 { // C++11 style initializer (see bug 688647)
                                          lineCount(yyscanner);
                                          yyextra->curlyCount=1;
                                          BEGIN(SkipC11Inits);
                                        }
<SkipC11Inits>"{"                       {
                                          ++yyextra->curlyCount;
                                        }
<SkipC11Inits>"}"                       {
                                          if ( --yyextra->curlyCount<=0 )
                                          {
                                            BEGIN(SkipInits);
                                          }
                                        }
<SkipC11Attribute>"]]"                 {
                                          BEGIN(yyextra->lastC11AttributeContext);
                                        }
<SkipInits>"{"                          { // C++11 style initializer
                                          unput('{');
                                          BEGIN( Function );
                                        }
<SkipCurly>"{"                          {
                                          //addToBody(yytext);
                                          ++yyextra->curlyCount ;
                                        }
<SkipCurly>"}"/{BN}*("/*!"|"/**"|"//!"|"///")"<!--" | /* see bug710917 */
<SkipCurly>"}"                          {
                                          //addToBody(yytext);
                                          if( yyextra->curlyCount )
                                          {
                                            --yyextra->curlyCount ;
                                          }
                                          else
                                          {
                                            if (!yyextra->current->sli.empty() && yyextra->previous) // copy special list items
                                            {
                                              yyextra->previous->sli = yyextra->current->sli;
                                              yyextra->current->sli.clear();
                                            }
                                            if (yyextra->previous) yyextra->previous->endBodyLine=yyextra->yyLineNr;
                                            BEGIN( yyextra->lastCurlyContext ) ;
                                          }
                                        }
<SkipCurly>"}"{BN}*("/*!"|"/**"|"//!"|"///")"<" {
                                          lineCount(yyscanner);
                                          if ( yyextra->curlyCount )
                                          {
                                            //addToBody(yytext);
                                            --yyextra->curlyCount ;
                                          }
                                          else
                                          {
                                            yyextra->current->endBodyLine=yyextra->yyLineNr;
                                            yyextra->tempEntry = yyextra->current; // temporarily switch to the previous entry
                                            yyextra->current   = yyextra->previous;

                                            yyextra->docBlockContext   = SkipCurlyEndDoc;
                                            yyextra->docBlockInBody    = FALSE;
                                            yyextra->docBlockAutoBrief = ( yytext[yyleng-2]=='*' && Config_getBool(JAVADOC_AUTOBRIEF) ) ||
                                                                ( yytext[yyleng-2]=='!' && Config_getBool(QT_AUTOBRIEF) );
                                            yyextra->docBlock.resize(0);
                                            yyextra->docBlockTerm = '}';
                                            if (yytext[yyleng-3]=='/')
                                            {
                                              startCommentBlock(yyscanner,TRUE);
                                              BEGIN( DocLine );
                                            }
                                            else
                                            {
                                              startCommentBlock(yyscanner,FALSE);
                                              BEGIN( DocBlock );
                                            }
                                          }
                                        }
<SkipCurlyEndDoc>"}"{BN}*("/*!"|"/**"|"//!"|"///")"<" { // desc is followed by another one
                                          yyextra->docBlockContext   = SkipCurlyEndDoc;
                                          yyextra->docBlockInBody    = FALSE;
                                          yyextra->docBlockAutoBrief = ( yytext[yyleng-2]=='*' && Config_getBool(JAVADOC_AUTOBRIEF) ) ||
                                                              ( yytext[yyleng-2]=='!' && Config_getBool(QT_AUTOBRIEF) );
                                          yyextra->docBlock.resize(0);
                                          yyextra->docBlockTerm = '}';
                                          if (yytext[yyleng-3]=='/')
                                          {
                                            startCommentBlock(yyscanner,TRUE);
                                            BEGIN( DocLine );
                                          }
                                          else
                                          {
                                            startCommentBlock(yyscanner,FALSE);
                                            BEGIN( DocBlock );
                                          }
                                        }
<SkipCurlyEndDoc>"}"                    {
                                          //addToBody("}");
                                          if (yyextra->tempEntry) // we can only switch back to yyextra->current if no new item was created
                                          {
                                            yyextra->current = yyextra->tempEntry;
                                            yyextra->tempEntry.reset();
                                          }
                                          BEGIN( yyextra->lastCurlyContext );
                                        }
<SkipCurly>\"                           {
                                          //addToBody(yytext);
                                          yyextra->lastStringContext=SkipCurly;
                                          BEGIN( SkipString );
                                        }
<SkipCurly>^{B}*"#"                     {
                                          if (yyextra->insidePHP)
                                            REJECT;
                                          //addToBody(yytext);
                                          BEGIN( SkipCurlyCpp );
                                        }
<SkipCurly,SkipC11Inits,SkipInits,SkipC11Attribute>\n   {
                                          lineCount(yyscanner);
<<<<<<< HEAD
                                          //addToBody(yytext);
                                        }
<SkipCurly,SkipCurlyCpp,ReadInitializer>"<<<"           {
                                          if (!yyextra->insidePHP)
                                          {
                                            REJECT;
                                          }
                                          else
                                          {
=======
  				          //addToBody(yytext);
  					}
<SkipCurly,SkipCurlyCpp,ReadInitializer,ReadInitializerPtr>"<<<"	        {
  					  if (!yyextra->insidePHP) 
					  {
					    REJECT;
					  }
					  else
					  {
>>>>>>> e8c1817b
                                            yyextra->lastHereDocContext = YY_START;
                                            BEGIN(HereDoc);
                                          }
                                        }
<SkipCurly,SkipCurlyCpp>{B}*{RAWBEGIN}  {
                                          QCString raw=QCString(yytext).stripWhiteSpace();
                                          yyextra->delimiter = raw.data()+2;
                                          yyextra->delimiter=yyextra->delimiter.left(yyextra->delimiter.length()-1);
                                          yyextra->lastRawStringContext = YY_START;
                                          yyextra->dummyRawString.resize(0);
                                          yyextra->pCopyRawString = &yyextra->dummyRawString;
                                          *yyextra->pCopyRawString+=yytext;
                                          BEGIN(RawString);
                                        }
<SkipCurly,SkipCurlyCpp>[^\n#"'@\\/{}<]+ {
                                          lineCount(yyscanner);  // for yyextra->column updates
                                          //addToBody(yytext);
                                        }
<SkipCurlyCpp>\n                        {
                                          //addToBody(yytext);
                                          lineCount(yyscanner);
                                          yyextra->lastCurlyContext = FindMembers;
                                          BEGIN( SkipCurly );
                                        }
<SkipCurlyCpp>\\[\r]*"\n"[\r]*          {
                                          //addToBody(yytext);
                                          lineCount(yyscanner);
                                        }
<SkipInits,SkipC11Inits,SkipCurly,SkipCurlyCpp,SkipC11Attribute>"/*"    {
                                          //addToBody(yytext);
                                          yyextra->lastCContext = YY_START;
                                          BEGIN(SkipComment);
                                        }
<SkipInits,SkipC11Inits,SkipCurly,SkipCurlyCpp,SkipC11Attribute>"//"  {
                                          //addToBody(yytext);
                                          yyextra->lastCContext = YY_START;
                                          BEGIN(SkipCxxComment);
                                        }
<SkipInits,SkipC11Inits,SkipC11Attribute>"("             {
                                          yyextra->roundCount=0;
                                          yyextra->lastSkipRoundContext=YY_START;
                                          BEGIN(SkipRound);
                                        }
<SkipInits,SkipC11Inits,SkipC11Attribute>\"             {
                                          yyextra->lastStringContext=YY_START;
                                          BEGIN( SkipString );
                                        }
<SkipInits>;                            {
                                          warn(yyextra->yyFileName,yyextra->yyLineNr,
                                              "Found ';' while parsing initializer list! "
                                              "(doxygen could be confused by a macro call without semicolon)"
                                             );
                                          BEGIN( FindMembers );
                                        }
<SkipInits,SkipCurly,SkipCurlyCpp>"#"   {
                                          if (!yyextra->insidePHP)
                                            REJECT;
                                          //addToBody(yytext);
                                          yyextra->lastCContext = YY_START;
                                          BEGIN(SkipCxxComment);
                                        }
<SkipInits,SkipCurly,SkipCurlyCpp>@\"   {
                                          if (!yyextra->insideCS) REJECT;
                                          // C# verbatim string
                                          yyextra->lastSkipVerbStringContext=YY_START;
                                          yyextra->pSkipVerbString=&yyextra->current->initializer;
                                          BEGIN(SkipVerbString);
                                        }
<SkipInits,SkipCurly,SkipCurlyCpp>{CHARLIT}     {
                                          if (yyextra->insidePHP) REJECT;
                                        }
<SkipInits,SkipCurly,SkipCurlyCpp>\'    {
                                          if (yyextra->insidePHP)
                                          {
                                            yyextra->lastStringContext=YY_START;
                                            BEGIN(SkipPHPString);
                                          }
                                        }
<SkipInits,SkipC11Inits,SkipCurly,SkipCurlyCpp,SkipC11Attribute>.       { }
<SkipString,SkipPHPString>\\.           { }
<SkipString>\"                          {
                                          BEGIN( yyextra->lastStringContext );
                                        }
<SkipPHPString>\'                       {
                                          BEGIN( yyextra->lastStringContext );
                                        }
<SkipString,SkipPHPString>"/*"|"*/"|"//" { }
<SkipString,SkipPHPString>\n            {
                                          lineCount(yyscanner);
                                        }
<SkipString,SkipPHPString>.             { }
<CompoundName>":"                       { // for "class : public base {} var;" construct, see bug 608359
                                          unput(':');
                                          BEGIN(ClassVar);
                                        }
<CompoundName>";"                       {
                                          yyextra->current->section = Entry::EMPTY_SEC ;
                                          yyextra->current->type.resize(0) ;
                                          yyextra->current->name.resize(0) ;
                                          yyextra->current->args.resize(0) ;
                                          yyextra->current->argList.clear();
                                          BEGIN( FindMembers ) ;
                                        }
<Bases>";"                      {
                                          if (yyextra->insideIDL && (yyextra->current->spec & (Entry::Singleton |
                                                                             Entry::Service)))
                                          {
                                            // in UNO IDL a service or singleton may be defined
                                            // completely like this: "service Foo : XFoo;"
                                            if (!yyextra->current->name.isEmpty() && !yyextra->current_root->name.isEmpty())
                                            {
                                              prependScope(yyscanner);
                                            }
                                            yyextra->current->name = yyextra->current->name.stripWhiteSpace();
                                            // there can be only one base class here
                                            if (!yyextra->baseName.isEmpty())
                                            {
                                              yyextra->current->extends.push_back(
                                                BaseInfo(yyextra->baseName,Public,Normal));
                                              yyextra->baseName.resize(0);
                                            }
                                            yyextra->current_root->moveToSubEntryAndRefresh( yyextra->current ) ;
                                            initEntry(yyscanner);
                                          }
                                          else
                                          {
                                            yyextra->current->section = Entry::EMPTY_SEC ;
                                            yyextra->current->type.resize(0) ;
                                            yyextra->current->name.resize(0) ;
                                            yyextra->current->args.resize(0) ;
                                            yyextra->current->argList.clear();
                                          }
                                          BEGIN( FindMembers ) ;
                                        }
<CompoundName>{SCOPENAME}/{BN}*"<"      {
                                          yyextra->sharpCount = 0;
                                          yyextra->current->name = yytext ;
                                          if (yyextra->current->spec & Entry::Protocol)
                                          {
                                            yyextra->current->name+="-p";
                                          }
                                          lineCount(yyscanner);
                                          yyextra->lastClassTemplSpecContext = ClassVar;
                                          if (yyextra->insideObjC) // protocol list
                                          {
                                            BEGIN( ObjCProtocolList );
                                          }
                                          else if (yyextra->insideCS) // C# generic class
                                          {
                                            //yyextra->current->name+="-g";
                                            BEGIN( CSGeneric );
                                          }
                                          else // C++ template specialization
                                          {
                                            yyextra->roundCount=0;
                                            BEGIN( ClassTemplSpec );
                                          }
                                        }
<CSGeneric>"<"                          {
                                          ArgumentList al;
                                          // check bug 612858 before enabling the next line
                                          //yyextra->current->spec |= Entry::Template;
                                          yyextra->current->tArgLists.push_back(al);
                                          yyextra->currentArgumentList = &yyextra->current->tArgLists.back();
                                          yyextra->templateStr="<";
                                          yyextra->current->name += "<";
                                          yyextra->fullArgString = yyextra->templateStr;
                                          yyextra->copyArgString = &yyextra->current->name;
                                          //yyextra->copyArgString = &yyextra->templateStr;
                                          yyextra->currentArgumentContext = ClassVar;
                                          BEGIN( ReadTempArgs );
                                        }
<ObjCProtocolList>"<"                   {
                                          yyextra->insideProtocolList=TRUE;
                                          BEGIN( Bases );
                                        }
<ClassTemplSpec>">"({BN}*"::"{BN}*{SCOPENAME})? {
                                          yyextra->current->name += yytext;
                                          lineCount(yyscanner);
                                          if (yyextra->roundCount==0 && --yyextra->sharpCount<=0)
                                          {
                                            yyextra->current->name = removeRedundantWhiteSpace(yyextra->current->name);
                                            if (yyextra->current->spec & Entry::Protocol)
                                            { // Objective-C protocol
                                              unput('{'); // fake start of body
                                              BEGIN( ClassVar );
                                            }
                                            else
                                            {
                                              BEGIN( yyextra->lastClassTemplSpecContext );
                                            }
                                          }
                                        }
<ClassTemplSpec>"<"                     {
                                          yyextra->current->name += yytext;
                                          if (yyextra->roundCount==0) yyextra->sharpCount++;
                                        }
<ClassTemplSpec>.                       {
                                          yyextra->current->name += yytext;
                                        }
<CompoundName>{SCOPENAME}{BN}*";"       { // forward declaration
                                          if (!yyextra->current->tArgLists.empty())
                                          {
                                            // found a forward template declaration, this has
                                            // a purpose of its own
                                            yyextra->current->name = yytext;
                                            yyextra->current->name=yyextra->current->name.left(yyextra->current->name.length()-1).stripWhiteSpace();
                                            //printf("template class declaration for %s!\n",yyextra->current->name.data());
                                            QCString rn = yyextra->current_root->name.copy();
                                            //printf("cn='%s' rn='%s' yyextra->isTypedef=%d\n",cn.data(),rn.data(),yyextra->isTypedef);
                                            if (!yyextra->current->name.isEmpty() && !rn.isEmpty())
                                            {
                                              prependScope(yyscanner);
                                            }
                                            yyextra->current->spec|=Entry::ForwardDecl;
                                            yyextra->current_root->moveToSubEntryAndRefresh(yyextra->current);
                                          }
                                          else if (yyextra->insideIDL &&
                                                   (((yyextra->current_root->spec & (Entry::Interface |
                                                                            Entry::Service)) &&
                                                     (yyextra->current->spec & Entry::Interface)) ||
                                                    ((yyextra->current_root->spec & (Entry::Service |
                                                                            Entry::Singleton)) &&
                                                     (yyextra->current->spec & Entry::Service))))
                                          {
                                            // interface yyextra->inside of UNO IDL service or interface
                                            // service yyextra->inside of UNO IDL service or singleton
                                            // there may be documentation on the member,
                                            // so do not throw it away...
                                            yyextra->current->name = yytext;
                                            yyextra->current->name=yyextra->current->name.left(yyextra->current->name.length()-1).stripWhiteSpace();
                                            yyextra->current->section = (yyextra->current->spec & Entry::Interface)
                                                ? Entry::EXPORTED_INTERFACE_SEC
                                                : Entry::INCLUDED_SERVICE_SEC;
//                                          yyextra->current->section = Entry::MEMBERDOC_SEC;
                                            yyextra->current->spec &= ~(Entry::Interface|Entry::Service); // FIXME: horrible: Interface == Gettable, so need to clear it - actually we're mixing values from different enums in this case... granted only Optional and Interface are actually valid in this context but urgh...
                                            yyextra->current_root->moveToSubEntryAndRefresh(yyextra->current);
                                          }

                                          unput(';');
                                          yyextra->current->reset();
                                          initEntry(yyscanner);
                                          if (yyextra->insideObjC) // see bug746361
                                          {
                                            yyextra->language = yyextra->current->lang = SrcLangExt_Cpp;
                                            yyextra->insideObjC = FALSE;
                                          }
                                          if (yyextra->isTypedef) // typedef of a class, put typedef keyword back
                                          {
                                            yyextra->current->type.prepend("typedef");
                                          }
                                          BEGIN( FindMembers );
                                        }
<CompoundName>{SCOPENAME}/{BN}*"("      {
                                          yyextra->current->name = yytext ;
                                          lineCount(yyscanner);
                                          if (yyextra->insideCpp && yyextra->current->name=="alignas") // C++11
                                          {
                                            yyextra->lastAlignAsContext = YY_START;
                                            BEGIN( AlignAs );
                                          }
                                          else
                                          {
                                            if (yyextra->current->spec & Entry::Protocol)
                                            {
                                              yyextra->current->name += "-p";
                                            }
                                            BEGIN( ClassVar );
                                          }
                                        }
<AlignAs>"("                            { yyextra->roundCount=0;
                                          BEGIN( AlignAsEnd );
                                        }
<AlignAs>\n                             { lineCount(yyscanner); }
<AlignAs>.
<AlignAsEnd>"("                         { yyextra->roundCount++; }
<AlignAsEnd>")"                         { if (--yyextra->roundCount<0)
                                          {
                                            BEGIN( yyextra->lastAlignAsContext );
                                          }
                                        }
<AlignAsEnd>\n                          { lineCount(yyscanner); }
<AlignAsEnd>.
<CompoundName>{SCOPENAME}/{BN}*","      {  // multiple forward declarations on one line
                                           // e.g. @protocol A,B;
                                          yyextra->current->reset();
                                          initEntry(yyscanner);
                                        }
<CompoundName>{SCOPENAME}               {
                                          yyextra->current->name = yytext ;
                                          if (yyextra->clangParser && (yyextra->insideCpp || yyextra->insideObjC))
                                          {
                                            yyextra->current->id = yyextra->clangParser->lookup(yyextra->yyLineNr,yytext);
                                          }
                                          lineCount(yyscanner);
                                          if (yyextra->current->spec & Entry::Protocol)
                                          {
                                            yyextra->current->name += "-p";
                                          }
                                          if ((yyextra->current->spec & Entry::Protocol) ||
                                              yyextra->current->section == Entry::OBJCIMPL_SEC)
                                          {
                                            unput('{'); // fake start of body
                                          }
                                          BEGIN( ClassVar );
                                        }
<CompoundName>{CSSCOPENAME}             { // C# style scope
                                          yyextra->current->name = substitute(yytext,".","::");
                                          lineCount(yyscanner);
                                          BEGIN( ClassVar );
                                        }
<ClassVar>{SCOPENAME}{BN}*/"("          {
                                          if (yyextra->insideIDL && qstrncmp(yytext,"switch",6)==0 && !isId(yytext[6]))
                                          {
                                            // Corba IDL style union
                                            yyextra->roundCount=0;
                                            BEGIN(SkipUnionSwitch);
                                          }
                                          else
                                          {
                                            addType(yyscanner);
                                            yyextra->current->name = yytext;
                                            yyextra->current->name = yyextra->current->name.stripWhiteSpace();
                                            lineCount(yyscanner);
                                            BEGIN( FindMembers );
                                          }
                                        }
<ClassVar>","                           {
                                          if (yyextra->isTypedef)
                                          {
                                            // multiple types in one typedef
                                            unput(',');
                                            yyextra->current->type.prepend("typedef ");
                                            BEGIN(FindMembers);
                                          }
                                          else
                                          {
                                            // Multiple class forward declaration
                                          }
                                        }
<ClassVar>("sealed"|"abstract")/{BN}*(":"|"{") {
                                          if (yyextra->insideCli)
                                          {
                                            if (yytext[0]=='s') // sealed
                                              yyextra->current->spec |= Entry::SealedClass;
                                            else // abstract
                                              yyextra->current->spec |= Entry::AbstractClass;
                                            BEGIN( ClassVar );
                                          }
                                          else
                                          {
                                            REJECT;
                                          }
                                        }
<ClassVar>{ID}                          {
                                          if (yyextra->clangParser && (yyextra->insideCpp || yyextra->insideObjC))
                                          {
                                            yyextra->current->id = yyextra->clangParser->lookup(yyextra->yyLineNr,yytext);
                                          }
                                          if (yyextra->insideIDL && qstrcmp(yytext,"switch")==0)
                                          {
                                            // Corba IDL style union
                                            yyextra->roundCount=0;
                                            BEGIN(SkipUnionSwitch);
                                          }
                                          else if ((yyextra->insideJava || yyextra->insidePHP || yyextra->insideJS || yyextra->insideSlice) && (qstrcmp(yytext,"implements")==0 || qstrcmp(yytext,"extends")==0))
                                          {
                                            yyextra->current->type.resize(0);
                                            yyextra->baseProt=Public;
                                            yyextra->baseVirt=Normal;
                                            yyextra->baseName.resize(0);
                                            BEGIN( BasesProt ) ;
                                          }
                                          else if (yyextra->insideCS && qstrcmp(yytext,"where")==0) // C# type constraint
                                          {
                                            yyextra->current->typeConstr.clear();
                                            yyextra->current->typeConstr.push_back(Argument());
                                            yyextra->lastCSConstraint = YY_START;
                                            BEGIN( CSConstraintName );
                                          }
                                          else if (yyextra->insideCli &&  qstrcmp(yytext,"abstract")==0)
                                          {
                                            yyextra->current->spec|=Entry::Abstract;
                                          }
                                          else if (yyextra->insideCli &&  qstrcmp(yytext,"sealed")==0)
                                          {
                                            yyextra->current->spec|=Entry::Sealed;
                                          }
                                          else if (qstrcmp(yytext,"final")==0)
                                          {
                                            yyextra->current->spec|=Entry::Final;
                                          }
                                          else
                                          {
                                            if (yyextra->current->section == Entry::ENUM_SEC)
                                            { // found "enum a b" -> variable
                                              yyextra->current->section = Entry::VARIABLE_SEC ;
                                            }
                                            yyextra->current->type += ' ' ;
                                            yyextra->current->type += yyextra->current->name ;
                                            yyextra->current->name = yytext ;

                                            if (nameIsOperator(yyextra->current->name))
                                            {
                                              BEGIN( Operator );
                                            }
                                          }
                                        }
<ClassVar>[(\[]                         {
                                          if (yyextra->insideObjC && *yytext=='(') // class category
                                          {
                                            yyextra->current->name+='(';
                                            //if (yyextra->current->section!=Entry::OBJCIMPL_SEC)
                                            //{
                                              yyextra->current->spec|=Entry::Category;
                                            //}
                                            BEGIN( ClassCategory );
                                          }
                                          else
                                          {
                                            // probably a function anyway
                                            unput(*yytext);
                                            BEGIN( FindMembers );
                                          }
                                        }
<CSConstraintType,CSConstraintName>"/**/" { /* empty comment */ }
<CSConstraintType,CSConstraintName>("/*"[*!]|"//"[/!])("<"?)    { // special comment
                                          yyextra->fullArgString.resize(0);
                                          yyextra->lastCopyArgChar='#'; // end marker
                                          yyextra->lastCommentInArgContext=YY_START;
                                          if (yytext[1]=='/')
                                            BEGIN( CopyArgCommentLine );
                                          else
                                            BEGIN( CopyArgComment );
                                        }
<CSConstraintType,CSConstraintName>"#"  { // artificially inserted token to signal end of comment block
                                          yyextra->current->typeConstr.back().docs = yyextra->fullArgString;
                                        }
<CSConstraintType>"{"                   { // end of type constraint reached
                                          // parse documentation of the constraints
                                          handleParametersCommentBlocks(yyscanner,yyextra->current->typeConstr);
                                          unput('{');
                                          BEGIN( yyextra->lastCSConstraint );
                                        }
<CSConstraintType,CSConstraintName>";"  {
                                          handleParametersCommentBlocks(yyscanner,yyextra->current->typeConstr);
                                          unput(';');
                                          BEGIN( yyextra->lastCSConstraint );
                                        }
<CSConstraintName>":"                   {
                                          BEGIN( CSConstraintType );
                                        }
<CSConstraintName>{ID}                  {
                                          // parameter name
                                          yyextra->current->typeConstr.back().name=yytext;
                                        }
<CSConstraintType>"where"               { // another constraint for a different param
                                          yyextra->current->typeConstr.push_back(Argument());
                                          BEGIN( CSConstraintName );
                                        }
<CSConstraintType>({ID}".")*{ID}("<"{ID}">")?("()")?  {
                                          if (yyextra->current->typeConstr.back().type.isEmpty())
                                              // first type constraint for this parameter
                                          {
                                            yyextra->current->typeConstr.back().type=yytext;
                                          }
                                          else // new type constraint for same parameter
                                          {
                                            QCString name = yyextra->current->typeConstr.back().name;
                                            yyextra->current->typeConstr.push_back(Argument());
                                            yyextra->current->typeConstr.back().name=name;
                                            yyextra->current->typeConstr.back().type=yytext;
                                          }
                                        }
<CSConstraintName,CSConstraintType>\n   {
                                          lineCount(yyscanner);
                                        }
<CSConstraintName,CSConstraintType>.    {
                                        }
<ClassCategory>{ID}                     {
                                          yyextra->current->name+=yytext;
                                        }
<ClassCategory>")"/{BN}*"{"             {
                                          yyextra->current->name+=')';
                                          BEGIN( ClassVar );
                                        }
<ClassCategory>")"/{BN}*"<"             {
                                          yyextra->current->name+=')';
                                          BEGIN( ObjCProtocolList );
                                        }
<ClassCategory>")"                      {
                                          yyextra->current->name+=')';
                                          if ((yyextra->current->section & Entry::Protocol) ||
                                              yyextra->current->section == Entry::OBJCIMPL_SEC)
                                          {
                                            unput('{'); // fake start of body
                                          }
                                          else // category has no variables so push back an empty body
                                          {
                                            unput('}');
                                            unput('{');
                                          }
                                          BEGIN( ClassVar );
                                        }
<ClassVar>":"                           {
                                          if (yyextra->current->section==Entry::VARIABLE_SEC) // enum A B:2, see bug 748208
                                          {
                                            yyextra->current->bitfields+=":";
                                            yyextra->current->args.resize(0);
                                            BEGIN(BitFields);
                                          }
                                          else if (yyextra->current->section==Entry::ENUM_SEC) // enum E:2, see bug 313527,
                                                                                 // or C++11 style enum: 'E : unsigned int {...}'
                                          {
                                            yyextra->current->args.resize(0);
                                            BEGIN(EnumBaseType);
                                          }
                                          else
                                          {
                                            yyextra->current->type.resize(0);
                                            if ((yyextra->current->spec & Entry::Interface) ||
                                                (yyextra->current->spec & Entry::Struct)    ||
                                                (yyextra->current->spec & Entry::Ref)       ||
                                                (yyextra->current->spec & Entry::Value)     ||
                                                yyextra->insidePHP || yyextra->insideCS || yyextra->insideD || yyextra->insideObjC || yyextra->insideIDL
                                               )
                                              yyextra->baseProt=Public;
                                            else
                                              yyextra->baseProt=Private;
                                            yyextra->baseVirt=Normal;
                                            yyextra->baseName.resize(0);
                                            BEGIN( BasesProt ) ;
                                          }
                                        }
<ClassVar>[;=*&]                        {
                                          unput(*yytext);
                                          if (yyextra->isTypedef) // typedef of a class, put typedef keyword back
                                          {
                                            yyextra->current->type.prepend("typedef");
                                          }
                                          if ((yytext[0]=='*' || yytext[0]=='&') &&
                                              yyextra->current->section == Entry::ENUM_SEC)
                                          { // found "enum a *b" -> variable
                                            yyextra->current->section = Entry::VARIABLE_SEC ;
                                          }
                                          BEGIN( FindMembers );
                                        }
<Bases,ClassVar>"///"/[^/]              {
                                          if (!yyextra->insideObjC)
                                          {
                                            REJECT;
                                          }
                                          else
                                          {
                                            lineCount(yyscanner);
                                            yyextra->current->program+=yytext;
                                            yyextra->current->fileName = yyextra->yyFileName ;
                                            yyextra->current->startLine = yyextra->yyLineNr ;
                                            yyextra->current->startColumn = yyextra->yyColNr;
                                            yyextra->curlyCount=0;
                                            BEGIN( ReadBodyIntf );
                                          }
                                        }
<Bases,ClassVar>("//"{B}*)?"/**"/[^/*]  |
<Bases,ClassVar>("//"{B}*)?"/*!"        |
<Bases,ClassVar>"//!"                   |
<Bases,ClassVar>[\-+]{BN}*              {
                                          if (!yyextra->insideObjC)
                                          {
                                            REJECT;
                                          }
                                          else
                                          {
                                            lineCount(yyscanner);
                                            yyextra->current->program+=yytext;
                                            yyextra->current->fileName = yyextra->yyFileName ;
                                            yyextra->current->startLine = yyextra->yyLineNr ;
                                            yyextra->current->startColumn = yyextra->yyColNr;
                                            yyextra->curlyCount=0;
                                            BEGIN( ReadBodyIntf );
                                          }
                                        }
<CompoundName,ClassVar>{B}*"{"{B}*      {
                                          yyextra->current->program.resize(0);
                                          yyextra->current->fileName = yyextra->yyFileName ;
                                          yyextra->current->bodyLine  = yyextra->yyLineNr;
                                          yyextra->current->bodyColumn = yyextra->yyColNr;
                                          yyextra->current->name = removeRedundantWhiteSpace(yyextra->current->name);
                                          if (yyextra->current->name.isEmpty() && !yyextra->isTypedef) // anonymous compound
                                          {
                                            if (yyextra->current->section==Entry::NAMESPACE_SEC) // allow reopening of anonymous namespaces
                                            {
                                              if (Config_getBool(EXTRACT_ANON_NSPACES)) // use visible name
                                              {
                                                yyextra->current->name="anonymous_namespace{"+stripPath(yyextra->current->fileName)+"}";
                                              }
                                              else // use invisible name
                                              {
                                                yyextra->current->name.sprintf("@%d",anonNSCount.load());
                                              }
                                            }
                                            else
                                            {
                                              yyextra->current->name.sprintf("@%d",anonCount++);
                                            }
                                          }
                                          yyextra->curlyCount=0;
                                          if (yyextra->current_root && // not a nested struct yyextra->inside an @interface section
                                              !(yyextra->current_root->spec & Entry::Interface) &&
                                              ((yyextra->current->spec & (Entry::Interface | Entry::Protocol | Entry::Category) ||
                                                yyextra->current->section==Entry::OBJCIMPL_SEC)
                                              ) &&
                                              yyextra->insideObjC
                                             )
                                          { // ObjC body that ends with @end
                                            BEGIN( ReadBodyIntf );
                                          }
                                          else if (yyextra->current->section==Entry::NAMESPACE_SEC)
                                          { // namespace body
                                            BEGIN( ReadNSBody );
                                          }
                                          else
                                          { // class body
                                            BEGIN( ReadBody ) ;
                                          }
                                        }
<BasesProt>"virtual"{BN}+               { lineCount(yyscanner); yyextra->baseVirt = Virtual; }
<BasesProt>"public"{BN}+                { lineCount(yyscanner); yyextra->baseProt = Public; }
<BasesProt>"protected"{BN}+             { lineCount(yyscanner); yyextra->baseProt = Protected; }
<BasesProt>"internal"{BN}+              { if (!yyextra->insideCli) REJECT ; lineCount(yyscanner); yyextra->baseProt = Package; }
<BasesProt>"private"{BN}+               { lineCount(yyscanner); yyextra->baseProt = Private; }
<BasesProt>{BN}                         { lineCount(yyscanner); }
<BasesProt>.                            { unput(*yytext); BEGIN(Bases); }
<Bases>("\\")?({ID}"\\")*{ID}           { // PHP namespace token, not sure if interspacing is allowed but it gives problems (see bug 640847)
                                          if (!yyextra->insidePHP)
                                          {
                                            REJECT;
                                          }
                                          else // PHP base class of the form \Ns\Cl or Ns\Cl
                                          {
                                            lineCount(yyscanner);
                                            QCString bn=yytext;
                                            bn = substitute(bn,"\\","::");
                                            yyextra->baseName += bn;
                                            yyextra->current->args += ' ';
                                            yyextra->current->args += yytext;
                                          }
                                        }
<Bases>("::")?{BN}*({ID}{BN}*"::"{BN}*)*{ID}    {
                                          lineCount(yyscanner);
                                          QCString baseScope = yytext;
                                          if (yyextra->insideCS && baseScope.stripWhiteSpace()=="where")
                                          {
                                            // type constraint for a class
                                            yyextra->current->typeConstr.clear();
                                            yyextra->current->typeConstr.push_back(Argument());
                                            yyextra->lastCSConstraint = YY_START;
                                            BEGIN( CSConstraintName );
                                          }
                                          else
                                          {
                                            yyextra->baseName+=yytext;
                                            yyextra->current->args += ' ';
                                            yyextra->current->args += yytext;
                                          }
                                        }
<Bases>{BN}*{ID}("."{ID})*              { // Java style class
                                          QCString name = substitute(yytext,".","::");
                                          yyextra->baseName += name;
                                          yyextra->current->args += ' ';
                                          yyextra->current->args += name;
                                        }
<ClassVar,Bases>\n/{BN}*[^{, \t\n]      {
                                          if (!yyextra->insideObjC)
                                          {
                                            REJECT;
                                          }
                                          else
                                          {
                                            lineCount(yyscanner);
                                            unput('{');
                                          }
                                        }
<ClassVar,Bases>"@end"                  { // empty ObjC interface
                                          unput('d'); // insert fake body: {}@end
                                          unput('n');
                                          unput('e');
                                          unput('@');
                                          unput('}');
                                          unput('{');
                                        }
<ClassVar>"<"                           { yyextra->current->name += *yytext;
                                          yyextra->sharpCount=1;
                                          yyextra->roundCount=0;
                                          yyextra->lastSkipSharpContext = YY_START;
                                          yyextra->specName = &yyextra->current->name;
                                          BEGIN ( Specialization );
                                        }
<Bases>{BN}*"<"                         {
                                          lineCount(yyscanner);
                                          yyextra->sharpCount=1;
                                          yyextra->roundCount=0;
                                          yyextra->lastSkipSharpContext = YY_START;
                                          if (yyextra->insideObjC) // start of protocol list
                                          {
                                            unput(',');
                                          }
                                          else // template specialization
                                          {
                                            //if (yyextra->insideCS) // generic
                                            //{
                                            //  yyextra->baseName+="-g";
                                            //}
                                            yyextra->templateStr = yytext;
                                            yyextra->specName = &yyextra->templateStr;
                                            BEGIN ( Specialization );
                                          }
                                        }
<Specialization>"<"                     { *yyextra->specName += *yytext;
                                          if (yyextra->roundCount==0) yyextra->sharpCount++;
                                        }
<Specialization>">"                     {
                                          *yyextra->specName += *yytext;
                                          if (yyextra->roundCount==0 && --yyextra->sharpCount<=0)
                                          {
                                            yyextra->baseName+=removeRedundantWhiteSpace(*yyextra->specName);
                                            BEGIN(yyextra->lastSkipSharpContext);
                                          }
                                        }
<Specialization>{BN}+                   { lineCount(yyscanner); *yyextra->specName +=' '; }
<Specialization>"<<"                    { *yyextra->specName += yytext; }
<Specialization>">>"/{B}*"::"           { // M$ C++ extension to allow >> to close a template...
                                          unput('>');
                                          unput(' ');
                                          unput('>');
                                        }
<Specialization>">>"                    {
                                          if (yyextra->insideCS) // for C# >> ends a nested template
                                          {
                                            REJECT;
                                          }
                                          else // for C++ >> is a bitshift
                                               // operator and > > would end
                                               // a nested template.
                                               // We require the bitshift to be enclosed in braces.
                                               // See http://www.open-std.org/jtc1/sc22/wg21/docs/papers/2005/n1757.html
                                          {
                                            if (yyextra->roundCount>0)
                                            {
                                              *yyextra->specName += yytext;
                                            }
                                            else
                                            {
                                              unput('>');
                                              unput(' ');
                                              unput('>');
                                            }
                                          }
                                        }
<Specialization>"typename"{BN}+         { lineCount(yyscanner); }
<Specialization>"("                     { *yyextra->specName += *yytext; yyextra->roundCount++; }
<Specialization>")"                     { *yyextra->specName += *yytext; yyextra->roundCount--; }

<Specialization>"\\\\"                  { *yyextra->specName += *yytext;}
<Specialization>"\\'"                   { *yyextra->specName += *yytext;}
<Specialization>"\\\""                  { *yyextra->specName += *yytext;}
<Specialization>"'"                     { *yyextra->specName += *yytext;BEGIN(SpecializationSingleQuote);}
<Specialization>"\""                    { *yyextra->specName += *yytext;BEGIN(SpecializationDoubleQuote);}
<SpecializationSingleQuote,SpecializationDoubleQuote>"\\\\"       { *yyextra->specName += *yytext;}
<SpecializationSingleQuote>"\\'"        { *yyextra->specName += *yytext;}
<SpecializationSingleQuote>"'"          { *yyextra->specName += *yytext; BEGIN(Specialization);}
<SpecializationDoubleQuote>"\\\""       { *yyextra->specName += *yytext;}
<SpecializationDoubleQuote>"\""         { *yyextra->specName += *yytext; BEGIN(Specialization);}
<SpecializationSingleQuote,SpecializationDoubleQuote>.          { *yyextra->specName += *yytext;}

<Specialization>.                       {
                                          *yyextra->specName += *yytext;
                                        }
<SkipRound>"("                          { ++yyextra->roundCount; }
<SkipRound>")"                          { if (--yyextra->roundCount<0)
                                            BEGIN ( yyextra->lastSkipRoundContext );
                                        }
<SkipRound>\"                           {
                                          yyextra->lastStringContext=SkipRound;
                                          BEGIN(SkipString);
                                        }
<Bases>","|(">"({BN}*"{")?)|({BN}+"implements"{BN}*)    { lineCount(yyscanner);
                                          if (yyextra->insideProtocolList)
                                          {
                                            yyextra->baseName+="-p";
                                          }
                                          else
                                          {
                                            yyextra->current->args += ',' ;
                                          }
                                          yyextra->current->name = removeRedundantWhiteSpace(yyextra->current->name);
                                          if (!yyextra->baseName.isEmpty())
                                          {
                                            yyextra->current->extends.push_back(
                                              BaseInfo(yyextra->baseName,yyextra->baseProt,yyextra->baseVirt)
                                            );
                                          }
                                          if ((yyextra->current->spec & (Entry::Interface|Entry::Struct)) ||
                                              yyextra->insideJava || yyextra->insidePHP || yyextra->insideCS ||
                                              yyextra->insideD || yyextra->insideObjC || yyextra->insideIDL || yyextra->insideSlice)
                                          {
                                            yyextra->baseProt=Public;
                                          }
                                          else
                                          {
                                            yyextra->baseProt=Private;
                                          }
                                          yyextra->baseVirt=Normal;
                                          yyextra->baseName.resize(0);
                                          if (*yytext=='>')
                                          { // end of a ObjC protocol list
                                            yyextra->insideProtocolList=FALSE;
                                            if (yyleng==1)
                                            {
                                              unput('{'); // dummy start body
                                            }
                                            else
                                            {
                                              yyless(1);
                                            }
                                          }
                                          else
                                          {
                                            if (*yytext==',' && yyextra->insideObjC) // Begin of protocol list
                                            {
                                              yyextra->insideProtocolList=TRUE;
                                            }
                                            BEGIN(BasesProt);
                                          }
                                        }
<Bases>{B}*"{"{B}*                      {
                                          yyextra->current->program.resize(0);
                                          yyextra->current->fileName = yyextra->yyFileName ;
                                          yyextra->current->bodyLine  = yyextra->yyLineNr;
                                          yyextra->current->bodyColumn = yyextra->yyColNr;
                                          yyextra->current->name = removeRedundantWhiteSpace(yyextra->current->name);
                                          if (!yyextra->baseName.isEmpty())
                                            yyextra->current->extends.push_back(
                                               BaseInfo(yyextra->baseName,yyextra->baseProt,yyextra->baseVirt)
                                            );
                                          yyextra->curlyCount=0;
                                          if (yyextra->insideObjC)
                                          {
                                            BEGIN( ReadBodyIntf );
                                          }
                                          else
                                          {
                                            BEGIN( ReadBody ) ;
                                          }
                                        }
<SkipUnionSwitch>{B}*"("                {
                                          yyextra->roundCount++;
                                        }
<SkipUnionSwitch>")"                    {
                                          if (--yyextra->roundCount==0)
                                          {
                                            BEGIN(ClassVar);
                                          }
                                        }
<SkipUnionSwitch>\n                     { lineCount(yyscanner); }
<SkipUnionSwitch>.
<Comment>{BN}+                          { yyextra->current->program += yytext ;
                                          lineCount(yyscanner) ;
                                        }
<Comment>"/*"                           { yyextra->current->program += yytext ; }
<Comment>"//"                           { yyextra->current->program += yytext ; }
<Comment>{CMD}("code"|"verbatim")       {
                                          yyextra->insideCode=TRUE;
                                          yyextra->current->program += yytext ;
                                        }
<Comment>{CMD}("endcode"|"endverbatim") {
                                          yyextra->insideCode=FALSE;
                                          yyextra->current->program += yytext ;
                                        }
<Comment>[^ \.\t\r\n\/\*]+              { yyextra->current->program += yytext ; }
<Comment>"*/"                           { yyextra->current->program += yytext ;
                                          if (!yyextra->insideCode) BEGIN( yyextra->lastContext ) ;
                                        }
<Comment>.                              { yyextra->current->program += *yytext ; }

<FindMembers,FindFields,MemberSpec,FuncQual,SkipCurly,Operator,ClassVar,SkipInits,SkipC11Inits,SkipC11Attribute,Bases,OldStyleArgs>("//"{B}*)?"/*!" {
                                          //printf("Start doc block at %d\n",yyextra->yyLineNr);
                                          if (!yyextra->current->doc.isEmpty())
                                          {
                                            yyextra->current->doc+="\n\n";
                                          }
                                          else
                                          {
                                            yyextra->current->docLine = yyextra->yyLineNr;
                                            yyextra->current->docFile = yyextra->yyFileName;
                                          }

                                          yyextra->lastDocContext = YY_START;
                                          if (yyextra->current_root->section & Entry::SCOPE_MASK)
                                          {
                                            yyextra->current->inside = yyextra->current_root->name+"::";
                                          }
                                          yyextra->docBlockContext   = YY_START;
                                          yyextra->docBlockInBody    = YY_START==SkipCurly;
                                          yyextra->docBlockAutoBrief = Config_getBool(QT_AUTOBRIEF);

                                          QCString indent;
                                          indent.fill(' ',computeIndent(yytext,yyextra->column));
                                          yyextra->docBlock=indent;

                                          if (yyextra->docBlockAutoBrief)
                                          {
                                            yyextra->current->briefLine = yyextra->yyLineNr;
                                            yyextra->current->briefFile = yyextra->yyFileName;
                                          }
                                          startCommentBlock(yyscanner,FALSE);
                                          BEGIN( DocBlock );
                                        }
<FindMembers,FindFields,MemberSpec,FuncQual,SkipCurly,Operator,ClassVar,SkipInits,Bases,OldStyleArgs>"/**"[*]+{BL} {
                                          bool javadocBanner = Config_getBool(JAVADOC_BANNER);
                                          lineCount(yyscanner);

                                          if( javadocBanner )
                                          {
                                            yyextra->lastDocContext = YY_START;

                                            //printf("Found comment banner at %s:%d\n",yyextra->yyFileName,yyextra->yyLineNr);
                                            if (yyextra->current_root->section & Entry::SCOPE_MASK)
                                            {
                                              yyextra->current->inside = yyextra->current_root->name+"::";
                                            }
                                            yyextra->current->docLine = yyextra->yyLineNr;
                                            yyextra->current->docFile = yyextra->yyFileName;
                                            yyextra->docBlockContext = YY_START;
                                            yyextra->docBlockInBody  = YY_START==SkipCurly;
                                            bool javadocAutoBrief = Config_getBool(JAVADOC_AUTOBRIEF);
                                            yyextra->docBlockAutoBrief = javadocAutoBrief;

                                            QCString indent;
                                            indent.fill(' ',computeIndent(yytext,yyextra->column));
                                            yyextra->docBlock=indent;

                                            if (yyextra->docBlockAutoBrief)
                                            {
                                              yyextra->current->briefLine = yyextra->yyLineNr;
                                              yyextra->current->briefFile = yyextra->yyFileName;
                                            }
                                            startCommentBlock(yyscanner,FALSE);
                                            BEGIN( DocBlock );
                                          }
                                          else
                                          {
                                            yyextra->current->program += yytext ;
                                            yyextra->lastContext = YY_START ;
                                            BEGIN( Comment ) ;
                                          }
                                        }
<FindMembers,FindFields,MemberSpec,FuncQual,SkipCurly,Operator,ClassVar,SkipInits,Bases,OldStyleArgs>("//"{B}*)?"/**"/[^/*] {
                                          yyextra->lastDocContext = YY_START;

                                          //printf("Found comment block at %s:%d\n",yyextra->yyFileName,yyextra->yyLineNr);
                                          if (yyextra->current_root->section & Entry::SCOPE_MASK)
                                          {
                                            yyextra->current->inside = yyextra->current_root->name+"::";
                                          }
                                          yyextra->current->docLine = yyextra->yyLineNr;
                                          yyextra->current->docFile = yyextra->yyFileName;
                                          yyextra->docBlockContext = YY_START;
                                          yyextra->docBlockInBody  = YY_START==SkipCurly;
                                          bool javadocAutoBrief = Config_getBool(JAVADOC_AUTOBRIEF);
                                          yyextra->docBlockAutoBrief = javadocAutoBrief;

                                          QCString indent;
                                          indent.fill(' ',computeIndent(yytext,yyextra->column));
                                          yyextra->docBlock=indent;

                                          if (yyextra->docBlockAutoBrief)
                                          {
                                            yyextra->current->briefLine = yyextra->yyLineNr;
                                            yyextra->current->briefFile = yyextra->yyFileName;
                                          }
                                          startCommentBlock(yyscanner,FALSE);
                                          BEGIN( DocBlock );
                                        }
<FindMembers,FindFields,MemberSpec,SkipCurly,FuncQual,Operator,ClassVar,Bases,OldStyleArgs>"//!" {
                                          yyextra->lastDocContext = YY_START;
                                          if (yyextra->current_root->section & Entry::SCOPE_MASK)
                                          {
                                            yyextra->current->inside = yyextra->current_root->name+"::";
                                          }
                                          yyextra->docBlockContext   = YY_START;
                                          yyextra->docBlockInBody    = YY_START==SkipCurly;
                                          yyextra->docBlockAutoBrief = FALSE;

                                          QCString indent;
                                          indent.fill(' ',computeIndent(yytext,yyextra->column));
                                          yyextra->docBlock=indent;

                                          startCommentBlock(yyscanner,yyextra->current->brief.isEmpty());
                                          BEGIN( DocLine );
                                        }
<FindMembers,FindFields,MemberSpec,SkipCurly,FuncQual,Operator,ClassVar,Bases,OldStyleArgs>"///"/[^/] {
                                          yyextra->lastDocContext = YY_START;
                                          if (yyextra->current_root->section & Entry::SCOPE_MASK)
                                          {
                                            yyextra->current->inside = yyextra->current_root->name+"::";
                                          }
                                          yyextra->docBlockContext   = YY_START;
                                          yyextra->docBlockInBody    = YY_START==SkipCurly;
                                          yyextra->docBlockAutoBrief = FALSE;
                                          QCString indent;
                                          indent.fill(' ',computeIndent(yytext,yyextra->column));
                                          yyextra->docBlock=indent;
                                          startCommentBlock(yyscanner,yyextra->current->brief.isEmpty());
                                          BEGIN( DocLine );
                                        }
<FindMembers>"extern"{BN}*"\"C"("++")?"\""{BN}*("{")?  {
                                          lineCount(yyscanner);
                                          yyextra->externC=TRUE;
                                        }
<FindMembers>"{"                        {
                                          if (yyextra->externC)
                                          {
                                            yyextra->externC=FALSE;
                                          }
                                          else if (yyextra->insideCS &&
                                              !yyextra->current->name.isEmpty() &&
                                              !yyextra->current->type.isEmpty())
                                          {
                                            if (containsWord(yyextra->current->type,"event")) // event
                                            {
                                              yyextra->current->mtype = yyextra->mtype = Event;
                                            }
                                            else // property
                                            {
                                              yyextra->current->mtype = yyextra->mtype = Property;
                                            }
                                            yyextra->current->bodyLine = yyextra->yyLineNr;
                                            yyextra->current->bodyColumn = yyextra->yyColNr;
                                            yyextra->curlyCount=0;
                                            BEGIN( CSAccessorDecl );
                                          }
                                          else if (yyextra->insideIDL && (yyextra->current->spec & Entry::Attribute))
                                          {
                                            // UNO IDL: attributes may have setter and getter
                                            // exception specifications
                                            yyextra->current->exception = " {";
                                            BEGIN(UNOIDLAttributeBlock);
                                          }
                                          else
                                          {
                                            if ((yyextra->insideJava || yyextra->insideCS || yyextra->insideD) &&
                                                yyextra->current->name.isEmpty()
                                               )
                                            {
                                              // static Java initializer
                                              yyextra->needsSemi = FALSE;
                                              if (yyextra->current->stat)
                                              {
                                                yyextra->current->name="[static initializer]";
                                                yyextra->current->type.resize(0);
                                              }
                                              else
                                              {
                                                yyextra->current->name="[instance initializer]";
                                              }
                                              unput(*yytext);
                                              BEGIN( Function );
                                            }
                                            else
                                            {
                                              // pre C++11 code -> ignore the initializer
                                              //yyextra->needsSemi = TRUE;
                                              //yyextra->current->type.resize(0);
                                              //yyextra->current->name.resize(0);
                                              //yyextra->current->args.resize(0);
                                              //yyextra->current->argList.clear();
                                              //yyextra->curlyCount=0;
                                              //BEGIN( SkipCurlyBlock );

                                              // C++11 style initializer list
                                              yyextra->current->bodyLine = yyextra->yyLineNr;
                                              yyextra->current->bodyColumn = yyextra->yyColNr;
                                              yyextra->current->initializer = yytext;
                                              yyextra->lastInitializerContext = YY_START;
                                              yyextra->initBracketCount=1;
                                              BEGIN(ReadInitializer);
                                            }
                                          }
                                        }
<CSAccessorDecl>"{"                     { yyextra->curlyCount++; }
<CSAccessorDecl>"}"{B}*"="              {
                                          // fall back to next rule if it's not the right bracket
                                          if (yyextra->curlyCount != 0) REJECT;
                                          yyextra->current->initializer = "=";
                                          yyextra->current->endBodyLine=yyextra->yyLineNr;
                                          yyextra->lastInitializerContext = FindMembers;
                                          BEGIN(ReadInitializer);
                                        }
<CSAccessorDecl>"}"                     {
                                          if (yyextra->curlyCount)
                                          {
                                            yyextra->curlyCount--;
                                          }
                                          else
                                          {
                                            yyextra->mtype = Method;
                                            yyextra->virt = Normal;
                                            // not really important, but while we are at it
                                            yyextra->current->endBodyLine=yyextra->yyLineNr;
                                            unput(';');
                                            BEGIN(FindMembers);
                                          }
                                        }
<CSAccessorDecl>"private "{BN}*"set"    { if (yyextra->curlyCount==0) yyextra->current->spec |= Entry::PrivateSettable;   }
<CSAccessorDecl>"protected "{BN}*"set"  { if (yyextra->curlyCount==0) yyextra->current->spec |= Entry::ProtectedSettable; }
<CSAccessorDecl>"private "{BN}*"get"    { if (yyextra->curlyCount==0) yyextra->current->spec |= Entry::PrivateGettable;         }
<CSAccessorDecl>"protected "{BN}*"get"  { if (yyextra->curlyCount==0) yyextra->current->spec |= Entry::ProtectedGettable; }
<CSAccessorDecl>"set"                   { if (yyextra->curlyCount==0) yyextra->current->spec |= Entry::Settable;  }
<CSAccessorDecl>"get"                   { if (yyextra->curlyCount==0) yyextra->current->spec |= Entry::Gettable;  }
<CSAccessorDecl>"add"                   { if (yyextra->curlyCount==0) yyextra->current->spec |= Entry::Addable;   }
<CSAccessorDecl>"remove"                { if (yyextra->curlyCount==0) yyextra->current->spec |= Entry::Removable; }
<CSAccessorDecl>"raise"                 { if (yyextra->curlyCount==0) yyextra->current->spec |= Entry::Raisable;  }
<CSAccessorDecl>"\""                    { BEGIN(CSString);}
<CSAccessorDecl>"."                     {}
<CSAccessorDecl>\n                      { lineCount(yyscanner); }
<CSString>"\""                          { BEGIN(CSAccessorDecl);}
<CSString>"//"                          {} // Otherwise the rule <*>"//" will kick in
<CSString>"/*"                          {} // Otherwise the rule <*>"/*" will kick in
<CSString>\n                            { lineCount(yyscanner); }
<CSString>"."                           {}

 /* ---- Slice-specific rules ------ */

<SliceSequence>{SCOPENAME}              {
                                          if (yyextra->current->spec&Entry::Local)
                                          {
                                            yyextra->current->type = "local ";
                                          }
                                          yyextra->current->type += "sequence<";
                                          yyextra->current->type += yytext;
                                          yyextra->current->type += ">";
                                        }

<SliceSequence>{BN}*">"{BN}*            {
                                          lineCount(yyscanner);
                                          BEGIN(SliceSequenceName);
                                        }

<SliceSequenceName>{ID}{BN}*            {
                                          lineCount(yyscanner);
                                          yyextra->current->name = yytext ;
                                          yyextra->current->name = yyextra->current->name.stripWhiteSpace();
                                        }

<SliceSequenceName>";"                  {
                                          yyextra->current->section = Entry::VARIABLE_SEC;
                                          yyextra->current_root->moveToSubEntryAndRefresh(yyextra->current);
                                          initEntry(yyscanner);
                                          BEGIN(FindMembers);
                                        }

<SliceDictionary>{SCOPENAME}{BN}*","{BN}*{SCOPENAME} {
                                          lineCount(yyscanner);
                                          if (yyextra->current->spec&Entry::Local)
                                          {
                                            yyextra->current->type = "local ";
                                          }
                                          yyextra->current->type += "dictionary<";
                                          yyextra->current->type += yytext;
                                          yyextra->current->type += ">";
                                          yyextra->current->type = yyextra->current->type.simplifyWhiteSpace();
                                        }

<SliceDictionary>{BN}*">"{BN}*          {
                                          lineCount(yyscanner);
                                          BEGIN(SliceDictionaryName);
                                        }

<SliceDictionaryName>{ID}{BN}*          {
                                          lineCount(yyscanner);
                                          yyextra->current->name = yytext ;
                                          yyextra->current->name = yyextra->current->name.stripWhiteSpace();
                                        }

<SliceDictionaryName>";"                {
                                          yyextra->current->section = Entry::VARIABLE_SEC;
                                          yyextra->current_root->moveToSubEntryAndRefresh(yyextra->current);
                                          initEntry(yyscanner);
                                          BEGIN(FindMembers);
                                        }

 /**********************************************************************************/
 /******************** Documentation block related rules ***************************/
 /**********************************************************************************/

 /* ---- Single line comments ------ */
<DocLine>[^\n]*"\n"[ \t]*"//"[/!][<]?   { // continuation of multiline C++-style comment
                                           yyextra->docBlock+=yytext;
                                           int markerLen = yytext[yyleng-1]=='<' ? 4 : 3;
                                           yyextra->docBlock.resize(yyextra->docBlock.length() - markerLen);
                                           lineCount(yyscanner);
                                        }
<DocLine>{B}*"///"[/]+{B}*/"\n"         { // ignore marker line (see bug700345)
                                          handleCommentBlock(yyscanner,yyextra->docBlock.data(),yyextra->current->brief.isEmpty());
                                          BEGIN( yyextra->docBlockContext );
                                        }
<DocLine>[^\n]*/"\n"{B}*"//"[!/]{B}*{CMD}"}"    { // next line is an end group marker, see bug 752712
                                          yyextra->docBlock+=yytext;
                                          handleCommentBlock(yyscanner,yyextra->docBlock.data(),yyextra->current->brief.isEmpty());
                                          BEGIN( yyextra->docBlockContext );
                                        }
<DocLine>[^\n]*/"\n"                    { // whole line
                                          yyextra->docBlock+=yytext;
                                          handleCommentBlock(yyscanner,yyextra->docBlock.data(),yyextra->current->brief.isEmpty());
                                          BEGIN( yyextra->docBlockContext );
                                        }

 /* ---- Comments blocks ------ */

<DocBlock>"*"*"*/"                      { // end of comment block
                                          handleCommentBlock(yyscanner,yyextra->docBlock.data(),FALSE);
                                          BEGIN(yyextra->docBlockContext);
                                        }
<DocBlock>^{B}*"*"+/[^/]                {

                                          QCString indent;
                                          indent.fill(' ',computeIndent(yytext,yyextra->column));
                                          yyextra->docBlock+=indent;
                                        }
<DocBlock>^{B}*("//")?{B}*"*"+/[^//a-z_A-Z0-9*] { // start of a comment line
                                          QCString indent;
                                          indent.fill(' ',computeIndent(yytext,yyextra->column));
                                          yyextra->docBlock+=indent;
                                        }
<DocBlock>^{B}*("//"){B}*               { // strip embedded C++ comments if at the start of a line
                                        }
<DocBlock>"//"                          { // slashes in the middle of a comment block
                                          yyextra->docBlock+=yytext;
                                        }
<DocBlock>"/*"                          { // start of a new comment in the
                                          // middle of a comment block
                                          yyextra->docBlock+=yytext;
                                        }
<DocBlock>({CMD}{CMD}){ID}/[^a-z_A-Z0-9] { // escaped command
                                          yyextra->docBlock+=yytext;
                                        }
<DocBlock>{CMD}("f$"|"f["|"f{")         {
                                          yyextra->docBlock+=yytext;
                                          yyextra->docBlockName=&yytext[1];
                                          if (yyextra->docBlockName.at(1)=='{')
                                          {
                                            yyextra->docBlockName.at(1)='}';
                                          }
                                          yyextra->fencedSize=0;
                                          yyextra->nestedComment=FALSE;
                                          BEGIN(DocCopyBlock);
                                        }
<DocBlock>{B}*"<"{PRE}">"               {
                                          yyextra->docBlock+=yytext;
                                          yyextra->docBlockName="<pre>";
                                          yyextra->fencedSize=0;
                                          yyextra->nestedComment=FALSE;
                                          BEGIN(DocCopyBlock);
                                        }
<DocBlock>{CMD}("verbatim"|"latexonly"|"htmlonly"|"xmlonly"|"manonly"|"rtfonly"|"docbookonly"|"dot"|"code")/[^a-z_A-Z0-9\-]     { // verbatim command (which could contain nested comments!)
                                          yyextra->docBlock+=yytext;
                                          yyextra->docBlockName=&yytext[1];
                                          yyextra->fencedSize=0;
                                          yyextra->nestedComment=FALSE;
                                          BEGIN(DocCopyBlock);
                                        }
<DocBlock>^({B}*"*"+)?{B}{0,3}"~~~"[~]*                {

                                          QCString pat = substitute(yytext,"*"," ");
                                          yyextra->docBlock+=pat;
                                          yyextra->docBlockName="~~~";
                                          yyextra->fencedSize=pat.stripWhiteSpace().length();
                                          yyextra->nestedComment=FALSE;
                                          BEGIN(DocCopyBlock);
                                        }
<DocBlock>^({B}*"*"+)?{B}{0,3}"```"[`]*                {
                                          QCString pat = substitute(yytext,"*"," ");
                                          yyextra->docBlock+=pat;
                                          yyextra->docBlockName="```";
                                          yyextra->fencedSize=pat.stripWhiteSpace().length();
                                          yyextra->nestedComment=FALSE;
                                          BEGIN(DocCopyBlock);
                                        }
<DocBlock>{B}*"<code>"                  {
                                          if (yyextra->insideCS)
                                          {
                                            yyextra->docBlock+=yytext;
                                            yyextra->docBlockName="<code>";
                                            yyextra->nestedComment=FALSE;
                                            BEGIN(DocCopyBlock);
                                          }
                                          else
                                          {
                                            REJECT;
                                          }
                                        }
<DocBlock>[^@*~\/\\\n]+                 { // any character that isn't special
                                          yyextra->docBlock+=yytext;
                                        }
<DocBlock>\n                            { // newline
                                          lineCount(yyscanner);
                                          yyextra->docBlock+=*yytext;
                                        }
<DocBlock>.                             { // command block
                                          yyextra->docBlock+=*yytext;
                                        }

 /* ---- Copy verbatim sections ------ */

<DocCopyBlock>"</"{PRE}">"              { // end of a <pre> block
                                          yyextra->docBlock+=yytext;
                                          if (yyextra->docBlockName=="<pre>")
                                          {
                                            BEGIN(DocBlock);
                                          }
                                        }
<DocCopyBlock>"</"{CODE}">"             { // end of a <code> block
                                          yyextra->docBlock+=yytext;
                                          if (yyextra->docBlockName=="<code>")
                                          {
                                            BEGIN(DocBlock);
                                          }
                                        }
<DocCopyBlock>[\\@]("f$"|"f]"|"f}")     {
                                          yyextra->docBlock+=yytext;
                                          BEGIN(DocBlock);
                                        }
<DocCopyBlock>[\\@]("endverbatim"|"endlatexonly"|"endhtmlonly"|"endxmlonly"|"enddocbookonly"|"endmanonly"|"endrtfonly"|"enddot"|"endcode")/[^a-z_A-Z0-9] { // end of verbatim block
                                          yyextra->docBlock+=yytext;
                                          if (&yytext[4]==yyextra->docBlockName)
                                          {
                                            BEGIN(DocBlock);
                                          }
                                        }
<DocCopyBlock>^{B}*"*"+/{BN}+           { // start of a comment line
                                          if (yyextra->docBlockName=="verbatim")
                                          {
                                            REJECT;
                                          }
                                          else if (yyextra->docBlockName=="code")
                                          {
                                            REJECT;
                                          }
                                          else
                                          {
                                            QCString indent;
                                            indent.fill(' ',computeIndent(yytext,0));
                                            yyextra->docBlock+=indent;
                                          }
                                        }
<DocCopyBlock>^{B}*"*"+/{B}+"*"{BN}*    { // start of a comment line with two *'s
                                          if (yyextra->docBlockName=="code")
                                          {
                                            QCString indent;
                                            indent.fill(' ',computeIndent(yytext,0));
                                            yyextra->docBlock+=indent;
                                          }
                                          else
                                          {
                                            REJECT;
                                          }
                                        }
<DocCopyBlock>^{B}*"*"+/({ID}|"(")      { // Assume *var or *(... is part of source code (see bug723516)
                                          if (yyextra->docBlockName=="code")
                                          {
                                            QCString indent;
                                            indent.fill(' ',computeIndent(yytext,-1));
                                            yyextra->docBlock+=indent+"*";
                                          }
                                          else
                                          {
                                            REJECT;
                                          }
                                        }
<DocCopyBlock>^{B}*"*"+/{BN}*           { // start of a comment line with one *
                                          if (yyextra->docBlockName=="code")
                                          {
                                            QCString indent;
                                            if (yyextra->nestedComment) // keep * it is part of the code
                                            {
                                              indent.fill(' ',computeIndent(yytext,-1));
                                              yyextra->docBlock+=indent+"*";
                                            }
                                            else // remove * it is part of the comment block
                                            {
                                              indent.fill(' ',computeIndent(yytext,0));
                                              yyextra->docBlock+=indent;
                                            }
                                          }
                                          else
                                          {
                                            REJECT;
                                          }
                                        }
<DocCopyBlock>^({B}*"*"+)?{B}{0,3}"~~~"[~]* {
                                          QCString pat = substitute(yytext,"*"," ");
                                          yyextra->docBlock+=pat;
                                          if (yyextra->fencedSize==pat.stripWhiteSpace().length())
                                          {
                                            BEGIN(DocBlock);
                                          }
                                        }
<DocCopyBlock>^({B}*"*"+)?{B}{0,3}"```"[`]*                 {
                                          QCString pat = substitute(yytext,"*"," ");
                                          yyextra->docBlock+=pat;
                                          if (yyextra->fencedSize==pat.stripWhiteSpace().length())
                                          {
                                            BEGIN(DocBlock);
                                          }
                                        }
<DocCopyBlock>[^\<@/*\]~\$\\\n]+        { // any character that is not special
                                          yyextra->docBlock+=yytext;
                                        }
<DocCopyBlock>"/*"|"*/"|"//"            {
                                          if (yytext[1]=='*')
                                          {
                                            yyextra->nestedComment=TRUE;
                                          }
                                          else if (yytext[0]=='*')
                                          {
                                            yyextra->nestedComment=FALSE;
                                          }
                                          yyextra->docBlock+=yytext;
                                        }
<DocCopyBlock>\n                        { // newline
                                          yyextra->docBlock+=*yytext;
                                          lineCount(yyscanner);
                                        }
<DocCopyBlock>.                         { // any other character
                                          yyextra->docBlock+=*yytext;
                                        }
<DocCopyBlock><<EOF>>                   {
                                          warn(yyextra->yyFileName,yyextra->yyLineNr,
                                              "reached end of file while inside a '%s' block!\n"
                                              "The command that should end the block seems to be missing!\n",
                                              yyextra->docBlockName.data());
                                          yyterminate();
                                        }


    /* ------------- Prototype parser -------------- */

<Prototype>"operator"{B}*"("{B}*")"     {
                                          yyextra->current->name+=yytext;
                                        }
<Prototype>"("                         {
                                          yyextra->current->args+=*yytext;
                                          yyextra->currentArgumentContext = PrototypeQual;
                                          yyextra->fullArgString = yyextra->current->args.copy();
                                          yyextra->copyArgString = &yyextra->current->args;
                                          BEGIN( ReadFuncArgType ) ;
                                        }
<Prototype>"("({ID}"::")*({B}*[&*])+    {
                                          if (yyextra->insidePHP) // reference parameter
                                          {
                                            REJECT;
                                          }
                                          else
                                          {
                                            yyextra->current->type+=yyextra->current->name+yytext;
                                            yyextra->current->name.resize(0);
                                            BEGIN( PrototypePtr );
                                          }
                                        }
<PrototypePtr>{SCOPENAME}               {
                                          yyextra->current->name+=yytext;
                                        }
<PrototypePtr>"("                       {
                                          yyextra->current->args+=*yytext;
                                          yyextra->currentArgumentContext = PrototypeQual;
                                          yyextra->fullArgString = yyextra->current->args.copy();
                                          yyextra->copyArgString = &yyextra->current->args;
                                          BEGIN( ReadFuncArgType ) ;
                                        }
<PrototypePtr>")"                       {
                                          yyextra->current->type+=')';
                                          BEGIN( Prototype );
                                        }
<PrototypePtr>.                         {
                                          yyextra->current->name+=yytext;
                                        }
<PrototypeQual>"{"                      {
                                          BEGIN( PrototypeSkipLine);
                                        }
<PrototypeQual>{B}*"const"{B}*          {
                                          yyextra->current->args += " const ";
                                          yyextra->current->argList.setConstSpecifier(TRUE);
                                        }
<PrototypeQual>{B}*"volatile"{B}*       {
                                          yyextra->current->args += " volatile ";
                                          yyextra->current->argList.setVolatileSpecifier(TRUE);
                                        }
<PrototypeQual>{B}*"="{B}*"0"{B}*       {
                                          yyextra->current->args += " = 0";
                                          yyextra->current->virt = Pure;
                                          yyextra->current->argList.setPureSpecifier(TRUE);
                                        }
<PrototypeQual>"throw"{B}*"("           {
                                          yyextra->current->exception = "throw(";
                                          BEGIN(PrototypeExc);
                                        }
<PrototypeExc>")"                       {
                                          yyextra->current->exception += ')';
                                          BEGIN(PrototypeQual);
                                        }
<PrototypeExc>.                         {
                                          yyextra->current->exception += *yytext;
                                        }
<PrototypeQual>.                        {
                                          yyextra->current->args += *yytext;
                                        }
<Prototype>.                            {
                                          yyextra->current->name += *yytext;
                                        }
<PrototypeSkipLine>.                    {
                                        }




<SkipCxxComment>.*"\\\n"                {  // line continuation
                                          if (yyextra->insideCS)
                                          {
                                            REJECT;
                                          }
                                          else
                                          {
                                            lineCount(yyscanner);
                                          }
                                        }
<SkipCxxComment>.*/\n                   {
                                          BEGIN( yyextra->lastCContext ) ;
                                        }
<SkipComment>[^\*\n]+

  /* ------------ Generic rules -------------- */

<*>"[["                                 { // C++11 attribute
                                          if (!yyextra->insideCpp) REJECT;
                                          if (YY_START == CopyGString || YY_START == CopyGString) REJECT;
                                          yyextra->lastC11AttributeContext = YY_START;
                                          BEGIN( SkipC11Attribute );
                                        }

<*>\n                                   { lineCount(yyscanner); }
<*>\"                                   {
                                          if (yyextra->insideIDL && yyextra->insideCppQuote)
                                          {
                                            BEGIN(EndCppQuote);
                                          }
                                        }
<*>"#"                                  {
                                          if (!yyextra->insidePHP)
                                            REJECT;
                                          yyextra->lastCContext = YY_START ;
                                          BEGIN( SkipCxxComment ) ;
                                        }
<*>\'                                   {
                                          if (yyextra->insidePHP)
                                          {
                                            yyextra->lastStringContext=YY_START;
                                            BEGIN(SkipPHPString);
                                          }
                                        }
<*>\"                                   {
                                          if (yyextra->insidePHP)
                                          {
                                            yyextra->lastStringContext=YY_START;
                                            BEGIN(SkipString);
                                          }
                                        }
<*>\?                                   {
                                          if (yyextra->insideCS && (YY_START != SkipRound))
                                          {
                                            if (yyextra->current->type.isEmpty())
                                            {
                                              if (yyextra->current->name.isEmpty())
                                                yyextra->current->name="?";
                                              else
                                                yyextra->current->name+="?";
                                            }
                                            else
                                            {
                                              yyextra->current->type+="?";
                                            }
                                          }
                                        }
<*>.
<SkipComment>"//"|"/*"
<*>"/*"                                 { yyextra->lastCContext = YY_START ;
                                          BEGIN( SkipComment ) ;
                                        }
<SkipComment>{B}*"*/"                   { BEGIN( yyextra->lastCContext ) ; }
<*>"//"                                 {
                                          yyextra->lastCContext = YY_START ;
                                          BEGIN( SkipCxxComment ) ;
                                        }
%%

//----------------------------------------------------------------------------
static yy_size_t yyread(yyscan_t yyscanner,char *buf,yy_size_t max_size)
{
  struct yyguts_t *yyg = (struct yyguts_t*)yyscanner;
  yy_size_t c=0;
  while( c < max_size && yyextra->inputString[yyextra->inputPosition] )
  {
    *buf = yyextra->inputString[yyextra->inputPosition++] ;
    //printf("%d (%c)\n",*buf,*buf);
    c++; buf++;
  }
  return c;
}


static void initParser(yyscan_t yyscanner)
{
  struct yyguts_t *yyg = (struct yyguts_t*)yyscanner;
  yyextra->outerScopeEntries.clear();
  yyextra->baseName.resize(0);
  yyextra->protection = Public;
  yyextra->baseProt = Public;
  yyextra->sharpCount = 0;
  yyextra->roundCount = 0;
  yyextra->curlyCount = 0;
  yyextra->mtype = Method;
  yyextra->stat = FALSE;
  yyextra->virt = Normal;
  yyextra->baseVirt = Normal;
  yyextra->isTypedef = FALSE;
  yyextra->insideTryBlock = FALSE;
  yyextra->insideFormula = FALSE;
  yyextra->insideCode=FALSE;
  yyextra->insideCli=Config_getBool(CPP_CLI_SUPPORT);
  yyextra->previous = 0;
  yyextra->firstTypedefEntry.reset();
  yyextra->memspecEntry.reset();
}

static void initEntry(yyscan_t yyscanner)
{
  struct yyguts_t *yyg = (struct yyguts_t*)yyscanner;
  if (yyextra->insideJava)
  {
    yyextra->protection = (yyextra->current_root->spec & (Entry::Interface|Entry::Enum)) ?  Public : Package;
  }
  yyextra->current->protection = yyextra->protection ;
  yyextra->current->mtype      = yyextra->mtype;
  yyextra->current->virt       = yyextra->virt;
  yyextra->current->stat       = yyextra->stat;
  yyextra->current->lang       = yyextra->language;
  //printf("*** initEntry(yyscanner) yyextra->language=%d\n",yyextra->language);
  yyextra->commentScanner.initGroupInfo(yyextra->current.get());
  yyextra->isTypedef=FALSE;
}


//-----------------------------------------------------------------------------

static void lineCount(yyscan_t yyscanner)
{
  struct yyguts_t *yyg = (struct yyguts_t*)yyscanner;
  int tabSize = Config_getInt(TAB_SIZE);
  const char *p;
  for (p = yytext ; *p ; ++p )
  {
    if (*p=='\n')
    {
      yyextra->yyLineNr++,yyextra->column=0,yyextra->yyColNr=1;
    }
    else if (*p=='\t')
    {
      yyextra->column+=tabSize - (yyextra->column%tabSize);
    }
    else
    {
      yyextra->column++,yyextra->yyColNr++;
    }
  }
  //printf("lineCount()=%d\n",yyextra->column);
}

static inline int computeIndent(const char *s,int startIndent)
{
  int col=startIndent;
  int tabSize=Config_getInt(TAB_SIZE);
  const char *p=s;
  char c;
  while ((c=*p++))
  {
    if (c=='\t') col+=tabSize-(col%tabSize);
    else if (c=='\n') col=0;
    else col++;
  }
  return col;
}

static void addType(yyscan_t yyscanner)
{
  struct yyguts_t *yyg = (struct yyguts_t*)yyscanner;
  uint tl=yyextra->current->type.length();
  if( tl>0 && !yyextra->current->name.isEmpty() && yyextra->current->type.at(tl-1)!='.')
  {
    yyextra->current->type += ' ' ;
  }
  yyextra->current->type += yyextra->current->name ;
  yyextra->current->name.resize(0) ;
  tl=yyextra->current->type.length();
  if( tl>0 && !yyextra->current->args.isEmpty() && yyextra->current->type.at(tl-1)!='.')
  {
    yyextra->current->type += ' ' ;
  }
  yyextra->current->type += yyextra->current->args ;
  yyextra->current->args.resize(0) ;
  yyextra->current->argList.clear();
}


static QCString stripQuotes(const char *s)
{
  QCString name;
  if (s==0 || *s==0) return name;
  name=s;
  if (name.at(0)=='"' && name.at(name.length()-1)=='"')
  {
    name=name.mid(1,name.length()-2);
  }
  return name;
}

//-----------------------------------------------------------------

static bool nameIsOperator(QCString &name)
{
  int i=name.find("operator");
  if (i==-1) return FALSE;
  if (i==0 && !isId(name.at(8))) return TRUE; // case operator ::X
  if (i>0 && !isId(name.at(i-1)) && !isId(name.at(i+8))) return TRUE; // case X::operator
  return FALSE; // case TEXToperatorTEXT
}

//-----------------------------------------------------------------------------

static void setContext(yyscan_t yyscanner)
{
  struct yyguts_t *yyg = (struct yyguts_t*)yyscanner;
  yyextra->language    = getLanguageFromFileName(yyextra->yyFileName);
  yyextra->insideIDL   = yyextra->language==SrcLangExt_IDL;
  yyextra->insideJava  = yyextra->language==SrcLangExt_Java;
  yyextra->insideCS    = yyextra->language==SrcLangExt_CSharp;
  yyextra->insideD     = yyextra->language==SrcLangExt_D;
  yyextra->insidePHP   = yyextra->language==SrcLangExt_PHP;
  yyextra->insideObjC  = yyextra->language==SrcLangExt_ObjC;
  yyextra->insideJS    = yyextra->language==SrcLangExt_JS;
  yyextra->insideSlice = yyextra->language==SrcLangExt_Slice;
  yyextra->insideCpp   = yyextra->language==SrcLangExt_Cpp;
  //printf("setContext(%s) yyextra->insideIDL=%d yyextra->insideJava=%d yyextra->insideCS=%d "
  //       "yyextra->insideD=%d yyextra->insidePHP=%d yyextra->insideObjC=%d\n",
  //       yyextra->yyFileName.data(),yyextra->insideIDL,yyextra->insideJava,yyextra->insideCS,yyextra->insideD,yyextra->insidePHP,yyextra->insideObjC
  //    );
}

//-----------------------------------------------------------------------------

static void prependScope(yyscan_t yyscanner)
{
  struct yyguts_t *yyg = (struct yyguts_t*)yyscanner;
  if (yyextra->current_root->section & Entry::SCOPE_MASK)
  {
    //printf("--- prependScope %s to %s\n",yyextra->current_root->name.data(),yyextra->current->name.data());
    yyextra->current->name.prepend(yyextra->current_root->name+"::");
    //printf("prependScope #=%d #yyextra->current=%d\n",yyextra->current_root->tArgLists->count(),yyextra->current->tArgLists->count());
    for (const ArgumentList &srcAl : yyextra->current_root->tArgLists)
    {
      yyextra->current->tArgLists.insert(yyextra->current->tArgLists.begin(),srcAl);
    }
  }
}

//-----------------------------------------------------------------------------

/*! Returns TRUE iff the yyextra->current entry could be a K&R style C function */
static bool checkForKnRstyleC(yyscan_t yyscanner)
{
  struct yyguts_t *yyg = (struct yyguts_t*)yyscanner;
  if (((QCString)yyextra->yyFileName).right(2).lower()!=".c") return FALSE; // must be a C file
  if (yyextra->current->argList.empty()) return FALSE; // must have arguments
  for (const Argument &a : yyextra->current->argList)
  {
    // in K&R style argument do not have a type, but doxygen expects a type
    // so it will think the argument has no name
    if (a.type.isEmpty() || !a.name.isEmpty()) return FALSE;
  }
  return TRUE;
}

//-----------------------------------------------------------------------------

static void splitKnRArg(yyscan_t yyscanner,QCString &oldStyleArgPtr,QCString &oldStyleArgName)
{
  struct yyguts_t *yyg = (struct yyguts_t*)yyscanner;
  int si = yyextra->current->args.length();
  if (yyextra->oldStyleArgType.isEmpty()) // new argument
  {
    static QRegExp re("([^)]*)");
    int bi1 = yyextra->current->args.findRev(re);
    int bi2 = bi1!=-1 ? yyextra->current->args.findRev(re,bi1-1) : -1;
    char c;
    if (bi1!=-1 && bi2!=-1) // found something like "int (*func)(int arg)"
    {
      int s=bi2+1;
      yyextra->oldStyleArgType = yyextra->current->args.left(s);
      int i=s;
      while (i<si && ((c=yyextra->current->args.at(i))=='*' || isspace((uchar)c))) i++;
      yyextra->oldStyleArgType += yyextra->current->args.mid(s,i-s);
      s=i;
      while (i<si && isId(yyextra->current->args.at(i))) i++;
      oldStyleArgName = yyextra->current->args.mid(s,i-s);
      yyextra->oldStyleArgType+=yyextra->current->args.mid(i);
    }
    else if (bi1!=-1) // redundant braces like in "int (*var)"
    {
      int s=bi1;
      yyextra->oldStyleArgType = yyextra->current->args.left(s);
      s++;
      int i=s+1;
      while (i<si && ((c=yyextra->current->args.at(i))=='*' || isspace((uchar)c))) i++;
      yyextra->oldStyleArgType += yyextra->current->args.mid(s,i-s);
      s=i;
      while (i<si && isId(yyextra->current->args.at(i))) i++;
      oldStyleArgName = yyextra->current->args.mid(s,i-s);
    }
    else // normal "int *var"
    {
      int l=si,i=l-1,j;
      // look for start of name in "type *name"
      while (i>=0 && isId(yyextra->current->args.at(i))) i--;
      j=i+1;
      // look for start of *'s
      while (i>=0 && ((c=yyextra->current->args.at(i))=='*' || isspace((uchar)c))) i--;
      i++;
      if (i!=l)
      {
        yyextra->oldStyleArgType=yyextra->current->args.left(i);
        oldStyleArgPtr=yyextra->current->args.mid(i,j-i);
        oldStyleArgName=yyextra->current->args.mid(j).stripWhiteSpace();
      }
      else
      {
        oldStyleArgName=yyextra->current->args.copy().stripWhiteSpace();
      }
    }
  }
  else // continuation like *arg2 in "int *args,*arg2"
  {
    int l=si,j=0;
    char c;
    while (j<l && ((c=yyextra->current->args.at(j))=='*' || isspace((uchar)c))) j++;
    if (j>0)
    {
      oldStyleArgPtr=yyextra->current->args.left(j);
      oldStyleArgName=yyextra->current->args.mid(j).stripWhiteSpace();
    }
    else
    {
      oldStyleArgName=yyextra->current->args.copy().stripWhiteSpace();
    }
  }
}

//-----------------------------------------------------------------------------

/*! Update the argument \a name with additional \a type info. For K&R style
 *  function the type is found \e after the argument list, so this routine
 *  in needed to fix up.
 */
static void addKnRArgInfo(yyscan_t yyscanner,const QCString &type,const QCString &name,
                          const QCString &brief,const QCString &docs)
{
  struct yyguts_t *yyg = (struct yyguts_t*)yyscanner;
  for (Argument &a : yyextra->current->argList)
  {
    if (a.type==name)
    {
      a.type=type.stripWhiteSpace();
      if (a.type.left(9)=="register ") // strip keyword
      {
        a.type=a.type.mid(9);
      }
      a.name=name.stripWhiteSpace();
      if (!brief.isEmpty() && !docs.isEmpty())
      {
        a.docs=brief+"\n\n"+docs;
      }
      else if (!brief.isEmpty())
      {
        a.docs=brief;
      }
      else
      {
        a.docs=docs;
      }
    }
  }
}

//-----------------------------------------------------------------------------


void fixArgumentListForJavaScript(ArgumentList &al)
{
  for (Argument &a : al)
  {
    if (!a.type.isEmpty() && a.name.isEmpty())
    { // a->type is actually the (typeless) parameter name, so move it
      a.name=a.type;
      a.type.resize(0);
    }
  }
}


static void startCommentBlock(yyscan_t yyscanner,bool brief)
{
  struct yyguts_t *yyg = (struct yyguts_t*)yyscanner;
  if (brief)
  {
    yyextra->current->briefFile = yyextra->yyFileName;
    yyextra->current->briefLine = yyextra->yyLineNr;
  }
  else
  {
    yyextra->current->docFile = yyextra->yyFileName;
    yyextra->current->docLine = yyextra->yyLineNr;
  }
}

//----------------------------------------------------------------------------

static void newEntry(yyscan_t yyscanner)
{
  struct yyguts_t *yyg = (struct yyguts_t*)yyscanner;
  if (yyextra->tempEntry==0) // if temp entry is not 0, it holds yyextra->current,
                    // and yyextra->current is actually replaced by yyextra->previous which was
                    // already added to yyextra->current_root, so we should not add it again
                    // (see bug723314)
  {
    yyextra->previous = yyextra->current;
    yyextra->current_root->moveToSubEntryAndRefresh(yyextra->current);
  }
  else
  {
    yyextra->previous = yyextra->current;
    yyextra->current  = yyextra->tempEntry;
    yyextra->tempEntry.reset();
  }
  initEntry(yyscanner);
}

static void handleCommentBlock(yyscan_t yyscanner,const QCString &doc,bool brief)
{
  struct yyguts_t *yyg = (struct yyguts_t*)yyscanner;
  bool hideInBodyDocs = Config_getBool(HIDE_IN_BODY_DOCS);
  if (yyextra->docBlockInBody && hideInBodyDocs) return;
  //printf("parseCommentBlock [%s] brief=%d\n",doc.data(),brief);
  int lineNr = brief ? yyextra->current->briefLine : yyextra->current->docLine;   // line of block start

  // fill in inbodyFile && inbodyLine the first time, see bug 633891
  std::shared_ptr<Entry> docEntry = yyextra->docBlockInBody && yyextra->previous ? yyextra->previous : yyextra->current;
  if (yyextra->docBlockInBody && docEntry && docEntry->inbodyLine==-1)
  {
    docEntry->inbodyFile = yyextra->yyFileName;
    docEntry->inbodyLine = lineNr;
  }

  int position=0;
  bool needsEntry=FALSE;
  Markdown markdown(yyextra->yyFileName,lineNr);
  QCString strippedDoc = stripIndentation(doc);
  QCString processedDoc = Config_getBool(MARKDOWN_SUPPORT) ? markdown.process(strippedDoc,lineNr) : strippedDoc;
  while (yyextra->commentScanner.parseCommentBlock(
        yyextra->thisParser,
        yyextra->docBlockInBody && yyextra->previous ? yyextra->previous.get() : yyextra->current.get(),
        processedDoc, // text
        yyextra->yyFileName,   // file
        lineNr,       // line of block start
        yyextra->docBlockInBody ? FALSE : brief,               // isBrief
        yyextra->docBlockInBody ? FALSE : yyextra->docBlockAutoBrief,   // isJavaDocStyle
        yyextra->docBlockInBody,                               // isInBody
        yyextra->protection,
        position,
        needsEntry,
        Config_getBool(MARKDOWN_SUPPORT)
        )
     )
  {
    //printf("parseCommentBlock position=%d [%s]\n",position,doc.data()+position);
    if (needsEntry)
    {
      QCString docFile = yyextra->current->docFile;
      newEntry(yyscanner);
      yyextra->current->docFile = docFile;
      yyextra->current->docLine = lineNr;
    }
  }
  if (needsEntry)
  {
    newEntry(yyscanner);
  }

  if (yyextra->docBlockTerm)
  {
    unput(yyextra->docBlockTerm);
    yyextra->docBlockTerm=0;
  }
}

static void handleParametersCommentBlocks(yyscan_t yyscanner,ArgumentList &al)
{
  struct yyguts_t *yyg = (struct yyguts_t*)yyscanner;
  //printf(">>>>>>> handleParametersCommentBlocks()\n");
  for (Argument &a : al)
  {
    //printf("    Param %s docs=%s\n",a->name.data(),a->docs.data());
    if (!a.docs.isEmpty())
    {
      if  (!a.name && a.type == "...") a.name= "...";
      int position=0;
      bool needsEntry;

      // save context
      QCString orgDoc   = yyextra->current->doc;
      QCString orgBrief = yyextra->current->brief;
      int orgDocLine    = yyextra->current->docLine;
      int orgBriefLine  = yyextra->current->briefLine;

      yyextra->current->doc.resize(0);
      yyextra->current->brief.resize(0);

      //printf("handleParametersCommentBlock [%s]\n",doc.data());
      while (yyextra->commentScanner.parseCommentBlock(
             yyextra->thisParser,
             yyextra->current.get(),
             a.docs,             // text
             yyextra->yyFileName,         // file
             yyextra->current->docLine,   // line of block start
             FALSE,
             FALSE,
             FALSE,
             yyextra->protection,
             position,
             needsEntry,
             Config_getBool(MARKDOWN_SUPPORT)
            )
          )
      {
        //printf("handleParametersCommentBlock position=%d [%s]\n",position,doc.data()+position);
        if (needsEntry) newEntry(yyscanner);
      }
      if (needsEntry)
      {
        newEntry(yyscanner);
      }
      a.docs = yyextra->current->doc;

      // restore context
      yyextra->current->doc       = orgDoc;
      yyextra->current->brief     = orgBrief;
      yyextra->current->docLine   = orgDocLine;
      yyextra->current->briefLine = orgBriefLine;
    }
  }
}


//----------------------------------------------------------------------------

static void parseCompounds(yyscan_t yyscanner,const std::shared_ptr<Entry> &rt)
{
  struct yyguts_t *yyg = (struct yyguts_t*)yyscanner;
  //printf("parseCompounds(%s)\n",rt->name.data());
  for (const auto &ce : rt->children())
  {
    if (!ce->program.isEmpty())
    {
      //printf("-- %s ---------\n%s\n---------------\n",
      //  ce->name.data(),ce->program.data());
      // init scanner state
      yyextra->padCount=0;
      //depthIf = 0;
      yyextra->column=0;
      yyextra->inputString = ce->program;
      yyextra->inputPosition = 0;
      if (ce->section==Entry::ENUM_SEC || (ce->spec&Entry::Enum))
        BEGIN( FindFields ) ;
      else
        BEGIN( FindMembers ) ;
      yyextra->current_root = ce;
      yyextra->yyFileName = ce->fileName;
      //setContext();
      yyextra->yyLineNr = ce->bodyLine;
      yyextra->yyColNr = ce->bodyColumn;
      yyextra->insideObjC = ce->lang==SrcLangExt_ObjC;
      //printf("---> Inner block starts at line %d objC=%d\n",yyextra->yyLineNr,yyextra->insideObjC);
      yyextra->current = std::make_shared<Entry>();
      yyextra->stat = FALSE;
      initEntry(yyscanner);

      // deep copy group list from parent (see bug 727732)
      bool autoGroupNested = Config_getBool(GROUP_NESTED_COMPOUNDS);
      if (autoGroupNested && ce->section!=Entry::ENUM_SEC && !(ce->spec&Entry::Enum))
      {
        ce->groups = rt->groups;
      }

      int ni=ce->name.findRev("::"); if (ni==-1) ni=0; else ni+=2;
      // set default protection based on the compound type
      if( ce->section==Entry::CLASS_SEC ) // class
      {
        if (yyextra->insidePHP || yyextra->insideD || yyextra->insideJS || yyextra->insideIDL || yyextra->insideSlice)
        {
          yyextra->current->protection = yyextra->protection = Public ;
        }
        else if (yyextra->insideJava)
        {
          yyextra->current->protection = yyextra->protection = (ce->spec & (Entry::Interface|Entry::Enum)) ?  Public : Package;
        }
        else if (ce->spec&(Entry::Interface | Entry::Ref | Entry::Value | Entry::Struct | Entry::Union))
        {
          if (ce->lang==SrcLangExt_ObjC)
          {
            yyextra->current->protection = yyextra->protection = Protected ;
          }
          else
          {
            yyextra->current->protection = yyextra->protection = Public ;
          }
        }
        else
        {
          yyextra->current->protection = yyextra->protection = Private ;
        }
      }
      else if (ce->section == Entry::ENUM_SEC ) // enum
      {
        yyextra->current->protection = yyextra->protection = ce->protection;
      }
      else if (!ce->name.isEmpty() && ce->name.at(ni)=='@') // unnamed union or namespace
      {
        if (ce->section == Entry::NAMESPACE_SEC ) // unnamed namespace
        {
          yyextra->current->stat = yyextra->stat = TRUE;
        }
        yyextra->current->protection = yyextra->protection = ce->protection;
      }
      else // named struct, union, protocol, category
      {
        yyextra->current->protection = yyextra->protection = Public ;
      }
      yyextra->mtype = Method;
      yyextra->virt = Normal;
      //printf("name=%s yyextra->current->stat=%d yyextra->stat=%d\n",ce->name.data(),yyextra->current->stat,yyextra->stat);

      //memberGroupId = DOX_NOGROUP;
      //memberGroupRelates.resize(0);
      //memberGroupInside.resize(0);
      QCString name = ce->name;
      yyextra->commentScanner.enterCompound(yyextra->yyFileName,yyextra->yyLineNr,name);

      scannerYYlex(yyscanner);
      yyextra->lexInit=TRUE;
      //forceEndGroup();

      yyextra->commentScanner.leaveCompound(yyextra->yyFileName,yyextra->yyLineNr,name);

      ce->program.resize(0);


      //if (depthIf>0)
      //{
      //        warn(yyextra->yyFileName,yyextra->yyLineNr,"Documentation block ended in the middle of a conditional section!");
      //}
    }
    parseCompounds(yyscanner,ce);
  }
}

//----------------------------------------------------------------------------

static void parseMain(yyscan_t yyscanner,
                      const char *fileName,
                      const char *fileBuf,
                      const std::shared_ptr<Entry> &rt,
                      ClangTUParser *clangParser)
{
  struct yyguts_t *yyg = (struct yyguts_t*)yyscanner;
  initParser(yyscanner);

  yyextra->inputString = fileBuf;
  yyextra->inputPosition = 0;
  yyextra->column = 0;
  scannerYYrestart(0,yyscanner);

  //depthIf       = 0;
  yyextra->protection    = Public;
  yyextra->mtype         = Method;
  yyextra->stat          = FALSE;
  yyextra->virt          = Normal;
  yyextra->current_root  = rt;
  yyextra->yyLineNr      = 1 ;
  yyextra->yyBegLineNr   = 1;
  yyextra->yyBegColNr    = 0;
  yyextra->yyFileName = fileName;
  yyextra->clangParser = clangParser;
  setContext(yyscanner);
  rt->lang = yyextra->language;
  msg("Parsing file %s...\n",yyextra->yyFileName.data());

  yyextra->current_root  = rt;
  initParser(yyscanner);
  yyextra->commentScanner.enterFile(yyextra->yyFileName,yyextra->yyLineNr);
  yyextra->current = std::make_shared<Entry>();
  //printf("yyextra->current=%p yyextra->current_root=%p\n",yyextra->current,yyextra->current_root);
  int sec=guessSection(yyextra->yyFileName);
  if (sec)
  {
    yyextra->current->name    = yyextra->yyFileName;
    yyextra->current->section = sec;
    yyextra->current_root->moveToSubEntryAndRefresh(yyextra->current);
  }
  yyextra->current->reset();
  initEntry(yyscanner);
  if ( yyextra->insidePHP )
  {
    BEGIN( FindMembersPHP );
  }
  else
  {
    BEGIN( FindMembers );
  }

  scannerYYlex(yyscanner);
  yyextra->lexInit=TRUE;

  if (YY_START==Comment)
  {
    warn(yyextra->yyFileName,yyextra->yyLineNr,"File ended in the middle of a comment block! Perhaps a missing \\endcode?");
  }

  //forceEndGroup();
  yyextra->commentScanner.leaveFile(yyextra->yyFileName,yyextra->yyLineNr);

  rt->program.resize(0);

  parseCompounds(yyscanner,rt);

  anonNSCount++;

  // add additional entries that were created during processing
  for (auto &kv: yyextra->outerScopeEntries)
  {
    //printf(">>> adding '%s' to scope '%s'\n",kv.second->name.data(),kv.first->name.data());
    kv.first->moveToSubEntryAndKeep(kv.second);
  }
  yyextra->outerScopeEntries.clear();

}

//----------------------------------------------------------------------------

static void parsePrototype(yyscan_t yyscanner,const QCString &text)
{
  struct yyguts_t *yyg = (struct yyguts_t*)yyscanner;
  //printf("**** parsePrototype(%s) begin\n",text.data());
  if (text.isEmpty())
  {
    warn(yyextra->yyFileName,yyextra->yyLineNr,"Empty prototype found!");
    return;
  }
  if (!yyextra->current) // nothing to store (see bug683516)
  {
    return;
  }

  const char *orgInputString;
  int orgInputPosition;
  YY_BUFFER_STATE orgState;

  // save scanner state
  orgState = YY_CURRENT_BUFFER;
  yy_switch_to_buffer(yy_create_buffer(0, YY_BUF_SIZE, yyscanner), yyscanner);
  orgInputString = yyextra->inputString;
  orgInputPosition = yyextra->inputPosition;

  // set new string
  yyextra->inputString = text;
  yyextra->inputPosition = 0;
  yyextra->column = 0;
  scannerYYrestart(0, yyscanner);
  BEGIN(Prototype);
  scannerYYlex(yyscanner);
  yyextra->lexInit=TRUE;

  yyextra->current->name = yyextra->current->name.stripWhiteSpace();
  if (yyextra->current->section == Entry::MEMBERDOC_SEC && yyextra->current->args.isEmpty())
    yyextra->current->section = Entry::VARIABLEDOC_SEC;

  // restore original scanner state
  YY_BUFFER_STATE tmpState = YY_CURRENT_BUFFER;
  yy_switch_to_buffer(orgState, yyscanner);
  yy_delete_buffer(tmpState, yyscanner);
  yyextra->inputString = orgInputString;
  yyextra->inputPosition = orgInputPosition;


  //printf("**** parsePrototype end\n");
}

//static void handleGroupStartCommand(const char *header)
//{
//  memberGroupHeader=header;
//  startGroupInDoc();
//}
//
//static void handleGroupEndCommand()
//{
//  endGroup();
//  g_previous=0;
//}

//----------------------------------------------------------------------------

struct COutlineParser::Private
{
  yyscan_t yyscanner;
  scannerYY_state state;
};

COutlineParser::COutlineParser() : p(std::make_unique<COutlineParser::Private>())
{
  scannerYYlex_init_extra(&p->state,&p->yyscanner);
#ifdef FLEX_DEBUG
  scannerYYset_debug(1,p->yyscanner);
#endif
}

COutlineParser::~COutlineParser()
{
  scannerYYlex_destroy(p->yyscanner);
}

void COutlineParser::parseInput(const char *fileName,
                                  const char *fileBuf,
                                  const std::shared_ptr<Entry> &root,
                                  ClangTUParser *clangParser)
{
  struct yyguts_t *yyg = (struct yyguts_t*)p->yyscanner;
  yyextra->thisParser = this;

  printlex(yy_flex_debug, TRUE, __FILE__, fileName);

  ::parseMain(p->yyscanner,fileName,fileBuf,root,clangParser);

  printlex(yy_flex_debug, FALSE, __FILE__, fileName);
}


bool COutlineParser::needsPreprocessing(const QCString &extension) const
{
  QCString fe=extension.lower();
  SrcLangExt lang = getLanguageFromFileName(extension);
  return (SrcLangExt_Cpp == lang) ||
   !( fe==".java" || fe==".as"  || fe==".d"    || fe==".php" ||
      fe==".php4" || fe==".inc" || fe==".phtml"|| fe==".php5"
    );
}

void COutlineParser::parsePrototype(const char *text)
{
  ::parsePrototype(p->yyscanner,text);
}

//----------------------------------------------------------------------------

#if USE_STATE2STRING
#include "scanner.l.h"
#endif<|MERGE_RESOLUTION|>--- conflicted
+++ resolved
@@ -339,7 +339,6 @@
 %x      ObjCParams
 %x      ObjCParamType
 %x      ObjCProtocolList
-<<<<<<< HEAD
 %x      ObjCPropAttr
 %x      ObjCSkipStatement
 %x      QtPropType
@@ -348,25 +347,11 @@
 %x      QtPropRead
 %x      QtPropWrite
 %x      ReadInitializer
+%x	ReadInitializerPtr
 %x      UNOIDLAttributeBlock
 %x      GetCallType
 %x      CppQuote
 %x      EndCppQuote
-=======
-%x 	ObjCPropAttr
-%x 	ObjCSkipStatement
-%x	QtPropType
-%x	QtPropName
-%x	QtPropAttr
-%x	QtPropRead
-%x	QtPropWrite
-%x	ReadInitializer
-%x	ReadInitializerPtr
-%x	UNOIDLAttributeBlock
-%x	GetCallType
-%x	CppQuote
-%x	EndCppQuote
->>>>>>> e8c1817b
 %x      MemberSpec
 %x      MemberSpecSkip
 %x      EndTemplate
@@ -2060,18 +2045,11 @@
                                           BEGIN(QtPropAttr);
                                         }
 <FindMembers>"friend"{BN}+("class"|"union"|"struct"){BN}+ {
-<<<<<<< HEAD
                                           yyextra->current->name=yytext;
                                           BEGIN(FindMembers);
                                         }
 <FindMembers,FindMemberName>{SCOPENAME} {
-=======
-  					  yyextra->current->name=yytext;
-				          BEGIN(FindMembers);
-			 	        }
-<FindMembers,FindMemberName>{SCOPENAME}	{
    
->>>>>>> e8c1817b
                                           if (yyextra->clangParser && (yyextra->insideCpp || yyextra->insideObjC))
                                           {
                                             yyextra->current->id = yyextra->clangParser->lookup(yyextra->yyLineNr,yytext);
@@ -2418,7 +2396,6 @@
 <DefinePHPEnd>.
 <DefineEnd>\\[\r]?\n                    {
                                           lineCount(yyscanner);
-<<<<<<< HEAD
                                         }
 <DefineEnd>\"                           {
                                           if (yyextra->insideIDL && yyextra->insideCppQuote)
@@ -2460,7 +2437,7 @@
                                           yyextra->current->name += yytext ;
                                           addType(yyscanner);
                                         }
-<FindMembers,MemberSpec,Function,NextSemi,EnumBaseType,BitFields,ReadInitializer,OldStyleArgs,DefinePHPEnd>";"{BN}*("/**"|"//!"|"/*!"|"///")"<" {
+<FindMembers,MemberSpec,Function,NextSemi,EnumBaseType,BitFields,ReadInitializer,ReadInitializerPtr,OldStyleArgs,DefinePHPEnd>";"{BN}*("/**"|"//!"|"/*!"|"///")"<" {
                                           if (yyextra->current->bodyLine==-1)
                                           {
                                             yyextra->current->bodyLine=yyextra->yyLineNr;
@@ -2470,59 +2447,6 @@
                                           yyextra->docBlockInBody    = FALSE;
                                           yyextra->docBlockAutoBrief = ( yytext[yyleng-2]=='*' && Config_getBool(JAVADOC_AUTOBRIEF) ) ||
                                                               ( yytext[yyleng-2]=='!' && Config_getBool(QT_AUTOBRIEF) );
-=======
-  					}
-<DefineEnd>\"				{
-					  if (yyextra->insideIDL && yyextra->insideCppQuote)
-					  {
-					    BEGIN(EndCppQuote);
-					  }
-					  else
-					  {
-					    yyextra->lastStringContext=DefineEnd;
-					    BEGIN(SkipString);
-					  }
-  					}
-<DefineEnd>.				
-<DefinePHP>{ID}["']{BN}*","{BN}*	{
-  					  yyextra->current->name = yytext;
-					  yyextra->current->name = yyextra->current->name.stripWhiteSpace();
-					  yyextra->current->name = yyextra->current->name.left(yyextra->current->name.length()-1).stripWhiteSpace();
-					  yyextra->current->name = yyextra->current->name.left(yyextra->current->name.length()-1);
-  					  yyextra->current->bodyLine = yyextra->yyLineNr;
-					  yyextra->current->bodyColumn = yyextra->yyColNr;
-  					  yyextra->lastRoundContext = DefinePHPEnd;
-  					  yyextra->pCopyRoundGString = &yyextra->current->initializer;
-					  yyextra->roundCount = 0;
-  					  BEGIN( GCopyRound );
-					}
-
-<FindMembers>[\^%]			{  // ^ and % are C++/CLI extensions
-  					  if (yyextra->insideCli)
-					  {
-  					    addType(yyscanner);
-                                            yyextra->current->name = yytext ; 
-					  }
-					  else
-					  {
-					    REJECT;
-					  }
-  					}
-<FindMembers>[*&]+			{ 
-                                          yyextra->current->name += yytext ;  
-  					  addType(yyscanner);
-					}
-<FindMembers,MemberSpec,Function,NextSemi,EnumBaseType,BitFields,ReadInitializer,ReadInitializerPtr,OldStyleArgs,DefinePHPEnd>";"{BN}*("/**"|"//!"|"/*!"|"///")"<" {
-					  if (yyextra->current->bodyLine==-1)
-					  {
-					    yyextra->current->bodyLine=yyextra->yyLineNr;
-					    yyextra->current->bodyColumn = yyextra->yyColNr;
-					  }
-					  yyextra->docBlockContext   = YY_START;
-					  yyextra->docBlockInBody    = FALSE;
-					  yyextra->docBlockAutoBrief = ( yytext[yyleng-2]=='*' && Config_getBool(JAVADOC_AUTOBRIEF) ) ||
-					                      ( yytext[yyleng-2]=='!' && Config_getBool(QT_AUTOBRIEF) );
->>>>>>> e8c1817b
 
                                           QCString indent;
                                           indent.fill(' ',computeIndent(yytext,yyextra->column));
@@ -2537,7 +2461,6 @@
                                             yyextra->current->args.resize(0);
                                             yyextra->current->section=Entry::VARIABLE_SEC;
                                           }
-<<<<<<< HEAD
                                           if (yytext[yyleng-3]=='/')
                                           {
                                             startCommentBlock(yyscanner,TRUE);
@@ -2549,29 +2472,11 @@
                                             BEGIN( DocBlock );
                                           }
                                         }
-<MemberSpec,FindFields,FindMembers,NextSemi,EnumBaseType,BitFields,ReadInitializer,OldStyleArgs>","{BN}*("/**"|"//!"|"/*!"|"///")"<" {
+<MemberSpec,FindFields,FindMembers,NextSemi,EnumBaseType,BitFields,ReadInitializer,ReadInitializerPtr,OldStyleArgs>","{BN}*("/**"|"//!"|"/*!"|"///")"<" {
                                           yyextra->docBlockContext   = YY_START;
                                           yyextra->docBlockInBody    = FALSE;
                                           yyextra->docBlockAutoBrief = ( yytext[yyleng-2]=='*' && Config_getBool(JAVADOC_AUTOBRIEF) ) ||
                                                               ( yytext[yyleng-2]=='!' && Config_getBool(QT_AUTOBRIEF) );
-=======
-					  if (yytext[yyleng-3]=='/')
-					  {
-					    startCommentBlock(yyscanner,TRUE);
-					    BEGIN( DocLine );
-					  }
-					  else
-					  {
-					    startCommentBlock(yyscanner,FALSE);
-					    BEGIN( DocBlock );
-					  }
-  					}
-<MemberSpec,FindFields,FindMembers,NextSemi,EnumBaseType,BitFields,ReadInitializer,ReadInitializerPtr,OldStyleArgs>","{BN}*("/**"|"//!"|"/*!"|"///")"<" {
-					  yyextra->docBlockContext   = YY_START;
-					  yyextra->docBlockInBody    = FALSE;
-					  yyextra->docBlockAutoBrief = ( yytext[yyleng-2]=='*' && Config_getBool(JAVADOC_AUTOBRIEF) ) ||
-					                      ( yytext[yyleng-2]=='!' && Config_getBool(QT_AUTOBRIEF) );
->>>>>>> e8c1817b
 
                                           QCString indent;
                                           indent.fill(' ',computeIndent(yytext,yyextra->column));
@@ -2585,7 +2490,6 @@
                                             yyextra->current->args.resize(0);
                                             yyextra->current->section=Entry::VARIABLE_SEC;
                                           }
-<<<<<<< HEAD
                                           if (yytext[yyleng-3]=='/')
                                           {
                                             startCommentBlock(yyscanner,TRUE);
@@ -2597,7 +2501,7 @@
                                             BEGIN( DocBlock );
                                           }
                                         }
-<DefineEnd,FindFields,FindFieldArg,ReadInitializer,OldStyleArgs>{BN}*("/**"|"//!"|"/*!"|"///")"<" {
+<DefineEnd,FindFields,FindFieldArg,ReadInitializer,ReadInitializerPtr,OldStyleArgs>{BN}*("/**"|"//!"|"/*!"|"///")"<" {
                                           if (yyextra->current->bodyLine==-1)
                                           {
                                             yyextra->current->bodyLine=yyextra->yyLineNr;
@@ -2607,29 +2511,6 @@
                                           yyextra->docBlockInBody    = FALSE;
                                           yyextra->docBlockAutoBrief = ( yytext[yyleng-2]=='*' && Config_getBool(JAVADOC_AUTOBRIEF) ) ||
                                                               ( yytext[yyleng-2]=='!' && Config_getBool(QT_AUTOBRIEF) );
-=======
-					  if (yytext[yyleng-3]=='/')
-					  {
-					    startCommentBlock(yyscanner,TRUE);
-					    BEGIN( DocLine );
-					  }
-					  else
-					  {
-					    startCommentBlock(yyscanner,FALSE);
-					    BEGIN( DocBlock );
-					  }
-  					}
-<DefineEnd,FindFields,FindFieldArg,ReadInitializer,ReadInitializerPtr,OldStyleArgs>{BN}*("/**"|"//!"|"/*!"|"///")"<" {
-					  if (yyextra->current->bodyLine==-1)
-					  {
-					    yyextra->current->bodyLine=yyextra->yyLineNr;
-					    yyextra->current->bodyColumn = yyextra->yyColNr;
-					  }
-					  yyextra->docBlockContext   = YY_START;
-					  yyextra->docBlockInBody    = FALSE;
-					  yyextra->docBlockAutoBrief = ( yytext[yyleng-2]=='*' && Config_getBool(JAVADOC_AUTOBRIEF) ) ||
-					                      ( yytext[yyleng-2]=='!' && Config_getBool(QT_AUTOBRIEF) );
->>>>>>> e8c1817b
                                           QCString indent;
                                           indent.fill(' ',computeIndent(yytext,yyextra->column));
                                           yyextra->docBlock=indent;
@@ -2651,7 +2532,6 @@
 <FindMembers,FindFields>("//"([!/]){B}*{CMD}"{")|("/*"([!*]){B}*{CMD}"{")       {
                                           //handleGroupStartCommand(yyextra->current->name);
                                           if (yyextra->previous && yyextra->previous->section==Entry::GROUPDOC_SEC)
-<<<<<<< HEAD
                                           {
                                             // link open command to the group defined in the yyextra->previous entry
                                             yyextra->commentScanner.open(yyextra->previous.get(),yyextra->yyFileName,yyextra->yyLineNr);
@@ -2701,69 +2581,11 @@
                                             }
                                           }
                                         }
-<FindMembers,FindFields,ReadInitializer>"//"([!/]){B}*{CMD}"}".*|"/*"([!*]){B}*{CMD}"}"[^*]*"*/"        {
-                                          bool insideEnum = YY_START==FindFields || (YY_START==ReadInitializer && yyextra->lastInitializerContext==FindFields); // see bug746226
-                                          yyextra->commentScanner.close(yyextra->current.get(),yyextra->yyFileName,yyextra->yyLineNr,insideEnum);
-                                          lineCount(yyscanner);
-                                        }
-<FindMembers>"="                        { // in PHP code this could also be due to "<?="
-                                          yyextra->current->bodyLine = yyextra->yyLineNr;
-                                          yyextra->current->bodyColumn = yyextra->yyColNr;
-=======
-					  {
-					    // link open command to the group defined in the yyextra->previous entry
-					    yyextra->commentScanner.open(yyextra->previous.get(),yyextra->yyFileName,yyextra->yyLineNr);
-					  }
-					  else
-					  {
-					    // link open command to the yyextra->current entry
-					    yyextra->commentScanner.open(yyextra->current.get(),yyextra->yyFileName,yyextra->yyLineNr);
-					  }
-					  //yyextra->current = tmp;
-					  initEntry(yyscanner);
-					  if (yytext[1]=='/')
-					  {
-					    if (yytext[2]=='!' || yytext[2]=='/')
-					    {
-					      yyextra->docBlockContext   = YY_START;
-					      yyextra->docBlockInBody    = FALSE;
-					      yyextra->docBlockAutoBrief = FALSE;
-					      yyextra->docBlock.resize(0);
-					      yyextra->docBlockTerm = 0;
-					      startCommentBlock(yyscanner,TRUE);
-					      BEGIN(DocLine);
-					    }
-					    else
-					    {
-					      yyextra->lastCContext=YY_START;
-					      BEGIN(SkipCxxComment);
-					    }
-					  }
-					  else
-					  {
-					    if (yytext[2]=='!' || yytext[2]=='*')
-					    {
-					      yyextra->docBlockContext   = YY_START;
-					      yyextra->docBlockInBody    = FALSE;
-					      yyextra->docBlock.resize(0);
-					      yyextra->docBlockAutoBrief = ( yytext[yyleng-2]=='*' && Config_getBool(JAVADOC_AUTOBRIEF) ) ||
-					                          ( yytext[yyleng-2]=='!' && Config_getBool(QT_AUTOBRIEF) );
-					      yyextra->docBlockTerm = 0;
-					      startCommentBlock(yyscanner,FALSE);
-					      BEGIN(DocBlock);
-					    }
-					    else
-					    {
-					      yyextra->lastCContext=YY_START;
-					      BEGIN(SkipComment);
-					    }
-					  }
-  					}
 <FindMembers,FindFields,ReadInitializer,ReadInitializerPtr>"//"([!/]){B}*{CMD}"}".*|"/*"([!*]){B}*{CMD}"}"[^*]*"*/"	{
                                           bool insideEnum = YY_START==FindFields || ((YY_START==ReadInitializer || YY_START==ReadInitializerPtr) && yyextra->lastInitializerContext==FindFields); // see bug746226
-  					  yyextra->commentScanner.close(yyextra->current.get(),yyextra->yyFileName,yyextra->yyLineNr,insideEnum);
-  					  lineCount(yyscanner);
-  					}
+                                          yyextra->commentScanner.close(yyextra->current.get(),yyextra->yyFileName,yyextra->yyLineNr,insideEnum);
+                                          lineCount(yyscanner);
+                                        }
 <FindMembers>"=>"			{
 					  if (!yyextra->insideCS) REJECT;
 					  yyextra->current->bodyLine = yyextra->yyLineNr;
@@ -2775,10 +2597,9 @@
 					  yyextra->current->spec |= Entry::Gettable;
 					  BEGIN(ReadInitializerPtr);
 					}
-<FindMembers>"="			{ // in PHP code this could also be due to "<?="
-  					  yyextra->current->bodyLine = yyextra->yyLineNr;
-					  yyextra->current->bodyColumn = yyextra->yyColNr;
->>>>>>> e8c1817b
+<FindMembers>"="                        { // in PHP code this could also be due to "<?="
+                                          yyextra->current->bodyLine = yyextra->yyLineNr;
+                                          yyextra->current->bodyColumn = yyextra->yyColNr;
                                           yyextra->current->initializer = yytext;
                                           yyextra->lastInitializerContext = YY_START;
                                           yyextra->initBracketCount=0;
@@ -2794,25 +2615,14 @@
                                           BEGIN(FindMembers);
                                         }
   /* Read initializer rules */
-<<<<<<< HEAD
-<ReadInitializer>"("                    {
+<ReadInitializer,ReadInitializerPtr>"("			{
                                           yyextra->lastRoundContext=YY_START;
                                           yyextra->pCopyRoundGString=&yyextra->current->initializer;
                                           yyextra->roundCount=0;
                                           yyextra->current->initializer+=*yytext;
                                           BEGIN(GCopyRound);
                                         }
-<ReadInitializer>"["                    {
-=======
-<ReadInitializer,ReadInitializerPtr>"("			{
-  					  yyextra->lastRoundContext=YY_START;
-  					  yyextra->pCopyRoundGString=&yyextra->current->initializer;
-					  yyextra->roundCount=0;
-  					  yyextra->current->initializer+=*yytext; 
-  					  BEGIN(GCopyRound);
-  					}
 <ReadInitializer,ReadInitializerPtr>"["                    {
->>>>>>> e8c1817b
                                           if (!yyextra->insidePHP) REJECT;
                                           yyextra->lastSquareContext=YY_START;
                                           yyextra->pCopySquareGString=&yyextra->current->initializer;
@@ -2820,15 +2630,14 @@
                                           yyextra->current->initializer+=*yytext;
                                           BEGIN(GCopySquare);
                                         }
-<<<<<<< HEAD
-<ReadInitializer>"{"                    {
+<ReadInitializer,ReadInitializerPtr>"{"			{
                                           yyextra->lastCurlyContext=YY_START;
                                           yyextra->pCopyCurlyGString=&yyextra->current->initializer;
                                           yyextra->curlyCount=0;
                                           yyextra->current->initializer+=*yytext;
                                           BEGIN(GCopyCurly);
                                         }
-<ReadInitializer>[;,]                   {
+<ReadInitializer,ReadInitializerPtr>[;,]			{
                                           //printf(">> initializer '%s' <<\n",yyextra->current->initializer.data());
                                           if (*yytext==';' && (yyextra->current_root->spec&Entry::Enum))
                                           {
@@ -2845,11 +2654,13 @@
                                           else if (*yytext==';' || (yyextra->lastInitializerContext==FindFields && yyextra->initBracketCount==0)) // yyextra->initBracketCount==0 was added for bug 665778
                                           {
                                             unput(*yytext);
+					    if (YY_START == ReadInitializerPtr) yyextra->current->initializer.resize(0);
                                             BEGIN(yyextra->lastInitializerContext);
                                           }
                                           else if (*yytext==',' && yyextra->initBracketCount==0) // for "int a=0,b=0"
                                           {
                                             unput(*yytext);
+					    if (YY_START == ReadInitializerPtr) yyextra->current->initializer.resize(0);
                                             BEGIN(yyextra->lastInitializerContext);
                                           }
                                           else
@@ -2857,48 +2668,7 @@
                                             yyextra->current->initializer+=*yytext;
                                           }
                                         }
-<ReadInitializer>{RAWBEGIN}             { // C++11 raw string
-=======
-<ReadInitializer,ReadInitializerPtr>"{"			{
-  					  yyextra->lastCurlyContext=YY_START;
-  					  yyextra->pCopyCurlyGString=&yyextra->current->initializer;
-					  yyextra->curlyCount=0;
-  					  yyextra->current->initializer+=*yytext; 
-  					  BEGIN(GCopyCurly);
-  					}
-<ReadInitializer,ReadInitializerPtr>[;,]			{
-  					  //printf(">> initializer '%s' <<\n",yyextra->current->initializer.data());
-                                          if (*yytext==';' && (yyextra->current_root->spec&Entry::Enum))
-					  {
-					    yyextra->current->fileName   = yyextra->yyFileName;
-					    yyextra->current->startLine  = yyextra->yyLineNr;
-					    yyextra->current->startColumn = yyextra->yyColNr;
-  					    yyextra->current->args       = yyextra->current->args.simplifyWhiteSpace();
-  					    yyextra->current->name       = yyextra->current->name.stripWhiteSpace();
-					    yyextra->current->section    = Entry::VARIABLE_SEC;
-					    yyextra->current_root->moveToSubEntryAndRefresh(yyextra->current);
-					    initEntry(yyscanner);
-					    BEGIN(FindMembers);
-					  }
-					  else if (*yytext==';' || (yyextra->lastInitializerContext==FindFields && yyextra->initBracketCount==0)) // yyextra->initBracketCount==0 was added for bug 665778
-					  {
-  					    unput(*yytext);
-					    if (YY_START == ReadInitializerPtr) yyextra->current->initializer.resize(0);
-  					    BEGIN(yyextra->lastInitializerContext);
-					  }
-					  else if (*yytext==',' && yyextra->initBracketCount==0) // for "int a=0,b=0"
-					  {
-  					    unput(*yytext);
-					    if (YY_START == ReadInitializerPtr) yyextra->current->initializer.resize(0);
-  					    BEGIN(yyextra->lastInitializerContext);
-					  }
-					  else
-					  {
-  					    yyextra->current->initializer+=*yytext; 
-					  }
-  					}
 <ReadInitializer,ReadInitializerPtr>{RAWBEGIN}             { // C++11 raw string
->>>>>>> e8c1817b
                                           if (!yyextra->insideCpp)
                                           {
                                             REJECT;
@@ -2958,7 +2728,7 @@
                                           yyextra->fullArgString+=yytext;
                                           lineCount(yyscanner);
                                         }
-<ReadInitializer>\"                     {
+<ReadInitializer,ReadInitializerPtr>\"			{
                                           if (yyextra->insideIDL && yyextra->insideCppQuote)
                                           {
                                             BEGIN(EndCppQuote);
@@ -2971,24 +2741,24 @@
                                             BEGIN(CopyGString);
                                           }
                                         }
-<ReadInitializer>"->"                   {
+<ReadInitializer,ReadInitializerPtr>"->"			{
                                           yyextra->current->initializer+=yytext;
                                         }
-<ReadInitializer>"<<"                   {
+<ReadInitializer,ReadInitializerPtr>"<<"			{
                                           yyextra->current->initializer+=yytext;
                                         }
-<ReadInitializer>">>"                   {
+<ReadInitializer,ReadInitializerPtr>">>"			{
                                           yyextra->current->initializer+=yytext;
                                         }
-<ReadInitializer>[<\[{(]                {
+<ReadInitializer,ReadInitializerPtr>[<\[{(]		{
                                           yyextra->initBracketCount++;
                                           yyextra->current->initializer+=*yytext;
                                         }
-<ReadInitializer>[>\]})]                {
+<ReadInitializer,ReadInitializerPtr>[>\]})]		{
                                           yyextra->initBracketCount--;
                                           yyextra->current->initializer+=*yytext;
                                         }
-<ReadInitializer>\'                     {
+<ReadInitializer,ReadInitializerPtr>\'			{
                                           if (yyextra->insidePHP)
                                           {
                                             yyextra->current->initializer+=yytext;
@@ -3001,7 +2771,7 @@
                                             yyextra->current->initializer+=yytext;
                                           }
                                         }
-<ReadInitializer>{CHARLIT}              {
+<ReadInitializer,ReadInitializerPtr>{CHARLIT}              {
                                           if (yyextra->insidePHP)
                                           {
                                             REJECT;
@@ -3011,11 +2781,11 @@
                                             yyextra->current->initializer+=yytext;
                                           }
                                         }
-<ReadInitializer>\n                     {
+<ReadInitializer,ReadInitializerPtr>\n			{
                                           yyextra->current->initializer+=*yytext;
                                           lineCount(yyscanner);
                                         }
-<ReadInitializer>"@\""                  {
+<ReadInitializer,ReadInitializerPtr>"@\""			{
                                           //printf("yyextra->insideCS=%d\n",yyextra->insideCS);
                                           yyextra->current->initializer+=yytext;
                                           if (!yyextra->insideCS && !yyextra->insideObjC)
@@ -3040,7 +2810,6 @@
                                           *yyextra->pSkipVerbString+=*yytext;
                                           BEGIN(yyextra->lastSkipVerbStringContext);
                                         }
-<<<<<<< HEAD
 <SkipVerbString>\n                      {
                                           *yyextra->pSkipVerbString+=*yytext;
                                           lineCount(yyscanner);
@@ -3048,115 +2817,15 @@
 <SkipVerbString>.                       {
                                           *yyextra->pSkipVerbString+=*yytext;
                                         }
-<ReadInitializer>"?>"                   {
+<ReadInitializer,ReadInitializerPtr>"?>"			{
                                           if (yyextra->insidePHP)
                                             BEGIN( FindMembersPHP );
                                           else
                                             yyextra->current->initializer+=yytext;
                                         }
-<ReadInitializer>.                      {
+<ReadInitializer,ReadInitializerPtr>.			{
                                           yyextra->current->initializer+=*yytext;
                                         }
-=======
-<ReadInitializer,ReadInitializerPtr>\"			{
-					  if (yyextra->insideIDL && yyextra->insideCppQuote)
-  					  {
-					    BEGIN(EndCppQuote);
-					  }
-					  else
-					  {
-                                            yyextra->lastStringContext=YY_START;
-  					    yyextra->current->initializer+=yytext; 
-  					    yyextra->pCopyQuotedGString=&yyextra->current->initializer;
-					    BEGIN(CopyGString);
-					  }
-					}
-<ReadInitializer,ReadInitializerPtr>"->"			{
-  					  yyextra->current->initializer+=yytext; 
-					}
-<ReadInitializer,ReadInitializerPtr>"<<"			{
-  					  yyextra->current->initializer+=yytext; 
-					}
-<ReadInitializer,ReadInitializerPtr>">>"			{
-  					  yyextra->current->initializer+=yytext; 
-  					}
-<ReadInitializer,ReadInitializerPtr>[<\[{(]		{
-  					  yyextra->initBracketCount++;
-  					  yyextra->current->initializer+=*yytext; 
-  					}
-<ReadInitializer,ReadInitializerPtr>[>\]})]		{
-  					  yyextra->initBracketCount--;
-  					  yyextra->current->initializer+=*yytext; 
-  					}
-<ReadInitializer,ReadInitializerPtr>\'			{
-  					  if (yyextra->insidePHP)
-					  {
-					    yyextra->current->initializer+=yytext; 
-                                            yyextra->pCopyQuotedGString = &yyextra->current->initializer;
-                                            yyextra->lastStringContext=YY_START;
-					    BEGIN(CopyPHPGString);
-					  }
-					  else
-					  {
-					    yyextra->current->initializer+=yytext; 
-					  }
-  					}
-<ReadInitializer,ReadInitializerPtr>{CHARLIT}              {
-                                          if (yyextra->insidePHP) 
-					  {
-					    REJECT;
-					  }
-					  else
-					  {  
-					    yyextra->current->initializer+=yytext; 
-					  }
-                                        } 
-<ReadInitializer,ReadInitializerPtr>\n			{
-  					  yyextra->current->initializer+=*yytext;
-                                          lineCount(yyscanner);
-  					}
-<ReadInitializer,ReadInitializerPtr>"@\""			{
-  					  //printf("yyextra->insideCS=%d\n",yyextra->insideCS);
-  					  yyextra->current->initializer+=yytext;
-                                          if (!yyextra->insideCS && !yyextra->insideObjC) 
-					  {
-					    REJECT;
-					  }
-					  else
-					  {
-					    // C#/ObjC verbatim string
-					    yyextra->lastSkipVerbStringContext=YY_START;
-					    yyextra->pSkipVerbString=&yyextra->current->initializer;
-					    BEGIN(SkipVerbString);
-					  }
-					}
-<SkipVerbString>[^\n"]+			{
-					  *yyextra->pSkipVerbString+=yytext;
-					}
-<SkipVerbString>"\"\""			{ // quote escape
-					  *yyextra->pSkipVerbString+=yytext;
-					}
-<SkipVerbString>"\""			{
-					  *yyextra->pSkipVerbString+=*yytext;
-					  BEGIN(yyextra->lastSkipVerbStringContext);
-					}
-<SkipVerbString>\n			{
-					  *yyextra->pSkipVerbString+=*yytext;
-                                          lineCount(yyscanner);
-  					}
-<SkipVerbString>.			{
-					  *yyextra->pSkipVerbString+=*yytext;
-  					}
-<ReadInitializer,ReadInitializerPtr>"?>"			{
-					  if (yyextra->insidePHP)
-					    BEGIN( FindMembersPHP );
-					  else
-					    yyextra->current->initializer+=yytext;
-  					}
-<ReadInitializer,ReadInitializerPtr>.			{
-  					  yyextra->current->initializer+=*yytext; 
-					}
->>>>>>> e8c1817b
 
   /* generic quoted string copy rules */
 <CopyString,CopyPHPString>\\.           {
@@ -5405,27 +5074,15 @@
                                         }
 <SkipCurly,SkipC11Inits,SkipInits,SkipC11Attribute>\n   {
                                           lineCount(yyscanner);
-<<<<<<< HEAD
                                           //addToBody(yytext);
                                         }
-<SkipCurly,SkipCurlyCpp,ReadInitializer>"<<<"           {
+<SkipCurly,SkipCurlyCpp,ReadInitializer,ReadInitializerPtr>"<<<"	        {
                                           if (!yyextra->insidePHP)
                                           {
                                             REJECT;
                                           }
                                           else
                                           {
-=======
-  				          //addToBody(yytext);
-  					}
-<SkipCurly,SkipCurlyCpp,ReadInitializer,ReadInitializerPtr>"<<<"	        {
-  					  if (!yyextra->insidePHP) 
-					  {
-					    REJECT;
-					  }
-					  else
-					  {
->>>>>>> e8c1817b
                                             yyextra->lastHereDocContext = YY_START;
                                             BEGIN(HereDoc);
                                           }
