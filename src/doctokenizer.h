/******************************************************************************
 *
 * $Id: $
 *
 *
 * Copyright (C) 1997-2015 by Dimitri van Heesch.
 *
 * Permission to use, copy, modify, and distribute this software and its
 * documentation under the terms of the GNU General Public License is hereby
 * granted. No representations are made about the suitability of this software
 * for any purpose. It is provided "as is" without express or implied warranty.
 * See the GNU General Public License for more details.
 *
 * Documents produced by Doxygen are derivative works derived from the
 * input used in their production; they are not affected by this license.
 *
 */

#ifndef DOCTOKENIZER_H
#define DOCTOKENIZER_H

#include <stdio.h>
#include <memory>

#include "htmlattrib.h"
#include "qcstring.h"

enum Tokens
{
  TK_WORD          = 1,
  TK_LNKWORD       = 2,
  TK_WHITESPACE    = 3,
  TK_LISTITEM      = 4,
  TK_ENDLIST       = 5,
  TK_COMMAND_AT    = 6, //! Command starting with `@`
  TK_HTMLTAG       = 7,
  TK_SYMBOL        = 8,
  TK_NEWPARA       = 9,
  TK_RCSTAG        = 10,
  TK_URL           = 11,
  TK_COMMAND_BS    = 12, //! Command starting with `\`

  RetVal_OK             = 0x10000,
  RetVal_SimpleSec      = 0x10001,
  RetVal_ListItem       = 0x10002,
  RetVal_Section        = 0x10003,
  RetVal_Subsection     = 0x10004,
  RetVal_Subsubsection  = 0x10005,
  RetVal_Paragraph      = 0x10006,
  RetVal_SubParagraph   = 0x10007,
  RetVal_EndList        = 0x10008,
  RetVal_EndPre         = 0x10009,
  RetVal_DescData       = 0x1000A,
  RetVal_DescTitle      = 0x1000B,
  RetVal_EndDesc        = 0x1000C,
  RetVal_TableRow       = 0x1000D,
  RetVal_TableCell      = 0x1000E,
  RetVal_TableHCell     = 0x1000F,
  RetVal_EndTable       = 0x10010,
  RetVal_Internal       = 0x10011,
  RetVal_SwitchLang     = 0x10012,
  RetVal_CloseXml       = 0x10013,
  RetVal_EndBlockQuote  = 0x10014,
  RetVal_CopyDoc        = 0x10015,
  RetVal_EndInternal    = 0x10016,
  RetVal_EndParBlock    = 0x10017,
  RetVal_EndHtmlDetails = 0x10018
};

#define TK_COMMAND_CHAR(token) ((token)==TK_COMMAND_AT ? "@" : "\\")

/** @brief Data associated with a token used by the comment block parser. */
struct TokenInfo
{
  TokenInfo() : isEnumList(FALSE), indent(0), id(-1), endTag(FALSE), emptyTag(FALSE), paramDir(Unspecified) {}
  // command token
  QCString name;

  // command text (RCS tag)
  QCString text;

  // comment blocks

  // list token info
  bool isEnumList = false;
  int indent = 0;

  // sections
  QCString sectionId;

  // simple section
  QCString simpleSectName;
  QCString simpleSectText;

  // verbatim fragment
  QCString verb;

  // xrefitem
  int id = -1;

  // html tag
  HtmlAttribList attribs;
  bool endTag = false;
  bool emptyTag = false;
  QCString attribsStr;

  // whitespace
  QCString chars;

  // url
  bool isEMailAddr = false;

  // param attributes
  enum ParamDir { In=1, Out=2, InOut=3, Unspecified=0 };
  ParamDir paramDir = Unspecified;
};

class Definition;

class DocTokenizer
{
  public:
    DocTokenizer();
   ~DocTokenizer();

    TokenInfo *token();
    TokenInfo *newToken();
    void replaceToken(TokenInfo *newToken);

    // helper functions
    static const char *tokToString(int token);
    static const char *retvalToString(int retval);

    void setLineNr(int lineno);
    int getLineNr(void);

    // operations on the scanner
    void findSections(const QCString &input,const Definition *d,
        const QCString &fileName);
    void init(const char *input,const QCString &fileName,bool markdownSupport);
    void cleanup();
    void pushContext();
    bool popContext();
    int  lex();
    void unputString(const QCString &tag);
    void setStatePara();
    void setStateTitle();
    void setStateTitleAttrValue();
    void setStateCode();
    void setStateICode();
    void setStateXmlCode();
    void setStateHtmlOnly();
    void setStateManOnly();
    void setStateLatexOnly();
    void setStateXmlOnly();
    void setStateDbOnly();
    void setStateRtfOnly();
    void setStateVerbatim();
<<<<<<< HEAD
    void setStateIVerbatim();
=======
    void setStateILiteral();
    void setStateILiteralOpt();
>>>>>>> 94fa0c19
    void setStateDot();
    void setStateMsc();
    void setStateParam();
    void setStateXRefItem();
    void setStateFile();
    void setStatePattern();
    void setStateLink();
    void setStateCite();
    void setStateRef();
    void setStateInternalRef();
    void setStateText();
    void setStateSkipTitle();
    void setStateAnchor();
    void setInsidePre(bool b);
    void pushBackHtmlTag(const QCString &tag);
    void setStateSnippet();
    void startAutoList();
    void endAutoList();
    void setStatePlantUML();
    void setStateSetScope();
    void setStatePlantUMLOpt();
    void setStateOptions();
    void setStateBlock();
    void setStateEmoji();
    void setStateILine();
    void setStateQuotedString();
    void setStateShowDate();

  private:
    struct Private;
    std::unique_ptr<Private> p;
};

// globals
//extern TokenInfo *g_token;


#endif<|MERGE_RESOLUTION|>--- conflicted
+++ resolved
@@ -156,12 +156,9 @@
     void setStateDbOnly();
     void setStateRtfOnly();
     void setStateVerbatim();
-<<<<<<< HEAD
     void setStateIVerbatim();
-=======
     void setStateILiteral();
     void setStateILiteralOpt();
->>>>>>> 94fa0c19
     void setStateDot();
     void setStateMsc();
     void setStateParam();
