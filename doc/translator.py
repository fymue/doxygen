"""Script to generate reports on translator classes from Doxygen sources.

  The main purpose of the script is to extract the information from sources
  related to internationalization (the translator classes). It uses the
  information to generate documentation (language.doc,
  translator_report.txt) from templates (language.tpl, maintainers.txt).

  Simply run the script without parameters to get the reports and
  documentation for all supported languages. If you want to generate the
  translator report only for some languages, pass their codes as arguments
  to the script. In that case, the language.doc will not be generated.
  Example:

    python translator.py en nl cz

  Originally, the script was written in Perl and was known as translator.pl.
  The last Perl version was dated 2002/05/21 (plus some later corrections)

                                         Petr Prikryl (prikryl at atlas dot cz)

  History:
  --------
  2002/05/21 - This was the last Perl version.
  2003/05/16 - List of language marks can be passed as arguments.
  2004/01/24 - Total reimplementation started: classes TrManager, and Transl.
  2004/02/05 - First version that produces translator report. No language.doc yet.
  2004/02/10 - First fully functional version that generates both the translator
               report and the documentation. It is a bit slower than the
               Perl version, but is much less tricky and much more flexible.
               It also solves some problems that were not solved by the Perl
               version. The translator report content should be more useful
               for developers.
  2004/02/11 - Some tuning-up to provide more useful information.
  2004/04/16 - Added new tokens to the tokenizer (to remove some warnings).
  2004/05/25 - Added from __future__ import generators not to force Python 2.3.
  2004/06/03 - Removed dependency on textwrap module.
  2004/07/07 - Fixed the bug in the fill() function.
  2004/07/21 - Better e-mail mangling for HTML part of language.doc.
             - Plural not used for reporting a single missing method.
             - Removal of not used translator adapters is suggested only
               when the report is not restricted to selected languages
               explicitly via script arguments.
  2004/07/26 - Better reporting of not-needed adapters.
  2004/10/04 - Reporting of not called translator methods added.
  2004/10/05 - Modified to check only doxygen/src sources for the previous report.
  2005/02/28 - Slight modification to generate "mailto.txt" auxiliary file.
  2005/08/15 - Doxygen's root directory determined primarily from DOXYGEN
               environment variable. When not found, then relatively to the script.
  2007/03/20 - The "translate me!" searched in comments and reported if found.
  2008/06/09 - Warning when the MAX_DOT_GRAPH_HEIGHT is still part of trLegendDocs().
  2009/05/09 - Changed HTML output to fit it with XHTML DTD
  2009/09/02 - Added percentage info to the report (implemented / to be implemented).
  2010/02/09 - Added checking/suggestion 'Reimplementation using UTF-8 suggested.
  2010/03/03 - Added [unreachable] prefix used in maintainers.txt.
  2010/05/28 - BOM skipped; minor code cleaning.
  2010/05/31 - e-mail mangled already in maintainers.txt
  2010/08/20 - maintainers.txt to UTF-8, related processing of unicode strings
             - [any mark] introduced instead of [unreachable] only
             - marks highlighted in HTML
  2010/08/30 - Highlighting in what will be the table in langhowto.html modified.
  2010/09/27 - The underscore in \latexonly part of the generated language.doc
               was prefixed by backslash (was LaTeX related error).
  2013/02/19 - Better diagnostics when translator_xx.h is too crippled.
  2013/06/25 - TranslatorDecoder checks removed after removing the class.
  2013/09/04 - Coloured status in langhowto. *ALMOST up-to-date* category
               of translators introduced.
  2014/06/16 - unified for Python 2.6+ and 3.0+
  """

from __future__ import print_function

import os
import platform
import re
import sys
import textwrap


def xopen(fname, mode='r', encoding='utf-8-sig'):
    '''Unified file opening for Python 2 an Python 3.

    Python 2 does not have the encoding argument. Python 3 has one, and
    the default 'utf-8-sig' is used (skips the BOM automatically).
    '''

    if sys.version_info[0] == 2:
        return open(fname, mode=mode) # Python 2 without encoding
    else:
        return open(fname, mode=mode, encoding=encoding) # Python 3 with encoding


def fill(s):
    """Returns string formatted to the wrapped paragraph multiline string.

    Replaces whitespaces by one space and then uses he textwrap.fill()."""

    # Replace all whitespace by spaces, remove whitespaces that are not
    # necessary, strip the left and right whitespaces, and break the string
    # to list of words.
    rexWS = re.compile(r'\s+')
    lst = rexWS.sub(' ', s).strip().split()

    # If the list is not empty, put the words together and form the lines
    # of maximum 70 characters. Build the list of lines.
    lines = []
    if lst:
        line = lst.pop(0)   # no separation space in front of the first word
        for word in lst:
            if len(line) + len(word) < 70:
                line += ' ' + word
            else:
                lines.append(line)  # another full line formed
                line = word         # next line started
        lines.append(line)          # the last line
    return '\n'.join(lines)


class Transl:
    """One instance is build for each translator.

    The abbreviation of the source file--part after 'translator_'--is used as
    the identification of the object. The empty string is used for the
    abstract Translator class from translator.h. The other information is
    extracted from inside the source file."""

    def __init__(self, fname, manager):
        """Bind to the manager and initialize."""

        # Store the filename and the reference to the manager object.
        self.fname = fname
        self.manager = manager

        # The instance is responsible for loading the source file, so it checks
        # for its existence and quits if something goes wrong.
        if not os.path.isfile(fname):
            sys.stderr.write("\a\nFile '%s' not found!\n" % fname)
            sys.exit(1)

        # Initialize the other collected information.
        self.classId = None
        self.baseClassId = None
        self.readableStatus = None   # 'up-to-date', '1.2.3', '1.3', etc.
        self.status = None           # '', '1.2.03', '1.3.00', etc.
        self.lang = None             # like 'Brazilian'
        self.langReadable = None     # like 'Brazilian Portuguese'
        self.note = None             # like 'should be cleaned up'
        self.prototypeDic = {}       # uniPrototype -> prototype
        self.translateMeText = 'translate me!'
        self.translateMeFlag = False # comments with "translate me!" found
        self.txtMAX_DOT_GRAPH_HEIGHT_flag = False # found in string in trLegendDocs()
        self.obsoleteMethods = None  # list of prototypes to be removed
        self.missingMethods = None   # list of prototypes to be implemented
        self.implementedMethods = None  # list of implemented required methods
        self.adaptMinClass = None    # The newest adapter class that can be used

    def __tokenGenerator(self):
        """Generator that reads the file and yields tokens as 4-tuples.

        The tokens have the form (tokenId, tokenString, lineNo). The
        last returned token has the form ('eof', None, None). When trying
        to access next token after that, the exception would be raised."""

        # Set the dictionary for recognizing tokenId for keywords, separators
        # and the similar categories. The key is the string to be recognized,
        # the value says its token identification.
        tokenDic = { 'class':     'class',
                     'const':     'const',
                     'public':    'public',
                     'protected': 'protected',
                     'private':   'private',
                     'static':    'static',
                     'virtual':   'virtual',
                     ':':         'colon',
                     ';':         'semic',
                     ',':         'comma',
                     '[':         'lsqbra',
                     ']':         'rsqbra',
                     '(':         'lpar',
                     ')':         'rpar',
                     '{':         'lcurly',
                     '}':         'rcurly',
                     '=':         'assign',
                     '*':         'star',
                     '&':         'amp',
                     '+':         'plus',
                     '-':         'minus',
                     '!':         'excl',
                     '?':         'qmark',
                     '<':         'lt',
                     '>':         'gt',
                     "'":         'quot',
                     '"':         'dquot',
                     '.':         'dot',
                     '%':         'perc',
                     '~':         'tilde',
                     '^':         'caret',
                     '|':         'pipe',
                   }

        # Regular expression for recognizing identifiers.
        rexId = re.compile(r'^[a-zA-Z]\w*$')

        # Open the file for reading and extracting tokens until the eof.
        # Initialize the finite automaton.
        f = xopen(self.fname)
        lineNo = 0
        line = ''         # init -- see the pos initialization below
        linelen = 0       # init
        pos = 100         # init -- pos after the end of line
        status = 0

        tokenId = None    # init
        tokenStr = ''     # init -- the characters will be appended.
        tokenLineNo = 0

        while status != 777:

            # Get the next character. Read next line first, if necessary.
            if pos < linelen:
                c = line[pos]
            else:
                lineNo += 1
                line = f.readline()
                linelen = len(line)
                pos = 0
                if line == '':         # eof
                    status = 777
                else:
                    c = line[pos]

            # Consume the character based on the status

            if status == 0:     # basic status

                # This is the initial status. If tokenId is set, yield the
                # token here and only here (except when eof is found).
                # Initialize the token variables after the yield.
                if tokenId:
                    # If it is an unknown item, it can still be recognized
                    # here. Keywords and separators are the example.
                    if tokenId == 'unknown':
                        if tokenStr in tokenDic:
                            tokenId = tokenDic[tokenStr]
                        elif tokenStr.isdigit():
                            tokenId = 'num'
                        elif rexId.match(tokenStr):
                            tokenId = 'id'
                        else:
                            self.__unexpectedToken(-1, tokenStr, tokenLineNo)

                    yield (tokenId, tokenStr, tokenLineNo)

                    # If it is a comment that contains the self.translateMeText
                    # string, set the flag -- the situation will be reported.
                    if tokenId == 'comment' and tokenStr.find(self.translateMeText) >= 0:
                        self.translateMeFlag = True

                    tokenId = None
                    tokenStr = ''
                    tokenLineNo = 0

                # Now process the character. When we just skip it (spaces),
                # stay in this status. All characters that will be part of
                # some token cause moving to the specific status. And only
                # when moving to the status == 0 (or the final state 777),
                # the token is yielded. With respect to that the automaton
                # behaves as Moore's one (output bound to status). When
                # collecting tokens, the automaton is the Mealy's one
                # (actions bound to transitions).
                if c.isspace():
                    pass                 # just skip whitespace characters
                elif c == '/':           # Possibly comment starts here, but
                    tokenId = 'unknown'  # it could be only a slash in code.
                    tokenStr = c
                    tokenLineNo = lineNo
                    status = 1
                elif c == '#':
                    tokenId = 'preproc'  # preprocessor directive
                    tokenStr = c
                    tokenLineNo = lineNo
                    status = 5
                elif c == '"':           # string starts here
                    tokenId = 'string'
                    tokenStr = c
                    tokenLineNo = lineNo
                    status = 6
                elif c == "'":           # char literal starts here
                    tokenId = 'charlit'
                    tokenStr = c
                    tokenLineNo = lineNo
                    status = 8
                elif c in tokenDic:  # known one-char token
                    tokenId = tokenDic[c]
                    tokenStr = c
                    tokenLineNo = lineNo
                    # stay in this state to yield token immediately
                else:
                    tokenId = 'unknown'  # totally unknown
                    tokenStr = c
                    tokenLineNo = lineNo
                    status = 333

                pos += 1                 # move position in any case

            elif status == 1:            # possibly a comment
                if c == '/':             # ... definitely the C++ comment
                    tokenId = 'comment'
                    tokenStr += c
                    pos += 1
                    status = 2
                elif c == '*':           # ... definitely the C comment
                    tokenId = 'comment'
                    tokenStr += c
                    pos += 1
                    status = 3
                else:
                    status = 0           # unrecognized, don't move pos

            elif status == 2:            # inside the C++ comment
                if c == '\n':            # the end of C++ comment
                    status = 0           # yield the token
                else:
                    tokenStr += c        # collect the C++ comment
                pos += 1

            elif status == 3:            # inside the C comment
                if c == '*':             # possibly the end of the C comment
                    tokenStr += c
                    status = 4
                else:
                    tokenStr += c        # collect the C comment
                pos += 1

            elif status == 4:            # possibly the end of the C comment
                if c == '/':             # definitely the end of the C comment
                    tokenStr += c
                    status = 0           # yield the token
                elif c == '*':           # more stars inside the comment
                    tokenStr += c
                else:
                    tokenStr += c        # this cannot be the end of comment
                    status = 3
                pos += 1

            elif status == 5:            # inside the preprocessor directive
                if c == '\n':            # the end of the preproc. command
                    status = 0           # yield the token
                else:
                    tokenStr += c        # collect the preproc
                pos += 1

            elif status == 6:            # inside the string
                if c == '\\':            # escaped char inside the string
                    tokenStr += c
                    status = 7
                elif c == '"':           # end of the string
                    tokenStr += c
                    status = 0
                else:
                    tokenStr += c        # collect the chars of the string
                pos += 1

            elif status == 7:            # escaped char inside the string
                tokenStr += c            # collect the char of the string
                status = 6
                pos += 1

            elif status == 8:            # inside the char literal
                tokenStr += c            # collect the char of the literal
                status = 9
                pos += 1

            elif status == 9:            # end of char literal expected
                if c == "'":             # ... and found
                    tokenStr += c
                    status = 0
                    pos += 1
                else:
                    tokenId = 'error'    # end of literal was expected
                    tokenStr += c
                    status = 0

            elif status == 333:          # start of the unknown token
                if c.isspace():
                    pos += 1
                    status = 0           # tokenId may be determined later
                elif c in tokenDic:  # separator, don't move pos
                    status = 0
                else:
                    tokenStr += c        # collect
                    pos += 1

        # We should have finished in the final status. If some token
        # have been extracted, yield it first.
        assert(status == 777)
        if tokenId:
            yield (tokenId, tokenStr, tokenLineNo)
            tokenId = None
            tokenStr = ''
            tokenLineNo = 0

        # The file content is processed. Close the file. Then always yield
        # the eof token.
        f.close()
        yield ('eof', None, None)


    def __collectClassInfo(self, tokenIterator):
        """Collect the information about the class and base class.

        The tokens including the opening left curly brace of the class are
        consumed."""

        status = 0  # initial state

        while status != 777:   # final state

            # Always assume that the previous tokens were processed. Get
            # the next one.
            tokenId, tokenStr, tokenLineNo = next(tokenIterator)

            # Process the token and never return back.
            if status == 0:    # waiting for the 'class' keyword.
                if tokenId == 'class':
                    status = 1

            elif status == 1:  # expecting the class identification
                if tokenId == 'id':
                    self.classId = tokenStr
                    status = 2
                else:
                    self.__unexpectedToken(status, tokenId, tokenLineNo)

            elif status == 2:  # expecting the curly brace or base class info
                if tokenId == 'lcurly':
                    status = 777        # correctly finished
                elif tokenId == 'colon':
                    status = 3
                else:
                    self.__unexpectedToken(status, tokenId, tokenLineNo)

            elif status == 3:  # expecting the 'public' in front of base class id
                if tokenId == 'public':
                    status = 4
                else:
                    self.__unexpectedToken(status, tokenId, tokenLineNo)

            elif status == 4:  # expecting the base class id
                if tokenId == 'id':
                    self.baseClassId = tokenStr
                    status = 5
                else:
                    self.__unexpectedToken(status, tokenId, tokenLineNo)

            elif status == 5:  # expecting the curly brace and quitting
                if tokenId == 'lcurly':
                    status = 777        # correctly finished
                elif tokenId == 'comment':
                    pass
                else:
                    self.__unexpectedToken(status, tokenId, tokenLineNo)

        # Extract the status of the TranslatorXxxx class. The readable form
        # will be used in reports the status form is a string that can be
        # compared lexically (unified length, padding with zeros, etc.).
        if self.baseClassId:
            lst = self.baseClassId.split('_')
            if lst[0] == 'Translator':
                self.readableStatus = 'up-to-date'
                self.status = ''
            elif lst[0] == 'TranslatorAdapter':
                self.status = lst[1] + '.' + lst[2]
                self.readableStatus = self.status
                if len(lst) > 3:        # add the last part of the number
                    self.status += '.' + ('%02d' % int(lst[3]))
                    self.readableStatus += '.' + lst[3]
                else:
                    self.status += '.00'
            elif lst[0] == 'TranslatorEnglish':
                # Obsolete or Based on English.
                if self.classId[-2:] == 'En':
                    self.readableStatus = 'English based'
                    self.status = 'En'
                else:
                    self.readableStatus = 'obsolete'
                    self.status = '0.0.00'

            # Check whether status was set, or set 'strange'.
            if self.status == None:
                self.status = 'strange'
            if not self.readableStatus:
                self.readableStatus = 'strange'

            # Extract the name of the language and the readable form.
            self.lang = self.classId[10:]  # without 'Translator'
            if self.lang == 'Brazilian':
                self.langReadable = 'Brazilian Portuguese'
            elif self.lang == 'Chinesetraditional':
                self.langReadable = 'Chinese Traditional'
            else:
                self.langReadable = self.lang


    def __unexpectedToken(self, status, tokenId, tokenLineNo):
        """Reports unexpected token and quits with exit code 1."""

        import inspect
        calledFrom = inspect.stack()[1][3]
        msg = "\a\nUnexpected token '%s' on the line %d in '%s'.\n"
        msg = msg % (tokenId, tokenLineNo, self.fname)
        if status != -1:
            msg += 'status = %d in %s()\n' % (status, calledFrom)
        sys.stderr.write(msg)
        sys.exit(1)


    def collectPureVirtualPrototypes(self):
        """Returns dictionary 'unified prototype' -> 'full prototype'.

        The method is expected to be called only for the translator.h. It
        extracts only the pure virtual method and build the dictionary where
        key is the unified prototype without argument identifiers."""

        # Prepare empty dictionary that will be returned.
        resultDic = {}

        # Start the token generator which parses the class source file.
        tokenIterator = self.__tokenGenerator()

        # Collect the class and the base class identifiers.
        self.__collectClassInfo(tokenIterator)
        assert(self.classId == 'Translator')

        # Let's collect readable form of the public virtual pure method
        # prototypes in the readable form -- as defined in translator.h.
        # Let's collect also unified form of the same prototype that omits
        # everything that can be omitted, namely 'virtual' and argument
        # identifiers.
        prototype = ''    # readable prototype (with everything)
        uniPrototype = '' # unified prototype (without arg. identifiers)

        # Collect the pure virtual method prototypes. Stop on the closing
        # curly brace followed by the semicolon (end of class).
        status = 0
        curlyCnt = 0      # counter for the level of curly braces

        # Loop until the final state 777 is reached. The errors are processed
        # immediately. In this implementation, it always quits the application.
        while status != 777:

            # Get the next token.
            tokenId, tokenStr, tokenLineNo = next(tokenIterator)

            if status == 0:      # waiting for 'public:'
                if tokenId == 'public':
                    status = 1

            elif status == 1:    # colon after the 'public'
                if tokenId == 'colon':
                    status = 2
                else:
                    self.__unexpectedToken(status, tokenId, tokenLineNo)

            elif status == 2:    # waiting for 'virtual'
                if tokenId == 'virtual':
                    prototype = tokenStr  # but not to unified prototype
                    status = 3
                elif tokenId == 'comment':
                    pass
                elif tokenId == 'rcurly':
                    status = 11         # expected end of class
                else:
                    self.__unexpectedToken(status, tokenId, tokenLineNo)

            elif status == 3:    # return type of the method expected
                if tokenId == 'id':
                    prototype += ' ' + tokenStr
                    uniPrototype = tokenStr  # start collecting the unified prototype
                    status = 4
                elif tokenId == 'tilde':
                    status = 4
                else:
                    self.__unexpectedToken(status, tokenId, tokenLineNo)

            elif status == 4:    # method identifier expected
                if tokenId == 'id':
                    prototype += ' ' + tokenStr
                    uniPrototype += ' ' + tokenStr
                    status = 5
                else:
                    self.__unexpectedToken(status, tokenId, tokenLineNo)

            elif status == 5:    # left bracket of the argument list expected
                if tokenId == 'lpar':
                    prototype += tokenStr
                    uniPrototype += tokenStr
                    status = 6
                else:
                    self.__unexpectedToken(status, tokenId, tokenLineNo)

            elif status == 6:    # collecting arguments of the method
                if tokenId == 'rpar':
                    prototype += tokenStr
                    uniPrototype += tokenStr
                    status = 7
                elif tokenId == 'const':
                    prototype += tokenStr
                    uniPrototype += tokenStr
                    status = 12
                elif tokenId == 'id':           # type identifier
                    prototype += tokenStr
                    uniPrototype += tokenStr
                    status = 13
                else:
                    self.__unexpectedToken(status, tokenId, tokenLineNo)

            elif status == 7:    # assignment expected or left curly brace
                if tokenId == 'assign':
                    status = 8
                elif tokenId == 'lcurly':
                    curlyCnt = 1      # method body entered
                    status = 10
                else:
                    self.__unexpectedToken(status, tokenId, tokenLineNo)

            elif status == 8:    # zero expected (or default for the destructor)
                if (tokenId == 'num' and tokenStr == '0') or (tokenId == 'id' and tokenStr == 'default'):
                    status = 9
                else:
                    self.__unexpectedToken(status, tokenId, tokenLineNo)

            elif status == 9:    # after semicolon, produce the dic item
                if tokenId == 'semic':
                    assert(uniPrototype not in resultDic)
                    resultDic[uniPrototype] = prototype
                    status = 2
                else:
                    self.__unexpectedToken(status, tokenId, tokenLineNo)

            elif status == 10:   # consuming the body of the method
                if tokenId == 'rcurly':
                    curlyCnt -= 1
                    if curlyCnt == 0:
                        status = 2     # body consumed
                elif tokenId == 'lcurly':
                    curlyCnt += 1

            elif status == 11:   # probably the end of class
                if tokenId == 'semic':
                    status = 777
                else:
                    self.__unexpectedToken(status, tokenId, tokenLineNo)

            elif status == 12:   # type id for argument expected
                if tokenId == 'id':
                    prototype += ' ' + tokenStr
                    uniPrototype += ' ' + tokenStr
                    status = 13
                else:
                    self.__unexpectedToken(status, tokenId, tokenLineNo)

            elif status == 13:   # namespace qualification or * or & expected
                if tokenId == 'colon':        # was namespace id
                    prototype += tokenStr
                    uniPrototype += tokenStr
                    status = 14
                elif tokenId == 'star' or tokenId == 'amp':  # pointer or reference
                    prototype += ' ' + tokenStr
                    uniPrototype += ' ' + tokenStr
                    status = 16
                elif tokenId == 'id':         # argument identifier
                    prototype += ' ' + tokenStr
                    # don't put this into unified prototype
                    status = 17
                else:
                    self.__unexpectedToken(status, tokenId, tokenLineNo)

            elif status == 14:   # second colon for namespace:: expected
                if tokenId == 'colon':
                    prototype += tokenStr
                    uniPrototype += tokenStr
                    status = 15
                else:
                    self.__unexpectedToken(status, tokenId, tokenLineNo)

            elif status == 15:   # type after namespace:: expected
                if tokenId == 'id':
                    prototype += tokenStr
                    uniPrototype += tokenStr
                    status = 13
                else:
                    self.__unexpectedToken(status, tokenId, tokenLineNo)

            elif status == 16:   # argument identifier expected
                if tokenId == 'id':
                    prototype += ' ' + tokenStr
                    # don't put this into unified prototype
                    status = 17
                else:
                    self.__unexpectedToken(status, tokenId, tokenLineNo)

            elif status == 17:   # comma or ')' after argument identifier expected
                if tokenId == 'comma':
                    prototype += ', '
                    uniPrototype += ', '
                    status = 6
                elif tokenId == 'rpar':
                    prototype += tokenStr
                    uniPrototype += tokenStr
                    status = 7
                else:
                    self.__unexpectedToken(status, tokenId, tokenLineNo)

        # Eat the rest of the source to cause closing the file.
        while tokenId != 'eof':
            tokenId, tokenStr, tokenLineNo = next(tokenIterator)

        # Return the resulting dictionary with 'uniPrototype -> prototype'.
        return resultDic


    def __collectPublicMethodPrototypes(self, tokenIterator):
        """Collects prototypes of public methods and fills self.prototypeDic.

        The dictionary is filled by items: uniPrototype -> prototype.
        The method is expected to be called only for TranslatorXxxx classes,
        i.e. for the classes that implement translation to some language.
        It assumes that the opening curly brace of the class was already
        consumed. The source is consumed until the end of the class.
        The caller should consume the source until the eof to cause closing
        the source file."""

        assert(self.classId != 'Translator')
        assert self.baseClassId != None, 'Class ' + self.classId + ' from the file ' + self.fname + ' does not have a base class.'

        # The following finite automaton slightly differs from the one
        # inside self.collectPureVirtualPrototypes(). It produces the
        # dictionary item just after consuming the body of the method
        # (transition from state 10 to state 2). It also does not allow
        # definitions of public pure virtual methods, except for
        # TranslatorAdapterBase (states 8 and 9). Argument identifier inside
        # method argument lists can be omitted or commented.
        #
        # Let's collect readable form of all public method prototypes in
        # the readable form -- as defined in the source file.
        # Let's collect also unified form of the same prototype that omits
        # everything that can be omitted, namely 'virtual' and argument
        # identifiers.
        prototype = ''    # readable prototype (with everything)
        uniPrototype = '' # unified prototype (without arg. identifiers)
        warning = ''      # warning message -- if something special detected
        methodId = None   # processed method id

        # Collect the method prototypes. Stop on the closing
        # curly brace followed by the semicolon (end of class).
        status = 0
        curlyCnt = 0      # counter for the level of curly braces

        # Loop until the final state 777 is reached. The errors are processed
        # immediately. In this implementation, it always quits the application.
        while status != 777:

            # Get the next token.
            tokenId, tokenStr, tokenLineNo = next(tokenIterator)

            if status == 0:      # waiting for 'public:'
                if tokenId == 'public':
                    status = 1
                elif tokenId == 'eof':  # non-public things until the eof
                    status = 777

            elif status == 1:    # colon after the 'public'
                if tokenId == 'colon':
                    status = 2
                else:
                    self.__unexpectedToken(status, tokenId, tokenLineNo)

            elif status == 2:    # waiting for 'virtual' (can be omitted)
                if tokenId == 'virtual':
                    prototype = tokenStr  # but not to unified prototype
                    status = 3
                elif tokenId == 'id':     # 'virtual' was omitted
                    prototype = tokenStr
                    uniPrototype = tokenStr  # start collecting the unified prototype
                    status = 4
                elif tokenId == 'comment':
                    pass
                elif tokenId == 'protected' or tokenId == 'private':
                    status = 0
                elif tokenId == 'rcurly':
                    status = 11         # expected end of class
                else:
                    self.__unexpectedToken(status, tokenId, tokenLineNo)

            elif status == 3:    # return type of the method expected
                if tokenId == 'id':
                    prototype += ' ' + tokenStr
                    uniPrototype = tokenStr  # start collecting the unified prototype
                    status = 4
                else:
                    self.__unexpectedToken(status, tokenId, tokenLineNo)

            elif status == 4:    # method identifier expected
                if tokenId == 'id':
                    prototype += ' ' + tokenStr
                    uniPrototype += ' ' + tokenStr
                    methodId = tokenStr    # for reporting
                    status = 5
                else:
                    self.__unexpectedToken(status, tokenId, tokenLineNo)

            elif status == 5:    # left bracket of the argument list expected
                if tokenId == 'lpar':
                    prototype += tokenStr
                    uniPrototype += tokenStr
                    status = 6
                else:
                    self.__unexpectedToken(status, tokenId, tokenLineNo)

            elif status == 6:    # collecting arguments of the method
                if tokenId == 'rpar':
                    prototype += tokenStr
                    uniPrototype += tokenStr
                    status = 7
                elif tokenId == 'const':
                    prototype += tokenStr
                    uniPrototype += tokenStr
                    status = 12
                elif tokenId == 'id':           # type identifier
                    prototype += tokenStr
                    uniPrototype += tokenStr
                    status = 13
                else:
                    self.__unexpectedToken(status, tokenId, tokenLineNo)

            elif status == 7:    # left curly brace expected
                if tokenId == 'lcurly':
                    curlyCnt = 1      # method body entered
                    status = 10
                elif tokenId == 'comment':
                    pass
                elif tokenId == 'assign': # allowed only for TranslatorAdapterBase
                    assert(self.classId == 'TranslatorAdapterBase')
                    status = 8
                else:
                    self.__unexpectedToken(status, tokenId, tokenLineNo)

            elif status == 8:    # zero expected (TranslatorAdapterBase)
                assert(self.classId == 'TranslatorAdapterBase')
                if tokenId == 'num' and tokenStr == '0':
                    status = 9
                else:
                    self.__unexpectedToken(status, tokenId, tokenLineNo)

            elif status == 9:    # after semicolon (TranslatorAdapterBase)
                assert(self.classId == 'TranslatorAdapterBase')
                if tokenId == 'semic':
                    status = 2
                else:
                    self.__unexpectedToken(status, tokenId, tokenLineNo)

            elif status == 10:   # consuming the body of the method, then dic item
                if tokenId == 'rcurly':
                    curlyCnt -= 1
                    if curlyCnt == 0:
                        # Check for possible copy/paste error when name
                        # of the method was not corrected (i.e. the same
                        # name already exists).
                        if uniPrototype in self.prototypeDic:
                            msg = "'%s' prototype found again (duplicity)\n"
                            msg += "in '%s'.\n" % self.fname
                            msg = msg % uniPrototype
                            sys.stderr.write(msg)
                            assert False

                        assert(uniPrototype not in self.prototypeDic)
                        # Insert new dictionary item, unless they have a default in translator.h
                        if (not (prototype=="virtual QCString latexDocumentPost()" or
                                 prototype=="virtual QCString latexDocumentPre()" or
                                 prototype=="virtual QCString latexCommandName()" or
                                 prototype=="virtual QCString latexFont()" or
                                 prototype=="virtual QCString latexFontenc()" or
                                 prototype=="virtual bool needsPunctuation()")):
                            self.prototypeDic[uniPrototype] = prototype
                        status = 2      # body consumed
                        methodId = None # outside of any method
                elif tokenId == 'lcurly':
                    curlyCnt += 1

                # Warn in special case.
                elif methodId == 'trLegendDocs' and tokenId == 'string' \
                    and tokenStr.find('MAX_DOT_GRAPH_HEIGHT') >= 0:
                        self.txtMAX_DOT_GRAPH_HEIGHT_flag = True


            elif status == 11:   # probably the end of class
                if tokenId == 'semic':
                    status = 777
                else:
                    self.__unexpectedToken(status, tokenId, tokenLineNo)

            elif status == 12:   # type id for argument expected
                if tokenId == 'id':
                    prototype += ' ' + tokenStr
                    uniPrototype += ' ' + tokenStr
                    status = 13
                else:
                    self.__unexpectedToken(status, tokenId, tokenLineNo)

            elif status == 13:   # :: or * or & or id or ) expected
                if tokenId == 'colon':        # was namespace id
                    prototype += tokenStr
                    uniPrototype += tokenStr
                    status = 14
                elif tokenId == 'star' or tokenId == 'amp':  # pointer or reference
                    prototype += ' ' + tokenStr
                    uniPrototype += ' ' + tokenStr
                    status = 16
                elif tokenId == 'id':         # argument identifier
                    prototype += ' ' + tokenStr
                    # don't put this into unified prototype
                    status = 17
                elif tokenId == 'comment':    # probably commented-out identifier
                    prototype += tokenStr
                elif tokenId == 'rpar':
                    prototype += tokenStr
                    uniPrototype += tokenStr
                    status = 7
                elif tokenId == 'comma':
                    prototype += ', '
                    uniPrototype += ', '
                    status = 6
                else:
                    self.__unexpectedToken(status, tokenId, tokenLineNo)

            elif status == 14:   # second colon for namespace:: expected
                if tokenId == 'colon':
                    prototype += tokenStr
                    uniPrototype += tokenStr
                    status = 15
                else:
                    self.__unexpectedToken(status, tokenId, tokenLineNo)

            elif status == 15:   # type after namespace:: expected
                if tokenId == 'id':
                    prototype += tokenStr
                    uniPrototype += tokenStr
                    status = 13
                else:
                    self.__unexpectedToken(status, tokenId, tokenLineNo)

            elif status == 16:   # argument identifier or ) expected
                if tokenId == 'id':
                    prototype += ' ' + tokenStr
                    # don't put this into unified prototype
                    status = 17
                elif tokenId == 'rpar':
                    prototype += tokenStr
                    uniPrototype += tokenStr
                    status = 7
                elif tokenId == 'comment':
                    prototype += tokenStr
                else:
                    self.__unexpectedToken(status, tokenId, tokenLineNo)

            elif status == 17:   # comma or ')' after argument identifier expected
                if tokenId == 'comma':
                    prototype += ', '
                    uniPrototype += ', '
                    status = 6
                elif tokenId == 'rpar':
                    prototype += tokenStr
                    uniPrototype += tokenStr
                    status = 7
                else:
                    self.__unexpectedToken(status, tokenId, tokenLineNo)



    def collectAdapterPrototypes(self):
        """Returns the dictionary of prototypes implemented by adapters.

        It is created to process the translator_adapter.h. The returned
        dictionary has the form: unifiedPrototype -> (version, classId)
        thus by looking for the prototype, we get the information what is
        the newest (least adapting) adapter that is sufficient for
        implementing the method."""

        # Start the token generator which parses the class source file.
        assert(os.path.split(self.fname)[1] == 'translator_adapter.h')
        tokenIterator = self.__tokenGenerator()

        # Get the references to the involved dictionaries.
        reqDic = self.manager.requiredMethodsDic

        # Create the empty dictionary that will be returned.
        adaptDic = {}


        # Loop through the source of the adapter file until no other adapter
        # class is found.
        while True:
            try:
                # Collect the class and the base class identifiers.
                self.__collectClassInfo(tokenIterator)

                # Extract the comparable version of the adapter class.
                # Note: The self.status as set by self.__collectClassInfo()
                # contains similar version, but is related to the base class,
                # not to the class itself.
                lst = self.classId.split('_')
                version = ''
                if lst[0] == 'TranslatorAdapter': # TranslatorAdapterBase otherwise
                    version = lst[1] + '.' + lst[2]
                    if len(lst) > 3:        # add the last part of the number
                        version += '.' + ('%02d' % int(lst[3]))
                    else:
                        version += '.00'

                # Collect the prototypes of implemented public methods.
                self.__collectPublicMethodPrototypes(tokenIterator)

                # For the required methods, update the dictionary of methods
                # implemented by the adapter.
                for protoUni in self.prototypeDic:
                    if protoUni in reqDic:
                        # This required method will be marked as implemented
                        # by this adapter class. This implementation assumes
                        # that newer adapters do not reimplement any required
                        # methods already implemented by older adapters.
                        assert(protoUni not in adaptDic)
                        adaptDic[protoUni] = (version, self.classId)

                # Clear the dictionary object and the information related
                # to the class as the next adapter class is to be processed.
                self.prototypeDic.clear()
                self.classId = None
                self.baseClassId = None

            except StopIteration:
                break

        # Return the result dictionary.
        return adaptDic


    def processing(self):
        """Processing of the source file -- only for TranslatorXxxx classes."""

        # Start the token generator which parses the class source file.
        tokenIterator = self.__tokenGenerator()

        # Collect the class and the base class identifiers.
        self.__collectClassInfo(tokenIterator)
        assert(self.classId != 'Translator')
        assert(self.classId[:17] != 'TranslatorAdapter')

        # Collect the prototypes of implemented public methods.
        self.__collectPublicMethodPrototypes(tokenIterator)

        # Eat the rest of the source to cause closing the file.
        while True:
            try:
                t = next(tokenIterator)
            except StopIteration:
                break

        # Shorthands for the used dictionaries.
        reqDic = self.manager.requiredMethodsDic
        adaptDic = self.manager.adaptMethodsDic
        myDic = self.prototypeDic

        # Build the list of obsolete methods.
        self.obsoleteMethods = []
        for p in myDic:
            if p not in reqDic:
                self.obsoleteMethods.append(p)
        self.obsoleteMethods.sort()

        # Build the list of missing methods and the list of implemented
        # required methods.
        self.missingMethods = []
        self.implementedMethods = []
        for p in reqDic:
            if p in myDic:
                self.implementedMethods.append(p)
            else:
                self.missingMethods.append(p)
        self.missingMethods.sort()
        self.implementedMethods.sort()

        # Check whether adapter must be used or suggest the newest one.
        # Change the status and set the note accordingly.
        if self.baseClassId != 'Translator':
            justUpdateNeesedMessage = True
            if not self.missingMethods:
                self.note = 'Change the base class to Translator.'
                self.status = ''
                self.readableStatus = 'almost up-to-date'
            elif self.baseClassId != 'TranslatorEnglish':
                # The translator uses some of the adapters.
                # Look at the missing methods and check what adapter
                # implements them. Remember the one with the lowest version.
                adaptMinVersion = '9.9.99'
                adaptMinClass = 'TranslatorAdapter_9_9_99'
                for uniProto in self.missingMethods:
                    if uniProto in adaptDic:
                        version, cls = adaptDic[uniProto]
                        if version < adaptMinVersion:
                            justUpdateNeesedMessage = False
                            adaptMinVersion = version
                            adaptMinClass = cls

                if justUpdateNeesedMessage:
                    self.note = 'Change the base class to Translator.'
                    self.status = ''

                # Test against the current status -- preserve the self.status.
                # Possibly, the translator implements enough methods to
                # use some newer adapter.
                status = self.status

                # If the version of the used adapter is smaller than
                # the required, set the note and update the status as if
                # the newer adapter was used.
                if not justUpdateNeesedMessage and adaptMinVersion > status:
                    self.note = 'Change the base class to %s.' % adaptMinClass
                    self.status = adaptMinVersion
                    self.adaptMinClass = adaptMinClass
                    self.readableStatus = adaptMinVersion # simplified

        # If everything seems OK, some explicit warning flags still could
        # be set.
        if not self.note and self.status == '' and \
           (self.translateMeFlag or self.txtMAX_DOT_GRAPH_HEIGHT_flag):
            self.note = ''
            if self.translateMeFlag:
                self.note += 'The "%s" found in a comment.' % self.translateMeText
            if self.note != '':
                self.note += '\n\t\t'
            if self.txtMAX_DOT_GRAPH_HEIGHT_flag:
                self.note += 'The MAX_DOT_GRAPH_HEIGHT found in trLegendDocs()'

        # If everything seems OK, but there are obsolete methods, set
        # the note to clean-up source. This note will be used only when
        # the previous code did not set another note (priority).
        if not self.note and self.status == '' and self.obsoleteMethods:
            self.note = 'Remove the obsolete methods (never used).'

        # If there is at least some note but the status suggests it is
        # otherwise up-to-date, mark is as ALMOST up-to-date.
        if self.note and self.status == '':
            self.readableStatus = 'almost up-to-date'


    def report(self, fout):
        """Returns the report part for the source as a multiline string.

        No output for up-to-date translators without problem."""

        # If there is nothing to report, return immediately.
        if self.status == '' and not self.note:
            return

        # Report the number of not implemented methods.
        fout.write('\n\n\n')
        fout.write(self.classId + '   (' + self.baseClassId + ')')
        percentImplemented = 100    # init
        allNum = len(self.manager.requiredMethodsDic)
        if self.missingMethods:
            num = len(self.missingMethods)
            percentImplemented = 100 * (allNum - num) / allNum
            fout.write('  %d' % num)
            fout.write(' method')
            if num > 1:
                fout.write('s')
            fout.write(' to implement (%d %%)' % (100 * num / allNum))
        fout.write('\n' + '-' * len(self.classId))

        # Write the info about the implemented required methods.
        fout.write('\n\n  Implements %d' % len(self.implementedMethods))
        fout.write(' of the required methods (%d %%).' % percentImplemented)

        # Report the missing method, but only when it is not English-based
        # translator.
        if self.missingMethods and self.status != 'En':
            fout.write('\n\n  Missing methods (should be implemented):\n')
            reqDic = self.manager.requiredMethodsDic
            for p in self.missingMethods:
                fout.write('\n    ' + reqDic[p])

        # Always report obsolete methods.
        if self.obsoleteMethods:
            fout.write('\n\n  Obsolete methods (should be removed, never used):\n')
            myDic = self.prototypeDic
            for p in self.obsoleteMethods:
                fout.write('\n    ' + myDic[p])

        # For English-based translator, report the implemented methods.
        if self.status == 'En' and self.implementedMethods:
            fout.write('\n\n  This English-based translator implements ')
            fout.write('the following methods:\n')
            reqDic = self.manager.requiredMethodsDic
            for p in self.implementedMethods:
                fout.write('\n    ' + reqDic[p])


    def getmtime(self):
        """Returns the last modification time of the source file."""
        assert(os.path.isfile(self.fname))
        return os.path.getmtime(self.fname)


class TrManager:
    """Collects basic info and builds subordinate Transl objects."""

    def __init__(self):
        """Determines paths, creates and initializes structures.

        The arguments of the script may explicitly say what languages should
        be processed. Write the two letter identifications that are used
        for composing the source filenames, so...

            python translator.py cz

        this will process only translator_cz.h source.
        """

        # Determine the path to the script and its name.
        self.script = os.path.abspath(sys.argv[0])
        self.script_path, self.script_name = os.path.split(self.script)
        self.script_path = os.path.abspath(self.script_path)

        # Determine the absolute path to the Doxygen's root subdirectory.
        # If DOXYGEN environment variable is not found, the directory is
        # determined from the path of the script.
        doxy_default = os.path.join(self.script_path, '..')
        self.doxy_path = os.path.abspath(os.getenv('DOXYGEN', doxy_default))

        # Build the path names based on the Doxygen's root knowledge.
        self.doc_path = os.path.join(self.doxy_path, 'doc')
        self.src_path = os.path.join(self.doxy_path, 'src')
        #  Normally the original sources aren't in the current directory
        # (as we are in the build directory) so we have to specify the
        # original source /documentation / ... directory.
        self.org_src_path = os.path.join(sys.argv[1], 'src')
        self.org_doc_path = os.path.join(sys.argv[1], 'doc')
        self.org_doxy_path = sys.argv[1]

        # Create the empty dictionary for Transl object identified by the
        # class identifier of the translator.
        self.__translDic = {}

        # Create the None dictionary of required methods. The key is the
        # unified prototype, the value is the full prototype. Set inside
        # the self.__build().
        self.requiredMethodsDic = None

        # Create the empty dictionary that says what method is implemented
        # by what adapter.
        self.adaptMethodsDic = {}

        # The last modification time will capture the modification of this
        # script, of the translator.h, of the translator_adapter.h (see the
        # self.__build() for the last two) of all the translator_xx.h files
        # and of the template for generating the documentation. So, this
        # time can be compared with modification time of the generated
        # documentation to decide, whether the doc should be re-generated.
        self.lastModificationTime = os.path.getmtime(self.script)

        # Set the names of the translator report text file, of the template
        # for generating "Internationalization" document, for the generated
        # file itself, and for the maintainers list.
        self.translatorReportFileName = 'translator_report.txt'
        self.maintainersFileName = 'maintainers.txt'
        self.languageTplFileName = 'language.tpl'
        self.languageDocFileName = 'language.doc'

        # The information about the maintainers will be stored
        # in the dictionary with the following name.
        self.__maintainersDic = None

        # Define the other used structures and variables for information.
        self.langLst = None                   # including English based
        self.supportedLangReadableStr = None  # coupled En-based as a note
        self.numLang = None                   # excluding coupled En-based
        self.doxVersion = None                # Doxygen version

        # Build objects where each one is responsible for one translator.
        self.__build()


    def __build(self):
        """Find the translator files and build the objects for translators."""

        # The translator.h must exist (the Transl object will check it),
        # create the object for it and let it build the dictionary of
        # required methods.
        tr = Transl(os.path.join(self.org_src_path, 'translator.h'), self)
        self.requiredMethodsDic = tr.collectPureVirtualPrototypes()
        tim = tr.getmtime()
        if tim > self.lastModificationTime:
            self.lastModificationTime = tim

        # The translator_adapter.h must exist (the Transl object will check it),
        # create the object for it and store the reference in the dictionary.
        tr = Transl(os.path.join(self.org_src_path, 'translator_adapter.h'), self)
        self.adaptMethodsDic = tr.collectAdapterPrototypes()
        tim = tr.getmtime()
        if tim > self.lastModificationTime:
            self.lastModificationTime = tim

        # Create the list of the filenames with language translator sources.
        lst = os.listdir(self.org_src_path)
        lst = [x for x in lst if x[:11] == 'translator_'
                               and x[-2:] == '.h'
                               and x != 'translator_adapter.h']

        # Build the object for the translator_xx.h files, and process the
        # content of the file. Then insert the object to the dictionary
        # accessed via classId.
        for fname in lst:
            fullname = os.path.join(self.org_src_path, fname)
            tr = Transl(fullname, self)
            tr.processing()
            assert(tr.classId != 'Translator')
            self.__translDic[tr.classId] = tr

        # Extract the global information of the processed info.
        self.__extractProcessedInfo()


    def __extractProcessedInfo(self):
        """Build lists and strings of the processed info."""

        # Build the auxiliary list with strings compound of the status,
        # readable form of the language, and classId.
        statLst = []
        for obj in list(self.__translDic.values()):
            assert(obj.classId != 'Translator')
            s = obj.status + '|' + obj.langReadable + '|' + obj.classId
            statLst.append(s)

        # Sort the list and extract the object identifiers (classId's) for
        # the up-to-date translators and English-based translators.
        statLst.sort()
        self.upToDateIdLst = [x.split('|')[2] for x in statLst if x[0] == '|']
        self.EnBasedIdLst = [x.split('|')[2] for x in statLst if x[:2] == 'En']

        # Reverse the list and extract the TranslatorAdapter based translators.
        statLst.reverse()
        self.adaptIdLst = [x.split('|')[2] for x in statLst if x[0].isdigit()]

        # Build the list of tuples that contain (langReadable, obj).
        # Sort it by readable name.
        self.langLst = []
        for obj in list(self.__translDic.values()):
            self.langLst.append((obj.langReadable, obj))

        self.langLst.sort(key=lambda x: x[0])

        # Create the list with readable language names. If the language has
        # also the English-based version, modify the item by appending
        # the note. Number of the supported languages is equal to the length
        # of the list.
        langReadableLst = []
        for name, obj in self.langLst:
            if obj.status == 'En': continue

            # Append the 'En' to the classId to possibly obtain the classId
            # of the English-based object. If the object exists, modify the
            # name for the readable list of supported languages.
            classIdEn = obj.classId + 'En'
            if classIdEn in self.__translDic:
                name += ' (+En)'

            # Append the result name of the language, possibly with note.
            langReadableLst.append(name)

        # Create the multiline string of readable language names,
        # with punctuation, wrapped to paragraph.
        if len(langReadableLst) == 1:
            s = langReadableLst[0]
        elif len(langReadableLst) == 2:
            s = ' and '.join(langReadableLst)
        else:
            s = ', '.join(langReadableLst[:-1]) + ', and '
            s += langReadableLst[-1]

        self.supportedLangReadableStr = fill(s + '.')

        # Find the number of the supported languages. The English based
        # languages are not counted if the non-English based also exists.
        self.numLang = len(self.langLst)
        for name, obj in self.langLst:
            if obj.status == 'En':
                classId = obj.classId[:-2]
                if classId in self.__translDic:
                    self.numLang -= 1    # the couple will be counted as one

        # Extract the version of Doxygen.
        f = xopen(os.path.join(self.org_doxy_path, 'VERSION'))
        self.doxVersion = f.readline().strip()
        f.close()

        # Update the last modification time.
        for tr in list(self.__translDic.values()):
            tim = tr.getmtime()
            if tim > self.lastModificationTime:
                self.lastModificationTime = tim


    def __getNoTrSourceFilesLst(self):
        """Returns the list of sources to be checked.

        All .cpp files and also .h files that do not declare or define
        the translator methods are included in the list. The file names
        are searched in doxygen/src directory.
        """
        files = []
        for item in os.listdir(self.org_src_path):
            # Split the bare name to get the extension.
            name, ext = os.path.splitext(item)
            ext = ext.lower()

            # Include only .cpp and .h files (case independent) and exclude
            # the files where the checked identifiers are defined.
            if ext == '.cpp' or ext ==  '.l' or (ext == '.h' and name.find('translator') == -1):
                fname = os.path.join(self.org_src_path, item)
                assert os.path.isfile(fname) # assumes no directory with the ext
                files.append(fname)          # full name
        return files


    def __removeUsedInFiles(self, fname, dic):
        """Removes items for method identifiers that are found in fname.

        The method reads the content of the file as one string and searches
        for all identifiers from dic. The identifiers that were found in
        the file are removed from the dictionary.

        Note: If more files is to be checked, the files where most items are
        probably used should be checked first and the resulting reduced
        dictionary should be used for checking the next files (speed up).
        """
        lst_in = list(dic.keys())   # identifiers to be searched for

        # Read content of the file as one string.
        assert os.path.isfile(fname)
        f = xopen(fname)
        cont = f.read()
        cont = ''.join(cont.split('\n')) # otherwise the 'match' function won't work.
        f.close()

        # Remove the items for identifiers that were found in the file.
        while lst_in:
            item = lst_in.pop(0)
            rexItem = re.compile('.*' + item + ' *\(')
            if rexItem.match(cont):
                del dic[item]


    def __checkForNotUsedTrMethods(self):
        """Returns the dictionary of not used translator methods.

        The method can be called only after self.requiredMethodsDic has been
        built. The stripped prototypes are the values, the method identifiers
        are the keys.
        """
        # Build the dictionary of the required method prototypes with
        # method identifiers used as keys.
        trdic = {}
        for prototype in list(self.requiredMethodsDic.keys()):
            ri = prototype.split('(')[0]
            identifier = ri.split()[1].strip()
            trdic[identifier] = prototype

        # Build the list of source files where translator method identifiers
        # can be used.
        files = self.__getNoTrSourceFilesLst()

        # Loop through the files and reduce the dictionary of id -> proto.
        for fname in files:
            self.__removeUsedInFiles(fname, trdic)

        # Return the dictionary of not used translator methods.
        return trdic


    def __emails(self, classId):
        """Returns the list of maintainer emails.

        The method returns the list of e-mail addresses for the translator
        class, but only the addresses that were not marked as [xxx]."""
        lst = []
        for m in self.__maintainersDic[classId]:
            if not m[1].startswith('['):
                email = m[1]
                email = email.replace(' at ', '@') # Unmangle the mangled e-mail
                email = email.replace(' dot ', '.')
                lst.append(email)
        return lst


    def getBgcolorByReadableStatus(self, readableStatus):
        if readableStatus == 'up-to-date':
            color = '#ccffcc'    # green
        elif readableStatus.startswith('almost'):
            color = '#ffffff'    # white
        elif readableStatus.startswith('English'):
            color = '#ccffcc'    # green
        elif readableStatus.startswith('1.9'):
            color = '#ffffcc'    # yellow
        elif readableStatus.startswith('1.8'):
            color = '#ffcccc'    # pink
        elif readableStatus.startswith('1.7'):
            color = '#ff5555'    # red
        elif readableStatus.startswith('1.6'):
            color = '#ff5555'    # red
        else:
            color = '#ff5555'    # red
        return color


    def generateTranslatorReport(self):
        """Generates the translator report."""

        output = os.path.join(self.doc_path, self.translatorReportFileName)

        # Open the textual report file for the output.
        f = xopen(output, 'w')

        # Output the information about the version.
        f.write('(' + self.doxVersion + ')\n\n')

        # Output the information about the number of the supported languages
<<<<<<< HEAD
        # and the list of the languages, or only the note about the explicitly
        # given languages to process.
        if self.script_argLst:
            f.write('The report was generated for the following, explicitly')
            f.write(' identified languages:\n\n')
            f.write(self.supportedLangReadableStr + '\n\n')
        else:
            f.write('Doxygen supports the following ')
            f.write(str(self.numLang))
            f.write(' languages (sorted alphabetically):\n\n')
            f.write(self.supportedLangReadableStr + '\n\n')

            # Write the summary about the status of language translators (how
            # many translators) are up-to-date, etc.
            s = 'Of them, %d translators are (almost) up-to-date, ' % len(self.upToDateIdLst)
            s += '%d translators are based on some adapter class. ' % len(self.adaptIdLst)
            s += 'Furthermore %d are English based.' % len(self.EnBasedIdLst)
            f.write(fill(s) + '\n\n')
=======
        # and the list of the languages.
        f.write('Doxygen supports the following ')
        f.write(str(self.numLang))
        f.write(' languages (sorted alphabetically):\n\n')
        f.write(self.supportedLangReadableStr + '\n\n')

        # Write the summary about the status of language translators (how
        # many translators) are up-to-date, etc.
        s = 'Of them, %d translators are up-to-date, ' % len(self.upToDateIdLst)
        s += '%d translators are based on some adapter class, ' % len(self.adaptIdLst)
        s += 'and %d are English based.' % len(self.EnBasedIdLst)
        f.write(fill(s) + '\n\n')
>>>>>>> fa40fa1f

        # The e-mail addresses of the maintainers will be collected to
        # the auxiliary file in the order of translator classes listed
        # in the translator report.
        fmail = xopen(os.path.join(self.doc_path, 'mailto.txt'), 'w')

        # Write the list of "up-to-date" translator classes.
        if self.upToDateIdLst:
            s = '''The following translator classes are up-to-date (sorted
                alphabetically). This means that they derive from the
                Translator class, they implement all %d of the required
                methods, and even minor problems were not spotted by the script:'''
            s = s % len(self.requiredMethodsDic)
            f.write('-' * 70 + '\n')
            f.write(fill(s) + '\n\n')

            mailtoLst = []
            for x in self.upToDateIdLst:
                obj = self.__translDic[x]
                if obj.note is None:
                    f.write('  ' + obj.classId + '\n')
                    mailtoLst.extend(self.__emails(obj.classId))

            fmail.write('up-to-date\n')
            fmail.write('; '.join(mailtoLst))


            # Write separately the list of "ALMOST up-to-date" translator classes.
            s = '''The following translator classes are ALMOST up-to-date (sorted
                alphabetically). This means that they derive from the
                Translator class, but there still may be some minor problems
                listed for them:'''
            f.write('\n' + ('-' * 70) + '\n')
            f.write(fill(s) + '\n\n')
            mailtoLst = []
            for x in self.upToDateIdLst:
                obj = self.__translDic[x]
                if obj.note is not None:
                    f.write('  ' + obj.classId + '\t-- ' + obj.note + '\n')
                    mailtoLst.extend(self.__emails(obj.classId))

            fmail.write('\n\nalmost up-to-date\n')
            fmail.write('; '.join(mailtoLst))

        # Write the list of the adapter based classes. The very obsolete
        # translators that derive from TranslatorEnglish are included.
        if self.adaptIdLst:
            s = '''The following translator classes need maintenance
                (the most obsolete at the end). The other info shows the
                estimation of Doxygen version when the class was last
                updated and number of methods that must be implemented to
                become up-to-date:'''
            f.write('\n' + '-' * 70 + '\n')
            f.write(fill(s) + '\n\n')

            # Find also whether some adapter classes may be removed.
            adaptMinVersion = '9.9.99'

            mailtoLst = []
            numRequired = len(self.requiredMethodsDic)
            for x in self.adaptIdLst:
                obj = self.__translDic[x]
                f.write('  %-30s' % obj.classId)
                f.write('  %-6s' % obj.readableStatus)
                numimpl = len(obj.missingMethods)
                pluralS = ''
                if numimpl > 1: pluralS = 's'
                percent = 100 * numimpl / numRequired
                f.write('\t%2d method%s to implement (%d %%)' % (
                        numimpl, pluralS, percent))
                if obj.note:
                    f.write('\n\tNote: ' + obj.note + '\n')
                f.write('\n')
                mailtoLst.extend(self.__emails(obj.classId)) # to maintainer

                # Check the level of required adapter classes.
                if obj.status != '0.0.00' and obj.status < adaptMinVersion:
                    adaptMinVersion = obj.status

            fmail.write('\n\ntranslator based\n')
            fmail.write('; '.join(mailtoLst))

            # Set the note if some old translator adapters are not needed
            # any more.
            to_remove = {}
            for version, adaptClassId in list(self.adaptMethodsDic.values()):
                if version < adaptMinVersion:
                    to_remove[adaptClassId] = True

            if to_remove:
                lst = list(to_remove.keys())
                lst.sort()
                plural = len(lst) > 1
                note = 'Note: The adapter class'
                if plural: note += 'es'
                note += ' ' + ', '.join(lst)
                if not plural:
                    note += ' is'
                else:
                    note += ' are'
                note += ' not used and can be removed.'
                f.write('\n' + fill(note) + '\n')

        # Write the list of the English-based classes.
        if self.EnBasedIdLst:
            s = '''The following translator classes derive directly from the
                TranslatorEnglish. The class identifier has the suffix 'En'
                that says that this is intentional. Usually, there is also
                a non-English based version of the translator for
                the language:'''
            f.write('\n' + '-' * 70 + '\n')
            f.write(fill(s) + '\n\n')

            for x in self.EnBasedIdLst:
                obj = self.__translDic[x]
                f.write('  ' + obj.classId)
                f.write('\timplements %d methods' % len(obj.implementedMethods))
                if obj.note:
                    f.write(' -- ' + obj.note)
                f.write('\n')

        # Check for not used translator methods and generate warning if found.
        # The check is rather time consuming.
        dic = self.__checkForNotUsedTrMethods()
        if dic:
            s = '''WARNING: The following translator methods are declared
                in the Translator class but their identifiers do not appear
                in source files. The situation should be checked. The .cpp
                files and .h files excluding the '*translator*' files
                in doxygen/src directory were simply searched for occurrence
                of the method identifiers:'''
            f.write('\n' + '=' * 70 + '\n')
            f.write(fill(s) + '\n\n')

            keys = list(dic.keys())
            keys.sort()
            for key in keys:
                f.write('  ' + dic[key] + '\n')
            f.write('\n')

        # Write the details for the translators.
        f.write('\n' + '=' * 70)
        f.write('\nDetails for translators (classes sorted alphabetically):\n')

        cls = list(self.__translDic.keys())
        cls.sort()

        for c in cls:
            obj = self.__translDic[c]
            assert(obj.classId != 'Translator')
            obj.report(f)

        # Close the report file and the auxiliary file with e-mails.
        f.close()
        fmail.close()


    def __loadMaintainers(self):
        """Load and process the file with the maintainers.

        Fills the dictionary classId -> [(name, e-mail), ...]."""

        fname = os.path.join(self.org_doc_path, self.maintainersFileName)

        # Include the maintainers file to the group of files checked with
        # respect to the modification time.
        tim = os.path.getmtime(fname)
        if tim > self.lastModificationTime:
            self.lastModificationTime = tim

        # Process the content of the maintainers file.
        f = xopen(fname)
        inside = False  # inside the record for the language
        lineReady = True
        classId = None
        maintainersLst = None
        self.__maintainersDic = {}
        while lineReady:
            line = f.readline()            # next line
            lineReady = line != ''         # when eof, then line == ''

            line = line.strip()            # eof should also behave as separator
            if line != '' and line[0] == '%':    # skip the comment line
                continue

            if not inside:                 # if outside of the record
                if line != '':            # should be language identifier
                    classId = line
                    maintainersLst = []
                    inside = True
                # Otherwise skip empty line that do not act as separator.

            else:                          # if inside the record
                if line == '':            # separator found
                    inside = False
                else:
                    # If it is the first maintainer, create the empty list.
                    if classId not in self.__maintainersDic:
                        self.__maintainersDic[classId] = []

                    # Split the information about the maintainer and append
                    # the tuple. The address may be prefixed '[unreachable]'
                    # or whatever '[xxx]'. This will be processed later.
                    lst = line.split(':', 1)
                    assert(len(lst) == 2)
                    t = (lst[0].strip(), lst[1].strip())
                    self.__maintainersDic[classId].append(t)
        f.close()


    def generateLanguageDoc(self):
        """Checks the modtime of files and generates language.doc."""
        self.__loadMaintainers()

        # Check the last modification time of the VERSION file.
        fVerName = os.path.join(self.org_doxy_path, "VERSION")
        tim = os.path.getmtime(fVerName)
        if tim > self.lastModificationTime:
            self.lastModificationTime = tim

        # Check the last modification time of the template file. It is the
        # last file from the group that decide whether the documentation
        # should or should not be generated.
        fTplName = os.path.join(self.org_doc_path, self.languageTplFileName)
        tim = os.path.getmtime(fTplName)
        if tim > self.lastModificationTime:
            self.lastModificationTime = tim

        # If the generated documentation exists and is newer than any of
        # the source files from the group, do not generate it and quit
        # quietly.
        fDocName = os.path.join(self.doc_path, self.languageDocFileName)
        if os.path.isfile(fDocName):
            if os.path.getmtime(fDocName) > self.lastModificationTime:
                return

        # The document or does not exist or is older than some of the
        # sources. It must be generated again.
        #
        # Read the template of the documentation, and remove the first
        # attention lines.
        f = xopen(fTplName)
        doctpl = f.read()
        f.close()

        pos = doctpl.find('/***')
        assert pos != -1
        doctpl = doctpl[pos:]

        # Fill the tplDic by symbols that will be inserted into the
        # document template.
        tplDic = {}

        s = ('Do not edit this file. It was generated by the %s script.\n' +\
             ' * Edit the %s and %s files instead.') % (
             self.script_name, self.languageTplFileName, self.maintainersFileName)
        tplDic['editnote'] = s

        tplDic['doxVersion'] = self.doxVersion
        tplDic['supportedLangReadableStr'] = self.supportedLangReadableStr
        tplDic['translatorReportFileName'] = self.translatorReportFileName

        ahref = '<a href="' + self.translatorReportFileName
        ahref += '"\n><code>'  + self.translatorReportFileName + '</code></a>'
        tplDic['translatorReportLink'] = ahref
        tplDic['numLangStr'] = str(self.numLang)

        # Define templates for HTML table parts of the documentation.
        htmlTableTpl = '''
            \\htmlonly
            </p>
            <table align="center" cellspacing="0" cellpadding="0" border="0">
            <tr bgcolor="#000000">
            <td>
              <table cellspacing="1" cellpadding="2" border="0">
              <tr bgcolor="#4040c0">
              <td ><b><font size="+1" color="#ffffff"> Language </font></b></td>
              <td ><b><font size="+1" color="#ffffff"> Maintainer </font></b></td>
              <td ><b><font size="+1" color="#ffffff"> Contact address </font>
                      <font size="-2" color="#ffffff">(replace the at and dot)</font></b></td>
              <td ><b><font size="+1" color="#ffffff"> Status </font></b></td>
              </tr>
              <!-- table content begin -->
            %s
              <!-- table content end -->
              </table>
            </td>
            </tr>
            </table>
            <p>
            \\endhtmlonly
            '''
        htmlTableTpl = textwrap.dedent(htmlTableTpl)
        htmlTrTpl = '\n  <tr bgcolor="#ffffff">%s\n  </tr>'
        htmlTdTpl = '\n    <td>%s</td>'
        htmlTdStatusColorTpl = '\n    <td bgcolor="%s">%s</td>'

        # Loop through transl objects in the order of sorted readable names
        # and add generate the content of the HTML table.
        trlst = []
        for name, obj in self.langLst:
            # Fill the table data elements for one row. The first element
            # contains the readable name of the language. Only the oldest
            # translators are color marked in the language column. Less
            # "heavy" color is used (when compared with the Status column).
            if obj.readableStatus.startswith('1.7'):
                bkcolor = self.getBgcolorByReadableStatus('1.7')
            elif obj.readableStatus.startswith('1.6'):
                bkcolor = self.getBgcolorByReadableStatus('1.6')
            elif obj.readableStatus.startswith('1.4'):
                bkcolor = self.getBgcolorByReadableStatus('1.4')
            else:
                bkcolor = '#ffffff'

            lst = [ htmlTdStatusColorTpl % (bkcolor, obj.langReadable) ]

            # The next two elements contain the list of maintainers
            # and the list of their mangled e-mails. For English-based
            # translators that are coupled with the non-English based,
            # insert the 'see' note.
            mm = None  # init -- maintainer
            ee = None  # init -- e-mail address
            if obj.status == 'En':
                # Check whether there is the coupled non-English.
                classId = obj.classId[:-2]
                if classId in self.__translDic:
                    lang = self.__translDic[classId].langReadable
                    mm = 'see the %s language' % lang
                    ee = '&#160;'

            if not mm and obj.classId in self.__maintainersDic:
                # Build a string of names separated by the HTML break element.
                # Special notes used instead of names are highlighted.
                lm = []
                for maintainer in self.__maintainersDic[obj.classId]:
                    name = maintainer[0]
                    if name.startswith('--'):
                        name = '<span style="color: red; background-color: yellow">'\
                               + name + '</span>'
                    lm.append(name)
                mm = '<br/>'.join(lm)

                # The marked addresses (they start with the mark '[unreachable]',
                # '[resigned]', whatever '[xxx]') will not be displayed at all.
                # Only the mark will be used instead.
                rexMark = re.compile('(?P<mark>\\[.*?\\])')
                le = []
                for maintainer in self.__maintainersDic[obj.classId]:
                    address = maintainer[1]
                    m = rexMark.search(address)
                    if m is not None:
                        address = '<span style="color: brown">'\
                                  + m.group('mark') + '</span>'
                    le.append(address)
                ee = '<br/>'.join(le)

            # Append the maintainer and e-mail elements.
            lst.append(htmlTdTpl % mm)
            lst.append(htmlTdTpl % ee)

            # The last element contains the readable form of the status.
            bgcolor = self.getBgcolorByReadableStatus(obj.readableStatus)
            lst.append(htmlTdStatusColorTpl % (bgcolor, obj.readableStatus))

            # Join the table data to one table row.
            trlst.append(htmlTrTpl % (''.join(lst)))

        # Join the table rows and insert into the template.
        htmlTable = htmlTableTpl % (''.join(trlst))

        # Define templates for LaTeX table parts of the documentation.
        latexTableTpl = r'''
            \latexonly
            \footnotesize
            \begin{longtable}{|l|l|l|l|}
              \hline
              {\bf Language} & {\bf Maintainer} & {\bf Contact address} & {\bf Status} \\
              \hline
            %s
              \hline
            \end{longtable}
            \normalsize
            \endlatexonly
            '''
        latexTableTpl = textwrap.dedent(latexTableTpl)
        latexLineTpl = '\n' + r'  %s & %s & {\tt\tiny %s} & %s \\'

        # Loop through transl objects in the order of sorted readable names
        # and add generate the content of the LaTeX table.
        trlst = []
        for name, obj in self.langLst:
            # For LaTeX, more maintainers for the same language are
            # placed on separate rows in the table.  The line separator
            # in the table is placed explicitly above the first
            # maintainer. Prepare the arguments for the LaTeX row template.
            maintainers = []
            if obj.classId in self.__maintainersDic:
                maintainers = self.__maintainersDic[obj.classId]

            lang = obj.langReadable
            maintainer = None  # init
            email = None       # init
            if obj.status == 'En':
                # Check whether there is the coupled non-English.
                classId = obj.classId[:-2]
                if classId in self.__translDic:
                    langNE = self.__translDic[classId].langReadable
                    maintainer = 'see the %s language' % langNE
                    email = '~'

            if not maintainer and (obj.classId in self.__maintainersDic):
                lm = [ m[0] for m in self.__maintainersDic[obj.classId] ]
                maintainer = maintainers[0][0]
                email = maintainers[0][1]

            status = obj.readableStatus

            # Use the template to produce the line of the table and insert
            # the hline plus the constructed line into the table content.
            # The underscore character must be escaped.
            trlst.append('\n  \\hline')
            s = latexLineTpl % (lang, maintainer, email, status)
            s = s.replace('_', '\\_')
            trlst.append(s)

            # List the other maintainers for the language. Do not set
            # lang and status for them.
            lang = '~'
            status = '~'
            for m in maintainers[1:]:
                maintainer = m[0]
                email = m[1]
                s = latexLineTpl % (lang, maintainer, email, status)
                s = s.replace('_', '\\_')
                trlst.append(s)

        # Join the table lines and insert into the template.
        latexTable = latexTableTpl % (''.join(trlst))

        # Put the HTML and LaTeX parts together and define the dic item.
        tplDic['informationTable'] = htmlTable + '\n' + latexTable

        # Insert the symbols into the document template and write it down.
        f = xopen(fDocName, 'w')
        f.write(doctpl % tplDic)
        f.close()

if __name__ == '__main__':

    # The Python 2.7+ or 3.3+ is required.
    major = sys.version_info[0]
    minor = sys.version_info[1]
    if (major == 2 and minor < 7) or (major == 3 and minor < 0):
        print('Python 2.7+ or Python 3.0+ are required for the script')
        sys.exit(1)

    # The translator manager builds the Transl objects, parses the related
    # sources, and keeps them in memory.
    trMan = TrManager()

    # Process the Transl objects and generate the output files.
    trMan.generateLanguageDoc()
    trMan.generateTranslatorReport()
<|MERGE_RESOLUTION|>--- conflicted
+++ resolved
@@ -1,2032 +1,2011 @@
-"""Script to generate reports on translator classes from Doxygen sources.
-
-  The main purpose of the script is to extract the information from sources
-  related to internationalization (the translator classes). It uses the
-  information to generate documentation (language.doc,
-  translator_report.txt) from templates (language.tpl, maintainers.txt).
-
-  Simply run the script without parameters to get the reports and
-  documentation for all supported languages. If you want to generate the
-  translator report only for some languages, pass their codes as arguments
-  to the script. In that case, the language.doc will not be generated.
-  Example:
-
-    python translator.py en nl cz
-
-  Originally, the script was written in Perl and was known as translator.pl.
-  The last Perl version was dated 2002/05/21 (plus some later corrections)
-
-                                         Petr Prikryl (prikryl at atlas dot cz)
-
-  History:
-  --------
-  2002/05/21 - This was the last Perl version.
-  2003/05/16 - List of language marks can be passed as arguments.
-  2004/01/24 - Total reimplementation started: classes TrManager, and Transl.
-  2004/02/05 - First version that produces translator report. No language.doc yet.
-  2004/02/10 - First fully functional version that generates both the translator
-               report and the documentation. It is a bit slower than the
-               Perl version, but is much less tricky and much more flexible.
-               It also solves some problems that were not solved by the Perl
-               version. The translator report content should be more useful
-               for developers.
-  2004/02/11 - Some tuning-up to provide more useful information.
-  2004/04/16 - Added new tokens to the tokenizer (to remove some warnings).
-  2004/05/25 - Added from __future__ import generators not to force Python 2.3.
-  2004/06/03 - Removed dependency on textwrap module.
-  2004/07/07 - Fixed the bug in the fill() function.
-  2004/07/21 - Better e-mail mangling for HTML part of language.doc.
-             - Plural not used for reporting a single missing method.
-             - Removal of not used translator adapters is suggested only
-               when the report is not restricted to selected languages
-               explicitly via script arguments.
-  2004/07/26 - Better reporting of not-needed adapters.
-  2004/10/04 - Reporting of not called translator methods added.
-  2004/10/05 - Modified to check only doxygen/src sources for the previous report.
-  2005/02/28 - Slight modification to generate "mailto.txt" auxiliary file.
-  2005/08/15 - Doxygen's root directory determined primarily from DOXYGEN
-               environment variable. When not found, then relatively to the script.
-  2007/03/20 - The "translate me!" searched in comments and reported if found.
-  2008/06/09 - Warning when the MAX_DOT_GRAPH_HEIGHT is still part of trLegendDocs().
-  2009/05/09 - Changed HTML output to fit it with XHTML DTD
-  2009/09/02 - Added percentage info to the report (implemented / to be implemented).
-  2010/02/09 - Added checking/suggestion 'Reimplementation using UTF-8 suggested.
-  2010/03/03 - Added [unreachable] prefix used in maintainers.txt.
-  2010/05/28 - BOM skipped; minor code cleaning.
-  2010/05/31 - e-mail mangled already in maintainers.txt
-  2010/08/20 - maintainers.txt to UTF-8, related processing of unicode strings
-             - [any mark] introduced instead of [unreachable] only
-             - marks highlighted in HTML
-  2010/08/30 - Highlighting in what will be the table in langhowto.html modified.
-  2010/09/27 - The underscore in \latexonly part of the generated language.doc
-               was prefixed by backslash (was LaTeX related error).
-  2013/02/19 - Better diagnostics when translator_xx.h is too crippled.
-  2013/06/25 - TranslatorDecoder checks removed after removing the class.
-  2013/09/04 - Coloured status in langhowto. *ALMOST up-to-date* category
-               of translators introduced.
-  2014/06/16 - unified for Python 2.6+ and 3.0+
-  """
-
-from __future__ import print_function
-
-import os
-import platform
-import re
-import sys
-import textwrap
-
-
-def xopen(fname, mode='r', encoding='utf-8-sig'):
-    '''Unified file opening for Python 2 an Python 3.
-
-    Python 2 does not have the encoding argument. Python 3 has one, and
-    the default 'utf-8-sig' is used (skips the BOM automatically).
-    '''
-
-    if sys.version_info[0] == 2:
-        return open(fname, mode=mode) # Python 2 without encoding
-    else:
-        return open(fname, mode=mode, encoding=encoding) # Python 3 with encoding
-
-
-def fill(s):
-    """Returns string formatted to the wrapped paragraph multiline string.
-
-    Replaces whitespaces by one space and then uses he textwrap.fill()."""
-
-    # Replace all whitespace by spaces, remove whitespaces that are not
-    # necessary, strip the left and right whitespaces, and break the string
-    # to list of words.
-    rexWS = re.compile(r'\s+')
-    lst = rexWS.sub(' ', s).strip().split()
-
-    # If the list is not empty, put the words together and form the lines
-    # of maximum 70 characters. Build the list of lines.
-    lines = []
-    if lst:
-        line = lst.pop(0)   # no separation space in front of the first word
-        for word in lst:
-            if len(line) + len(word) < 70:
-                line += ' ' + word
-            else:
-                lines.append(line)  # another full line formed
-                line = word         # next line started
-        lines.append(line)          # the last line
-    return '\n'.join(lines)
-
-
-class Transl:
-    """One instance is build for each translator.
-
-    The abbreviation of the source file--part after 'translator_'--is used as
-    the identification of the object. The empty string is used for the
-    abstract Translator class from translator.h. The other information is
-    extracted from inside the source file."""
-
-    def __init__(self, fname, manager):
-        """Bind to the manager and initialize."""
-
-        # Store the filename and the reference to the manager object.
-        self.fname = fname
-        self.manager = manager
-
-        # The instance is responsible for loading the source file, so it checks
-        # for its existence and quits if something goes wrong.
-        if not os.path.isfile(fname):
-            sys.stderr.write("\a\nFile '%s' not found!\n" % fname)
-            sys.exit(1)
-
-        # Initialize the other collected information.
-        self.classId = None
-        self.baseClassId = None
-        self.readableStatus = None   # 'up-to-date', '1.2.3', '1.3', etc.
-        self.status = None           # '', '1.2.03', '1.3.00', etc.
-        self.lang = None             # like 'Brazilian'
-        self.langReadable = None     # like 'Brazilian Portuguese'
-        self.note = None             # like 'should be cleaned up'
-        self.prototypeDic = {}       # uniPrototype -> prototype
-        self.translateMeText = 'translate me!'
-        self.translateMeFlag = False # comments with "translate me!" found
-        self.txtMAX_DOT_GRAPH_HEIGHT_flag = False # found in string in trLegendDocs()
-        self.obsoleteMethods = None  # list of prototypes to be removed
-        self.missingMethods = None   # list of prototypes to be implemented
-        self.implementedMethods = None  # list of implemented required methods
-        self.adaptMinClass = None    # The newest adapter class that can be used
-
-    def __tokenGenerator(self):
-        """Generator that reads the file and yields tokens as 4-tuples.
-
-        The tokens have the form (tokenId, tokenString, lineNo). The
-        last returned token has the form ('eof', None, None). When trying
-        to access next token after that, the exception would be raised."""
-
-        # Set the dictionary for recognizing tokenId for keywords, separators
-        # and the similar categories. The key is the string to be recognized,
-        # the value says its token identification.
-        tokenDic = { 'class':     'class',
-                     'const':     'const',
-                     'public':    'public',
-                     'protected': 'protected',
-                     'private':   'private',
-                     'static':    'static',
-                     'virtual':   'virtual',
-                     ':':         'colon',
-                     ';':         'semic',
-                     ',':         'comma',
-                     '[':         'lsqbra',
-                     ']':         'rsqbra',
-                     '(':         'lpar',
-                     ')':         'rpar',
-                     '{':         'lcurly',
-                     '}':         'rcurly',
-                     '=':         'assign',
-                     '*':         'star',
-                     '&':         'amp',
-                     '+':         'plus',
-                     '-':         'minus',
-                     '!':         'excl',
-                     '?':         'qmark',
-                     '<':         'lt',
-                     '>':         'gt',
-                     "'":         'quot',
-                     '"':         'dquot',
-                     '.':         'dot',
-                     '%':         'perc',
-                     '~':         'tilde',
-                     '^':         'caret',
-                     '|':         'pipe',
-                   }
-
-        # Regular expression for recognizing identifiers.
-        rexId = re.compile(r'^[a-zA-Z]\w*$')
-
-        # Open the file for reading and extracting tokens until the eof.
-        # Initialize the finite automaton.
-        f = xopen(self.fname)
-        lineNo = 0
-        line = ''         # init -- see the pos initialization below
-        linelen = 0       # init
-        pos = 100         # init -- pos after the end of line
-        status = 0
-
-        tokenId = None    # init
-        tokenStr = ''     # init -- the characters will be appended.
-        tokenLineNo = 0
-
-        while status != 777:
-
-            # Get the next character. Read next line first, if necessary.
-            if pos < linelen:
-                c = line[pos]
-            else:
-                lineNo += 1
-                line = f.readline()
-                linelen = len(line)
-                pos = 0
-                if line == '':         # eof
-                    status = 777
-                else:
-                    c = line[pos]
-
-            # Consume the character based on the status
-
-            if status == 0:     # basic status
-
-                # This is the initial status. If tokenId is set, yield the
-                # token here and only here (except when eof is found).
-                # Initialize the token variables after the yield.
-                if tokenId:
-                    # If it is an unknown item, it can still be recognized
-                    # here. Keywords and separators are the example.
-                    if tokenId == 'unknown':
-                        if tokenStr in tokenDic:
-                            tokenId = tokenDic[tokenStr]
-                        elif tokenStr.isdigit():
-                            tokenId = 'num'
-                        elif rexId.match(tokenStr):
-                            tokenId = 'id'
-                        else:
-                            self.__unexpectedToken(-1, tokenStr, tokenLineNo)
-
-                    yield (tokenId, tokenStr, tokenLineNo)
-
-                    # If it is a comment that contains the self.translateMeText
-                    # string, set the flag -- the situation will be reported.
-                    if tokenId == 'comment' and tokenStr.find(self.translateMeText) >= 0:
-                        self.translateMeFlag = True
-
-                    tokenId = None
-                    tokenStr = ''
-                    tokenLineNo = 0
-
-                # Now process the character. When we just skip it (spaces),
-                # stay in this status. All characters that will be part of
-                # some token cause moving to the specific status. And only
-                # when moving to the status == 0 (or the final state 777),
-                # the token is yielded. With respect to that the automaton
-                # behaves as Moore's one (output bound to status). When
-                # collecting tokens, the automaton is the Mealy's one
-                # (actions bound to transitions).
-                if c.isspace():
-                    pass                 # just skip whitespace characters
-                elif c == '/':           # Possibly comment starts here, but
-                    tokenId = 'unknown'  # it could be only a slash in code.
-                    tokenStr = c
-                    tokenLineNo = lineNo
-                    status = 1
-                elif c == '#':
-                    tokenId = 'preproc'  # preprocessor directive
-                    tokenStr = c
-                    tokenLineNo = lineNo
-                    status = 5
-                elif c == '"':           # string starts here
-                    tokenId = 'string'
-                    tokenStr = c
-                    tokenLineNo = lineNo
-                    status = 6
-                elif c == "'":           # char literal starts here
-                    tokenId = 'charlit'
-                    tokenStr = c
-                    tokenLineNo = lineNo
-                    status = 8
-                elif c in tokenDic:  # known one-char token
-                    tokenId = tokenDic[c]
-                    tokenStr = c
-                    tokenLineNo = lineNo
-                    # stay in this state to yield token immediately
-                else:
-                    tokenId = 'unknown'  # totally unknown
-                    tokenStr = c
-                    tokenLineNo = lineNo
-                    status = 333
-
-                pos += 1                 # move position in any case
-
-            elif status == 1:            # possibly a comment
-                if c == '/':             # ... definitely the C++ comment
-                    tokenId = 'comment'
-                    tokenStr += c
-                    pos += 1
-                    status = 2
-                elif c == '*':           # ... definitely the C comment
-                    tokenId = 'comment'
-                    tokenStr += c
-                    pos += 1
-                    status = 3
-                else:
-                    status = 0           # unrecognized, don't move pos
-
-            elif status == 2:            # inside the C++ comment
-                if c == '\n':            # the end of C++ comment
-                    status = 0           # yield the token
-                else:
-                    tokenStr += c        # collect the C++ comment
-                pos += 1
-
-            elif status == 3:            # inside the C comment
-                if c == '*':             # possibly the end of the C comment
-                    tokenStr += c
-                    status = 4
-                else:
-                    tokenStr += c        # collect the C comment
-                pos += 1
-
-            elif status == 4:            # possibly the end of the C comment
-                if c == '/':             # definitely the end of the C comment
-                    tokenStr += c
-                    status = 0           # yield the token
-                elif c == '*':           # more stars inside the comment
-                    tokenStr += c
-                else:
-                    tokenStr += c        # this cannot be the end of comment
-                    status = 3
-                pos += 1
-
-            elif status == 5:            # inside the preprocessor directive
-                if c == '\n':            # the end of the preproc. command
-                    status = 0           # yield the token
-                else:
-                    tokenStr += c        # collect the preproc
-                pos += 1
-
-            elif status == 6:            # inside the string
-                if c == '\\':            # escaped char inside the string
-                    tokenStr += c
-                    status = 7
-                elif c == '"':           # end of the string
-                    tokenStr += c
-                    status = 0
-                else:
-                    tokenStr += c        # collect the chars of the string
-                pos += 1
-
-            elif status == 7:            # escaped char inside the string
-                tokenStr += c            # collect the char of the string
-                status = 6
-                pos += 1
-
-            elif status == 8:            # inside the char literal
-                tokenStr += c            # collect the char of the literal
-                status = 9
-                pos += 1
-
-            elif status == 9:            # end of char literal expected
-                if c == "'":             # ... and found
-                    tokenStr += c
-                    status = 0
-                    pos += 1
-                else:
-                    tokenId = 'error'    # end of literal was expected
-                    tokenStr += c
-                    status = 0
-
-            elif status == 333:          # start of the unknown token
-                if c.isspace():
-                    pos += 1
-                    status = 0           # tokenId may be determined later
-                elif c in tokenDic:  # separator, don't move pos
-                    status = 0
-                else:
-                    tokenStr += c        # collect
-                    pos += 1
-
-        # We should have finished in the final status. If some token
-        # have been extracted, yield it first.
-        assert(status == 777)
-        if tokenId:
-            yield (tokenId, tokenStr, tokenLineNo)
-            tokenId = None
-            tokenStr = ''
-            tokenLineNo = 0
-
-        # The file content is processed. Close the file. Then always yield
-        # the eof token.
-        f.close()
-        yield ('eof', None, None)
-
-
-    def __collectClassInfo(self, tokenIterator):
-        """Collect the information about the class and base class.
-
-        The tokens including the opening left curly brace of the class are
-        consumed."""
-
-        status = 0  # initial state
-
-        while status != 777:   # final state
-
-            # Always assume that the previous tokens were processed. Get
-            # the next one.
-            tokenId, tokenStr, tokenLineNo = next(tokenIterator)
-
-            # Process the token and never return back.
-            if status == 0:    # waiting for the 'class' keyword.
-                if tokenId == 'class':
-                    status = 1
-
-            elif status == 1:  # expecting the class identification
-                if tokenId == 'id':
-                    self.classId = tokenStr
-                    status = 2
-                else:
-                    self.__unexpectedToken(status, tokenId, tokenLineNo)
-
-            elif status == 2:  # expecting the curly brace or base class info
-                if tokenId == 'lcurly':
-                    status = 777        # correctly finished
-                elif tokenId == 'colon':
-                    status = 3
-                else:
-                    self.__unexpectedToken(status, tokenId, tokenLineNo)
-
-            elif status == 3:  # expecting the 'public' in front of base class id
-                if tokenId == 'public':
-                    status = 4
-                else:
-                    self.__unexpectedToken(status, tokenId, tokenLineNo)
-
-            elif status == 4:  # expecting the base class id
-                if tokenId == 'id':
-                    self.baseClassId = tokenStr
-                    status = 5
-                else:
-                    self.__unexpectedToken(status, tokenId, tokenLineNo)
-
-            elif status == 5:  # expecting the curly brace and quitting
-                if tokenId == 'lcurly':
-                    status = 777        # correctly finished
-                elif tokenId == 'comment':
-                    pass
-                else:
-                    self.__unexpectedToken(status, tokenId, tokenLineNo)
-
-        # Extract the status of the TranslatorXxxx class. The readable form
-        # will be used in reports the status form is a string that can be
-        # compared lexically (unified length, padding with zeros, etc.).
-        if self.baseClassId:
-            lst = self.baseClassId.split('_')
-            if lst[0] == 'Translator':
-                self.readableStatus = 'up-to-date'
-                self.status = ''
-            elif lst[0] == 'TranslatorAdapter':
-                self.status = lst[1] + '.' + lst[2]
-                self.readableStatus = self.status
-                if len(lst) > 3:        # add the last part of the number
-                    self.status += '.' + ('%02d' % int(lst[3]))
-                    self.readableStatus += '.' + lst[3]
-                else:
-                    self.status += '.00'
-            elif lst[0] == 'TranslatorEnglish':
-                # Obsolete or Based on English.
-                if self.classId[-2:] == 'En':
-                    self.readableStatus = 'English based'
-                    self.status = 'En'
-                else:
-                    self.readableStatus = 'obsolete'
-                    self.status = '0.0.00'
-
-            # Check whether status was set, or set 'strange'.
-            if self.status == None:
-                self.status = 'strange'
-            if not self.readableStatus:
-                self.readableStatus = 'strange'
-
-            # Extract the name of the language and the readable form.
-            self.lang = self.classId[10:]  # without 'Translator'
-            if self.lang == 'Brazilian':
-                self.langReadable = 'Brazilian Portuguese'
-            elif self.lang == 'Chinesetraditional':
-                self.langReadable = 'Chinese Traditional'
-            else:
-                self.langReadable = self.lang
-
-
-    def __unexpectedToken(self, status, tokenId, tokenLineNo):
-        """Reports unexpected token and quits with exit code 1."""
-
-        import inspect
-        calledFrom = inspect.stack()[1][3]
-        msg = "\a\nUnexpected token '%s' on the line %d in '%s'.\n"
-        msg = msg % (tokenId, tokenLineNo, self.fname)
-        if status != -1:
-            msg += 'status = %d in %s()\n' % (status, calledFrom)
-        sys.stderr.write(msg)
-        sys.exit(1)
-
-
-    def collectPureVirtualPrototypes(self):
-        """Returns dictionary 'unified prototype' -> 'full prototype'.
-
-        The method is expected to be called only for the translator.h. It
-        extracts only the pure virtual method and build the dictionary where
-        key is the unified prototype without argument identifiers."""
-
-        # Prepare empty dictionary that will be returned.
-        resultDic = {}
-
-        # Start the token generator which parses the class source file.
-        tokenIterator = self.__tokenGenerator()
-
-        # Collect the class and the base class identifiers.
-        self.__collectClassInfo(tokenIterator)
-        assert(self.classId == 'Translator')
-
-        # Let's collect readable form of the public virtual pure method
-        # prototypes in the readable form -- as defined in translator.h.
-        # Let's collect also unified form of the same prototype that omits
-        # everything that can be omitted, namely 'virtual' and argument
-        # identifiers.
-        prototype = ''    # readable prototype (with everything)
-        uniPrototype = '' # unified prototype (without arg. identifiers)
-
-        # Collect the pure virtual method prototypes. Stop on the closing
-        # curly brace followed by the semicolon (end of class).
-        status = 0
-        curlyCnt = 0      # counter for the level of curly braces
-
-        # Loop until the final state 777 is reached. The errors are processed
-        # immediately. In this implementation, it always quits the application.
-        while status != 777:
-
-            # Get the next token.
-            tokenId, tokenStr, tokenLineNo = next(tokenIterator)
-
-            if status == 0:      # waiting for 'public:'
-                if tokenId == 'public':
-                    status = 1
-
-            elif status == 1:    # colon after the 'public'
-                if tokenId == 'colon':
-                    status = 2
-                else:
-                    self.__unexpectedToken(status, tokenId, tokenLineNo)
-
-            elif status == 2:    # waiting for 'virtual'
-                if tokenId == 'virtual':
-                    prototype = tokenStr  # but not to unified prototype
-                    status = 3
-                elif tokenId == 'comment':
-                    pass
-                elif tokenId == 'rcurly':
-                    status = 11         # expected end of class
-                else:
-                    self.__unexpectedToken(status, tokenId, tokenLineNo)
-
-            elif status == 3:    # return type of the method expected
-                if tokenId == 'id':
-                    prototype += ' ' + tokenStr
-                    uniPrototype = tokenStr  # start collecting the unified prototype
-                    status = 4
-                elif tokenId == 'tilde':
-                    status = 4
-                else:
-                    self.__unexpectedToken(status, tokenId, tokenLineNo)
-
-            elif status == 4:    # method identifier expected
-                if tokenId == 'id':
-                    prototype += ' ' + tokenStr
-                    uniPrototype += ' ' + tokenStr
-                    status = 5
-                else:
-                    self.__unexpectedToken(status, tokenId, tokenLineNo)
-
-            elif status == 5:    # left bracket of the argument list expected
-                if tokenId == 'lpar':
-                    prototype += tokenStr
-                    uniPrototype += tokenStr
-                    status = 6
-                else:
-                    self.__unexpectedToken(status, tokenId, tokenLineNo)
-
-            elif status == 6:    # collecting arguments of the method
-                if tokenId == 'rpar':
-                    prototype += tokenStr
-                    uniPrototype += tokenStr
-                    status = 7
-                elif tokenId == 'const':
-                    prototype += tokenStr
-                    uniPrototype += tokenStr
-                    status = 12
-                elif tokenId == 'id':           # type identifier
-                    prototype += tokenStr
-                    uniPrototype += tokenStr
-                    status = 13
-                else:
-                    self.__unexpectedToken(status, tokenId, tokenLineNo)
-
-            elif status == 7:    # assignment expected or left curly brace
-                if tokenId == 'assign':
-                    status = 8
-                elif tokenId == 'lcurly':
-                    curlyCnt = 1      # method body entered
-                    status = 10
-                else:
-                    self.__unexpectedToken(status, tokenId, tokenLineNo)
-
-            elif status == 8:    # zero expected (or default for the destructor)
-                if (tokenId == 'num' and tokenStr == '0') or (tokenId == 'id' and tokenStr == 'default'):
-                    status = 9
-                else:
-                    self.__unexpectedToken(status, tokenId, tokenLineNo)
-
-            elif status == 9:    # after semicolon, produce the dic item
-                if tokenId == 'semic':
-                    assert(uniPrototype not in resultDic)
-                    resultDic[uniPrototype] = prototype
-                    status = 2
-                else:
-                    self.__unexpectedToken(status, tokenId, tokenLineNo)
-
-            elif status == 10:   # consuming the body of the method
-                if tokenId == 'rcurly':
-                    curlyCnt -= 1
-                    if curlyCnt == 0:
-                        status = 2     # body consumed
-                elif tokenId == 'lcurly':
-                    curlyCnt += 1
-
-            elif status == 11:   # probably the end of class
-                if tokenId == 'semic':
-                    status = 777
-                else:
-                    self.__unexpectedToken(status, tokenId, tokenLineNo)
-
-            elif status == 12:   # type id for argument expected
-                if tokenId == 'id':
-                    prototype += ' ' + tokenStr
-                    uniPrototype += ' ' + tokenStr
-                    status = 13
-                else:
-                    self.__unexpectedToken(status, tokenId, tokenLineNo)
-
-            elif status == 13:   # namespace qualification or * or & expected
-                if tokenId == 'colon':        # was namespace id
-                    prototype += tokenStr
-                    uniPrototype += tokenStr
-                    status = 14
-                elif tokenId == 'star' or tokenId == 'amp':  # pointer or reference
-                    prototype += ' ' + tokenStr
-                    uniPrototype += ' ' + tokenStr
-                    status = 16
-                elif tokenId == 'id':         # argument identifier
-                    prototype += ' ' + tokenStr
-                    # don't put this into unified prototype
-                    status = 17
-                else:
-                    self.__unexpectedToken(status, tokenId, tokenLineNo)
-
-            elif status == 14:   # second colon for namespace:: expected
-                if tokenId == 'colon':
-                    prototype += tokenStr
-                    uniPrototype += tokenStr
-                    status = 15
-                else:
-                    self.__unexpectedToken(status, tokenId, tokenLineNo)
-
-            elif status == 15:   # type after namespace:: expected
-                if tokenId == 'id':
-                    prototype += tokenStr
-                    uniPrototype += tokenStr
-                    status = 13
-                else:
-                    self.__unexpectedToken(status, tokenId, tokenLineNo)
-
-            elif status == 16:   # argument identifier expected
-                if tokenId == 'id':
-                    prototype += ' ' + tokenStr
-                    # don't put this into unified prototype
-                    status = 17
-                else:
-                    self.__unexpectedToken(status, tokenId, tokenLineNo)
-
-            elif status == 17:   # comma or ')' after argument identifier expected
-                if tokenId == 'comma':
-                    prototype += ', '
-                    uniPrototype += ', '
-                    status = 6
-                elif tokenId == 'rpar':
-                    prototype += tokenStr
-                    uniPrototype += tokenStr
-                    status = 7
-                else:
-                    self.__unexpectedToken(status, tokenId, tokenLineNo)
-
-        # Eat the rest of the source to cause closing the file.
-        while tokenId != 'eof':
-            tokenId, tokenStr, tokenLineNo = next(tokenIterator)
-
-        # Return the resulting dictionary with 'uniPrototype -> prototype'.
-        return resultDic
-
-
-    def __collectPublicMethodPrototypes(self, tokenIterator):
-        """Collects prototypes of public methods and fills self.prototypeDic.
-
-        The dictionary is filled by items: uniPrototype -> prototype.
-        The method is expected to be called only for TranslatorXxxx classes,
-        i.e. for the classes that implement translation to some language.
-        It assumes that the opening curly brace of the class was already
-        consumed. The source is consumed until the end of the class.
-        The caller should consume the source until the eof to cause closing
-        the source file."""
-
-        assert(self.classId != 'Translator')
-        assert self.baseClassId != None, 'Class ' + self.classId + ' from the file ' + self.fname + ' does not have a base class.'
-
-        # The following finite automaton slightly differs from the one
-        # inside self.collectPureVirtualPrototypes(). It produces the
-        # dictionary item just after consuming the body of the method
-        # (transition from state 10 to state 2). It also does not allow
-        # definitions of public pure virtual methods, except for
-        # TranslatorAdapterBase (states 8 and 9). Argument identifier inside
-        # method argument lists can be omitted or commented.
-        #
-        # Let's collect readable form of all public method prototypes in
-        # the readable form -- as defined in the source file.
-        # Let's collect also unified form of the same prototype that omits
-        # everything that can be omitted, namely 'virtual' and argument
-        # identifiers.
-        prototype = ''    # readable prototype (with everything)
-        uniPrototype = '' # unified prototype (without arg. identifiers)
-        warning = ''      # warning message -- if something special detected
-        methodId = None   # processed method id
-
-        # Collect the method prototypes. Stop on the closing
-        # curly brace followed by the semicolon (end of class).
-        status = 0
-        curlyCnt = 0      # counter for the level of curly braces
-
-        # Loop until the final state 777 is reached. The errors are processed
-        # immediately. In this implementation, it always quits the application.
-        while status != 777:
-
-            # Get the next token.
-            tokenId, tokenStr, tokenLineNo = next(tokenIterator)
-
-            if status == 0:      # waiting for 'public:'
-                if tokenId == 'public':
-                    status = 1
-                elif tokenId == 'eof':  # non-public things until the eof
-                    status = 777
-
-            elif status == 1:    # colon after the 'public'
-                if tokenId == 'colon':
-                    status = 2
-                else:
-                    self.__unexpectedToken(status, tokenId, tokenLineNo)
-
-            elif status == 2:    # waiting for 'virtual' (can be omitted)
-                if tokenId == 'virtual':
-                    prototype = tokenStr  # but not to unified prototype
-                    status = 3
-                elif tokenId == 'id':     # 'virtual' was omitted
-                    prototype = tokenStr
-                    uniPrototype = tokenStr  # start collecting the unified prototype
-                    status = 4
-                elif tokenId == 'comment':
-                    pass
-                elif tokenId == 'protected' or tokenId == 'private':
-                    status = 0
-                elif tokenId == 'rcurly':
-                    status = 11         # expected end of class
-                else:
-                    self.__unexpectedToken(status, tokenId, tokenLineNo)
-
-            elif status == 3:    # return type of the method expected
-                if tokenId == 'id':
-                    prototype += ' ' + tokenStr
-                    uniPrototype = tokenStr  # start collecting the unified prototype
-                    status = 4
-                else:
-                    self.__unexpectedToken(status, tokenId, tokenLineNo)
-
-            elif status == 4:    # method identifier expected
-                if tokenId == 'id':
-                    prototype += ' ' + tokenStr
-                    uniPrototype += ' ' + tokenStr
-                    methodId = tokenStr    # for reporting
-                    status = 5
-                else:
-                    self.__unexpectedToken(status, tokenId, tokenLineNo)
-
-            elif status == 5:    # left bracket of the argument list expected
-                if tokenId == 'lpar':
-                    prototype += tokenStr
-                    uniPrototype += tokenStr
-                    status = 6
-                else:
-                    self.__unexpectedToken(status, tokenId, tokenLineNo)
-
-            elif status == 6:    # collecting arguments of the method
-                if tokenId == 'rpar':
-                    prototype += tokenStr
-                    uniPrototype += tokenStr
-                    status = 7
-                elif tokenId == 'const':
-                    prototype += tokenStr
-                    uniPrototype += tokenStr
-                    status = 12
-                elif tokenId == 'id':           # type identifier
-                    prototype += tokenStr
-                    uniPrototype += tokenStr
-                    status = 13
-                else:
-                    self.__unexpectedToken(status, tokenId, tokenLineNo)
-
-            elif status == 7:    # left curly brace expected
-                if tokenId == 'lcurly':
-                    curlyCnt = 1      # method body entered
-                    status = 10
-                elif tokenId == 'comment':
-                    pass
-                elif tokenId == 'assign': # allowed only for TranslatorAdapterBase
-                    assert(self.classId == 'TranslatorAdapterBase')
-                    status = 8
-                else:
-                    self.__unexpectedToken(status, tokenId, tokenLineNo)
-
-            elif status == 8:    # zero expected (TranslatorAdapterBase)
-                assert(self.classId == 'TranslatorAdapterBase')
-                if tokenId == 'num' and tokenStr == '0':
-                    status = 9
-                else:
-                    self.__unexpectedToken(status, tokenId, tokenLineNo)
-
-            elif status == 9:    # after semicolon (TranslatorAdapterBase)
-                assert(self.classId == 'TranslatorAdapterBase')
-                if tokenId == 'semic':
-                    status = 2
-                else:
-                    self.__unexpectedToken(status, tokenId, tokenLineNo)
-
-            elif status == 10:   # consuming the body of the method, then dic item
-                if tokenId == 'rcurly':
-                    curlyCnt -= 1
-                    if curlyCnt == 0:
-                        # Check for possible copy/paste error when name
-                        # of the method was not corrected (i.e. the same
-                        # name already exists).
-                        if uniPrototype in self.prototypeDic:
-                            msg = "'%s' prototype found again (duplicity)\n"
-                            msg += "in '%s'.\n" % self.fname
-                            msg = msg % uniPrototype
-                            sys.stderr.write(msg)
-                            assert False
-
-                        assert(uniPrototype not in self.prototypeDic)
-                        # Insert new dictionary item, unless they have a default in translator.h
-                        if (not (prototype=="virtual QCString latexDocumentPost()" or
-                                 prototype=="virtual QCString latexDocumentPre()" or
-                                 prototype=="virtual QCString latexCommandName()" or
-                                 prototype=="virtual QCString latexFont()" or
-                                 prototype=="virtual QCString latexFontenc()" or
-                                 prototype=="virtual bool needsPunctuation()")):
-                            self.prototypeDic[uniPrototype] = prototype
-                        status = 2      # body consumed
-                        methodId = None # outside of any method
-                elif tokenId == 'lcurly':
-                    curlyCnt += 1
-
-                # Warn in special case.
-                elif methodId == 'trLegendDocs' and tokenId == 'string' \
-                    and tokenStr.find('MAX_DOT_GRAPH_HEIGHT') >= 0:
-                        self.txtMAX_DOT_GRAPH_HEIGHT_flag = True
-
-
-            elif status == 11:   # probably the end of class
-                if tokenId == 'semic':
-                    status = 777
-                else:
-                    self.__unexpectedToken(status, tokenId, tokenLineNo)
-
-            elif status == 12:   # type id for argument expected
-                if tokenId == 'id':
-                    prototype += ' ' + tokenStr
-                    uniPrototype += ' ' + tokenStr
-                    status = 13
-                else:
-                    self.__unexpectedToken(status, tokenId, tokenLineNo)
-
-            elif status == 13:   # :: or * or & or id or ) expected
-                if tokenId == 'colon':        # was namespace id
-                    prototype += tokenStr
-                    uniPrototype += tokenStr
-                    status = 14
-                elif tokenId == 'star' or tokenId == 'amp':  # pointer or reference
-                    prototype += ' ' + tokenStr
-                    uniPrototype += ' ' + tokenStr
-                    status = 16
-                elif tokenId == 'id':         # argument identifier
-                    prototype += ' ' + tokenStr
-                    # don't put this into unified prototype
-                    status = 17
-                elif tokenId == 'comment':    # probably commented-out identifier
-                    prototype += tokenStr
-                elif tokenId == 'rpar':
-                    prototype += tokenStr
-                    uniPrototype += tokenStr
-                    status = 7
-                elif tokenId == 'comma':
-                    prototype += ', '
-                    uniPrototype += ', '
-                    status = 6
-                else:
-                    self.__unexpectedToken(status, tokenId, tokenLineNo)
-
-            elif status == 14:   # second colon for namespace:: expected
-                if tokenId == 'colon':
-                    prototype += tokenStr
-                    uniPrototype += tokenStr
-                    status = 15
-                else:
-                    self.__unexpectedToken(status, tokenId, tokenLineNo)
-
-            elif status == 15:   # type after namespace:: expected
-                if tokenId == 'id':
-                    prototype += tokenStr
-                    uniPrototype += tokenStr
-                    status = 13
-                else:
-                    self.__unexpectedToken(status, tokenId, tokenLineNo)
-
-            elif status == 16:   # argument identifier or ) expected
-                if tokenId == 'id':
-                    prototype += ' ' + tokenStr
-                    # don't put this into unified prototype
-                    status = 17
-                elif tokenId == 'rpar':
-                    prototype += tokenStr
-                    uniPrototype += tokenStr
-                    status = 7
-                elif tokenId == 'comment':
-                    prototype += tokenStr
-                else:
-                    self.__unexpectedToken(status, tokenId, tokenLineNo)
-
-            elif status == 17:   # comma or ')' after argument identifier expected
-                if tokenId == 'comma':
-                    prototype += ', '
-                    uniPrototype += ', '
-                    status = 6
-                elif tokenId == 'rpar':
-                    prototype += tokenStr
-                    uniPrototype += tokenStr
-                    status = 7
-                else:
-                    self.__unexpectedToken(status, tokenId, tokenLineNo)
-
-
-
-    def collectAdapterPrototypes(self):
-        """Returns the dictionary of prototypes implemented by adapters.
-
-        It is created to process the translator_adapter.h. The returned
-        dictionary has the form: unifiedPrototype -> (version, classId)
-        thus by looking for the prototype, we get the information what is
-        the newest (least adapting) adapter that is sufficient for
-        implementing the method."""
-
-        # Start the token generator which parses the class source file.
-        assert(os.path.split(self.fname)[1] == 'translator_adapter.h')
-        tokenIterator = self.__tokenGenerator()
-
-        # Get the references to the involved dictionaries.
-        reqDic = self.manager.requiredMethodsDic
-
-        # Create the empty dictionary that will be returned.
-        adaptDic = {}
-
-
-        # Loop through the source of the adapter file until no other adapter
-        # class is found.
-        while True:
-            try:
-                # Collect the class and the base class identifiers.
-                self.__collectClassInfo(tokenIterator)
-
-                # Extract the comparable version of the adapter class.
-                # Note: The self.status as set by self.__collectClassInfo()
-                # contains similar version, but is related to the base class,
-                # not to the class itself.
-                lst = self.classId.split('_')
-                version = ''
-                if lst[0] == 'TranslatorAdapter': # TranslatorAdapterBase otherwise
-                    version = lst[1] + '.' + lst[2]
-                    if len(lst) > 3:        # add the last part of the number
-                        version += '.' + ('%02d' % int(lst[3]))
-                    else:
-                        version += '.00'
-
-                # Collect the prototypes of implemented public methods.
-                self.__collectPublicMethodPrototypes(tokenIterator)
-
-                # For the required methods, update the dictionary of methods
-                # implemented by the adapter.
-                for protoUni in self.prototypeDic:
-                    if protoUni in reqDic:
-                        # This required method will be marked as implemented
-                        # by this adapter class. This implementation assumes
-                        # that newer adapters do not reimplement any required
-                        # methods already implemented by older adapters.
-                        assert(protoUni not in adaptDic)
-                        adaptDic[protoUni] = (version, self.classId)
-
-                # Clear the dictionary object and the information related
-                # to the class as the next adapter class is to be processed.
-                self.prototypeDic.clear()
-                self.classId = None
-                self.baseClassId = None
-
-            except StopIteration:
-                break
-
-        # Return the result dictionary.
-        return adaptDic
-
-
-    def processing(self):
-        """Processing of the source file -- only for TranslatorXxxx classes."""
-
-        # Start the token generator which parses the class source file.
-        tokenIterator = self.__tokenGenerator()
-
-        # Collect the class and the base class identifiers.
-        self.__collectClassInfo(tokenIterator)
-        assert(self.classId != 'Translator')
-        assert(self.classId[:17] != 'TranslatorAdapter')
-
-        # Collect the prototypes of implemented public methods.
-        self.__collectPublicMethodPrototypes(tokenIterator)
-
-        # Eat the rest of the source to cause closing the file.
-        while True:
-            try:
-                t = next(tokenIterator)
-            except StopIteration:
-                break
-
-        # Shorthands for the used dictionaries.
-        reqDic = self.manager.requiredMethodsDic
-        adaptDic = self.manager.adaptMethodsDic
-        myDic = self.prototypeDic
-
-        # Build the list of obsolete methods.
-        self.obsoleteMethods = []
-        for p in myDic:
-            if p not in reqDic:
-                self.obsoleteMethods.append(p)
-        self.obsoleteMethods.sort()
-
-        # Build the list of missing methods and the list of implemented
-        # required methods.
-        self.missingMethods = []
-        self.implementedMethods = []
-        for p in reqDic:
-            if p in myDic:
-                self.implementedMethods.append(p)
-            else:
-                self.missingMethods.append(p)
-        self.missingMethods.sort()
-        self.implementedMethods.sort()
-
-        # Check whether adapter must be used or suggest the newest one.
-        # Change the status and set the note accordingly.
-        if self.baseClassId != 'Translator':
-            justUpdateNeesedMessage = True
-            if not self.missingMethods:
-                self.note = 'Change the base class to Translator.'
-                self.status = ''
-                self.readableStatus = 'almost up-to-date'
-            elif self.baseClassId != 'TranslatorEnglish':
-                # The translator uses some of the adapters.
-                # Look at the missing methods and check what adapter
-                # implements them. Remember the one with the lowest version.
-                adaptMinVersion = '9.9.99'
-                adaptMinClass = 'TranslatorAdapter_9_9_99'
-                for uniProto in self.missingMethods:
-                    if uniProto in adaptDic:
-                        version, cls = adaptDic[uniProto]
-                        if version < adaptMinVersion:
-                            justUpdateNeesedMessage = False
-                            adaptMinVersion = version
-                            adaptMinClass = cls
-
-                if justUpdateNeesedMessage:
-                    self.note = 'Change the base class to Translator.'
-                    self.status = ''
-
-                # Test against the current status -- preserve the self.status.
-                # Possibly, the translator implements enough methods to
-                # use some newer adapter.
-                status = self.status
-
-                # If the version of the used adapter is smaller than
-                # the required, set the note and update the status as if
-                # the newer adapter was used.
-                if not justUpdateNeesedMessage and adaptMinVersion > status:
-                    self.note = 'Change the base class to %s.' % adaptMinClass
-                    self.status = adaptMinVersion
-                    self.adaptMinClass = adaptMinClass
-                    self.readableStatus = adaptMinVersion # simplified
-
-        # If everything seems OK, some explicit warning flags still could
-        # be set.
-        if not self.note and self.status == '' and \
-           (self.translateMeFlag or self.txtMAX_DOT_GRAPH_HEIGHT_flag):
-            self.note = ''
-            if self.translateMeFlag:
-                self.note += 'The "%s" found in a comment.' % self.translateMeText
-            if self.note != '':
-                self.note += '\n\t\t'
-            if self.txtMAX_DOT_GRAPH_HEIGHT_flag:
-                self.note += 'The MAX_DOT_GRAPH_HEIGHT found in trLegendDocs()'
-
-        # If everything seems OK, but there are obsolete methods, set
-        # the note to clean-up source. This note will be used only when
-        # the previous code did not set another note (priority).
-        if not self.note and self.status == '' and self.obsoleteMethods:
-            self.note = 'Remove the obsolete methods (never used).'
-
-        # If there is at least some note but the status suggests it is
-        # otherwise up-to-date, mark is as ALMOST up-to-date.
-        if self.note and self.status == '':
-            self.readableStatus = 'almost up-to-date'
-
-
-    def report(self, fout):
-        """Returns the report part for the source as a multiline string.
-
-        No output for up-to-date translators without problem."""
-
-        # If there is nothing to report, return immediately.
-        if self.status == '' and not self.note:
-            return
-
-        # Report the number of not implemented methods.
-        fout.write('\n\n\n')
-        fout.write(self.classId + '   (' + self.baseClassId + ')')
-        percentImplemented = 100    # init
-        allNum = len(self.manager.requiredMethodsDic)
-        if self.missingMethods:
-            num = len(self.missingMethods)
-            percentImplemented = 100 * (allNum - num) / allNum
-            fout.write('  %d' % num)
-            fout.write(' method')
-            if num > 1:
-                fout.write('s')
-            fout.write(' to implement (%d %%)' % (100 * num / allNum))
-        fout.write('\n' + '-' * len(self.classId))
-
-        # Write the info about the implemented required methods.
-        fout.write('\n\n  Implements %d' % len(self.implementedMethods))
-        fout.write(' of the required methods (%d %%).' % percentImplemented)
-
-        # Report the missing method, but only when it is not English-based
-        # translator.
-        if self.missingMethods and self.status != 'En':
-            fout.write('\n\n  Missing methods (should be implemented):\n')
-            reqDic = self.manager.requiredMethodsDic
-            for p in self.missingMethods:
-                fout.write('\n    ' + reqDic[p])
-
-        # Always report obsolete methods.
-        if self.obsoleteMethods:
-            fout.write('\n\n  Obsolete methods (should be removed, never used):\n')
-            myDic = self.prototypeDic
-            for p in self.obsoleteMethods:
-                fout.write('\n    ' + myDic[p])
-
-        # For English-based translator, report the implemented methods.
-        if self.status == 'En' and self.implementedMethods:
-            fout.write('\n\n  This English-based translator implements ')
-            fout.write('the following methods:\n')
-            reqDic = self.manager.requiredMethodsDic
-            for p in self.implementedMethods:
-                fout.write('\n    ' + reqDic[p])
-
-
-    def getmtime(self):
-        """Returns the last modification time of the source file."""
-        assert(os.path.isfile(self.fname))
-        return os.path.getmtime(self.fname)
-
-
-class TrManager:
-    """Collects basic info and builds subordinate Transl objects."""
-
-    def __init__(self):
-        """Determines paths, creates and initializes structures.
-
-        The arguments of the script may explicitly say what languages should
-        be processed. Write the two letter identifications that are used
-        for composing the source filenames, so...
-
-            python translator.py cz
-
-        this will process only translator_cz.h source.
-        """
-
-        # Determine the path to the script and its name.
-        self.script = os.path.abspath(sys.argv[0])
-        self.script_path, self.script_name = os.path.split(self.script)
-        self.script_path = os.path.abspath(self.script_path)
-
-        # Determine the absolute path to the Doxygen's root subdirectory.
-        # If DOXYGEN environment variable is not found, the directory is
-        # determined from the path of the script.
-        doxy_default = os.path.join(self.script_path, '..')
-        self.doxy_path = os.path.abspath(os.getenv('DOXYGEN', doxy_default))
-
-        # Build the path names based on the Doxygen's root knowledge.
-        self.doc_path = os.path.join(self.doxy_path, 'doc')
-        self.src_path = os.path.join(self.doxy_path, 'src')
-        #  Normally the original sources aren't in the current directory
-        # (as we are in the build directory) so we have to specify the
-        # original source /documentation / ... directory.
-        self.org_src_path = os.path.join(sys.argv[1], 'src')
-        self.org_doc_path = os.path.join(sys.argv[1], 'doc')
-        self.org_doxy_path = sys.argv[1]
-
-        # Create the empty dictionary for Transl object identified by the
-        # class identifier of the translator.
-        self.__translDic = {}
-
-        # Create the None dictionary of required methods. The key is the
-        # unified prototype, the value is the full prototype. Set inside
-        # the self.__build().
-        self.requiredMethodsDic = None
-
-        # Create the empty dictionary that says what method is implemented
-        # by what adapter.
-        self.adaptMethodsDic = {}
-
-        # The last modification time will capture the modification of this
-        # script, of the translator.h, of the translator_adapter.h (see the
-        # self.__build() for the last two) of all the translator_xx.h files
-        # and of the template for generating the documentation. So, this
-        # time can be compared with modification time of the generated
-        # documentation to decide, whether the doc should be re-generated.
-        self.lastModificationTime = os.path.getmtime(self.script)
-
-        # Set the names of the translator report text file, of the template
-        # for generating "Internationalization" document, for the generated
-        # file itself, and for the maintainers list.
-        self.translatorReportFileName = 'translator_report.txt'
-        self.maintainersFileName = 'maintainers.txt'
-        self.languageTplFileName = 'language.tpl'
-        self.languageDocFileName = 'language.doc'
-
-        # The information about the maintainers will be stored
-        # in the dictionary with the following name.
-        self.__maintainersDic = None
-
-        # Define the other used structures and variables for information.
-        self.langLst = None                   # including English based
-        self.supportedLangReadableStr = None  # coupled En-based as a note
-        self.numLang = None                   # excluding coupled En-based
-        self.doxVersion = None                # Doxygen version
-
-        # Build objects where each one is responsible for one translator.
-        self.__build()
-
-
-    def __build(self):
-        """Find the translator files and build the objects for translators."""
-
-        # The translator.h must exist (the Transl object will check it),
-        # create the object for it and let it build the dictionary of
-        # required methods.
-        tr = Transl(os.path.join(self.org_src_path, 'translator.h'), self)
-        self.requiredMethodsDic = tr.collectPureVirtualPrototypes()
-        tim = tr.getmtime()
-        if tim > self.lastModificationTime:
-            self.lastModificationTime = tim
-
-        # The translator_adapter.h must exist (the Transl object will check it),
-        # create the object for it and store the reference in the dictionary.
-        tr = Transl(os.path.join(self.org_src_path, 'translator_adapter.h'), self)
-        self.adaptMethodsDic = tr.collectAdapterPrototypes()
-        tim = tr.getmtime()
-        if tim > self.lastModificationTime:
-            self.lastModificationTime = tim
-
-        # Create the list of the filenames with language translator sources.
-        lst = os.listdir(self.org_src_path)
-        lst = [x for x in lst if x[:11] == 'translator_'
-                               and x[-2:] == '.h'
-                               and x != 'translator_adapter.h']
-
-        # Build the object for the translator_xx.h files, and process the
-        # content of the file. Then insert the object to the dictionary
-        # accessed via classId.
-        for fname in lst:
-            fullname = os.path.join(self.org_src_path, fname)
-            tr = Transl(fullname, self)
-            tr.processing()
-            assert(tr.classId != 'Translator')
-            self.__translDic[tr.classId] = tr
-
-        # Extract the global information of the processed info.
-        self.__extractProcessedInfo()
-
-
-    def __extractProcessedInfo(self):
-        """Build lists and strings of the processed info."""
-
-        # Build the auxiliary list with strings compound of the status,
-        # readable form of the language, and classId.
-        statLst = []
-        for obj in list(self.__translDic.values()):
-            assert(obj.classId != 'Translator')
-            s = obj.status + '|' + obj.langReadable + '|' + obj.classId
-            statLst.append(s)
-
-        # Sort the list and extract the object identifiers (classId's) for
-        # the up-to-date translators and English-based translators.
-        statLst.sort()
-        self.upToDateIdLst = [x.split('|')[2] for x in statLst if x[0] == '|']
-        self.EnBasedIdLst = [x.split('|')[2] for x in statLst if x[:2] == 'En']
-
-        # Reverse the list and extract the TranslatorAdapter based translators.
-        statLst.reverse()
-        self.adaptIdLst = [x.split('|')[2] for x in statLst if x[0].isdigit()]
-
-        # Build the list of tuples that contain (langReadable, obj).
-        # Sort it by readable name.
-        self.langLst = []
-        for obj in list(self.__translDic.values()):
-            self.langLst.append((obj.langReadable, obj))
-
-        self.langLst.sort(key=lambda x: x[0])
-
-        # Create the list with readable language names. If the language has
-        # also the English-based version, modify the item by appending
-        # the note. Number of the supported languages is equal to the length
-        # of the list.
-        langReadableLst = []
-        for name, obj in self.langLst:
-            if obj.status == 'En': continue
-
-            # Append the 'En' to the classId to possibly obtain the classId
-            # of the English-based object. If the object exists, modify the
-            # name for the readable list of supported languages.
-            classIdEn = obj.classId + 'En'
-            if classIdEn in self.__translDic:
-                name += ' (+En)'
-
-            # Append the result name of the language, possibly with note.
-            langReadableLst.append(name)
-
-        # Create the multiline string of readable language names,
-        # with punctuation, wrapped to paragraph.
-        if len(langReadableLst) == 1:
-            s = langReadableLst[0]
-        elif len(langReadableLst) == 2:
-            s = ' and '.join(langReadableLst)
-        else:
-            s = ', '.join(langReadableLst[:-1]) + ', and '
-            s += langReadableLst[-1]
-
-        self.supportedLangReadableStr = fill(s + '.')
-
-        # Find the number of the supported languages. The English based
-        # languages are not counted if the non-English based also exists.
-        self.numLang = len(self.langLst)
-        for name, obj in self.langLst:
-            if obj.status == 'En':
-                classId = obj.classId[:-2]
-                if classId in self.__translDic:
-                    self.numLang -= 1    # the couple will be counted as one
-
-        # Extract the version of Doxygen.
-        f = xopen(os.path.join(self.org_doxy_path, 'VERSION'))
-        self.doxVersion = f.readline().strip()
-        f.close()
-
-        # Update the last modification time.
-        for tr in list(self.__translDic.values()):
-            tim = tr.getmtime()
-            if tim > self.lastModificationTime:
-                self.lastModificationTime = tim
-
-
-    def __getNoTrSourceFilesLst(self):
-        """Returns the list of sources to be checked.
-
-        All .cpp files and also .h files that do not declare or define
-        the translator methods are included in the list. The file names
-        are searched in doxygen/src directory.
-        """
-        files = []
-        for item in os.listdir(self.org_src_path):
-            # Split the bare name to get the extension.
-            name, ext = os.path.splitext(item)
-            ext = ext.lower()
-
-            # Include only .cpp and .h files (case independent) and exclude
-            # the files where the checked identifiers are defined.
-            if ext == '.cpp' or ext ==  '.l' or (ext == '.h' and name.find('translator') == -1):
-                fname = os.path.join(self.org_src_path, item)
-                assert os.path.isfile(fname) # assumes no directory with the ext
-                files.append(fname)          # full name
-        return files
-
-
-    def __removeUsedInFiles(self, fname, dic):
-        """Removes items for method identifiers that are found in fname.
-
-        The method reads the content of the file as one string and searches
-        for all identifiers from dic. The identifiers that were found in
-        the file are removed from the dictionary.
-
-        Note: If more files is to be checked, the files where most items are
-        probably used should be checked first and the resulting reduced
-        dictionary should be used for checking the next files (speed up).
-        """
-        lst_in = list(dic.keys())   # identifiers to be searched for
-
-        # Read content of the file as one string.
-        assert os.path.isfile(fname)
-        f = xopen(fname)
-        cont = f.read()
-        cont = ''.join(cont.split('\n')) # otherwise the 'match' function won't work.
-        f.close()
-
-        # Remove the items for identifiers that were found in the file.
-        while lst_in:
-            item = lst_in.pop(0)
-            rexItem = re.compile('.*' + item + ' *\(')
-            if rexItem.match(cont):
-                del dic[item]
-
-
-    def __checkForNotUsedTrMethods(self):
-        """Returns the dictionary of not used translator methods.
-
-        The method can be called only after self.requiredMethodsDic has been
-        built. The stripped prototypes are the values, the method identifiers
-        are the keys.
-        """
-        # Build the dictionary of the required method prototypes with
-        # method identifiers used as keys.
-        trdic = {}
-        for prototype in list(self.requiredMethodsDic.keys()):
-            ri = prototype.split('(')[0]
-            identifier = ri.split()[1].strip()
-            trdic[identifier] = prototype
-
-        # Build the list of source files where translator method identifiers
-        # can be used.
-        files = self.__getNoTrSourceFilesLst()
-
-        # Loop through the files and reduce the dictionary of id -> proto.
-        for fname in files:
-            self.__removeUsedInFiles(fname, trdic)
-
-        # Return the dictionary of not used translator methods.
-        return trdic
-
-
-    def __emails(self, classId):
-        """Returns the list of maintainer emails.
-
-        The method returns the list of e-mail addresses for the translator
-        class, but only the addresses that were not marked as [xxx]."""
-        lst = []
-        for m in self.__maintainersDic[classId]:
-            if not m[1].startswith('['):
-                email = m[1]
-                email = email.replace(' at ', '@') # Unmangle the mangled e-mail
-                email = email.replace(' dot ', '.')
-                lst.append(email)
-        return lst
-
-
-    def getBgcolorByReadableStatus(self, readableStatus):
-        if readableStatus == 'up-to-date':
-            color = '#ccffcc'    # green
-        elif readableStatus.startswith('almost'):
-            color = '#ffffff'    # white
-        elif readableStatus.startswith('English'):
-            color = '#ccffcc'    # green
-        elif readableStatus.startswith('1.9'):
-            color = '#ffffcc'    # yellow
-        elif readableStatus.startswith('1.8'):
-            color = '#ffcccc'    # pink
-        elif readableStatus.startswith('1.7'):
-            color = '#ff5555'    # red
-        elif readableStatus.startswith('1.6'):
-            color = '#ff5555'    # red
-        else:
-            color = '#ff5555'    # red
-        return color
-
-
-    def generateTranslatorReport(self):
-        """Generates the translator report."""
-
-        output = os.path.join(self.doc_path, self.translatorReportFileName)
-
-        # Open the textual report file for the output.
-        f = xopen(output, 'w')
-
-        # Output the information about the version.
-        f.write('(' + self.doxVersion + ')\n\n')
-
-        # Output the information about the number of the supported languages
-<<<<<<< HEAD
-        # and the list of the languages, or only the note about the explicitly
-        # given languages to process.
-        if self.script_argLst:
-            f.write('The report was generated for the following, explicitly')
-            f.write(' identified languages:\n\n')
-            f.write(self.supportedLangReadableStr + '\n\n')
-        else:
-            f.write('Doxygen supports the following ')
-            f.write(str(self.numLang))
-            f.write(' languages (sorted alphabetically):\n\n')
-            f.write(self.supportedLangReadableStr + '\n\n')
-
-            # Write the summary about the status of language translators (how
-            # many translators) are up-to-date, etc.
-            s = 'Of them, %d translators are (almost) up-to-date, ' % len(self.upToDateIdLst)
-            s += '%d translators are based on some adapter class. ' % len(self.adaptIdLst)
-            s += 'Furthermore %d are English based.' % len(self.EnBasedIdLst)
-            f.write(fill(s) + '\n\n')
-=======
-        # and the list of the languages.
-        f.write('Doxygen supports the following ')
-        f.write(str(self.numLang))
-        f.write(' languages (sorted alphabetically):\n\n')
-        f.write(self.supportedLangReadableStr + '\n\n')
-
-        # Write the summary about the status of language translators (how
-        # many translators) are up-to-date, etc.
-        s = 'Of them, %d translators are up-to-date, ' % len(self.upToDateIdLst)
-        s += '%d translators are based on some adapter class, ' % len(self.adaptIdLst)
-        s += 'and %d are English based.' % len(self.EnBasedIdLst)
-        f.write(fill(s) + '\n\n')
->>>>>>> fa40fa1f
-
-        # The e-mail addresses of the maintainers will be collected to
-        # the auxiliary file in the order of translator classes listed
-        # in the translator report.
-        fmail = xopen(os.path.join(self.doc_path, 'mailto.txt'), 'w')
-
-        # Write the list of "up-to-date" translator classes.
-        if self.upToDateIdLst:
-            s = '''The following translator classes are up-to-date (sorted
-                alphabetically). This means that they derive from the
-                Translator class, they implement all %d of the required
-                methods, and even minor problems were not spotted by the script:'''
-            s = s % len(self.requiredMethodsDic)
-            f.write('-' * 70 + '\n')
-            f.write(fill(s) + '\n\n')
-
-            mailtoLst = []
-            for x in self.upToDateIdLst:
-                obj = self.__translDic[x]
-                if obj.note is None:
-                    f.write('  ' + obj.classId + '\n')
-                    mailtoLst.extend(self.__emails(obj.classId))
-
-            fmail.write('up-to-date\n')
-            fmail.write('; '.join(mailtoLst))
-
-
-            # Write separately the list of "ALMOST up-to-date" translator classes.
-            s = '''The following translator classes are ALMOST up-to-date (sorted
-                alphabetically). This means that they derive from the
-                Translator class, but there still may be some minor problems
-                listed for them:'''
-            f.write('\n' + ('-' * 70) + '\n')
-            f.write(fill(s) + '\n\n')
-            mailtoLst = []
-            for x in self.upToDateIdLst:
-                obj = self.__translDic[x]
-                if obj.note is not None:
-                    f.write('  ' + obj.classId + '\t-- ' + obj.note + '\n')
-                    mailtoLst.extend(self.__emails(obj.classId))
-
-            fmail.write('\n\nalmost up-to-date\n')
-            fmail.write('; '.join(mailtoLst))
-
-        # Write the list of the adapter based classes. The very obsolete
-        # translators that derive from TranslatorEnglish are included.
-        if self.adaptIdLst:
-            s = '''The following translator classes need maintenance
-                (the most obsolete at the end). The other info shows the
-                estimation of Doxygen version when the class was last
-                updated and number of methods that must be implemented to
-                become up-to-date:'''
-            f.write('\n' + '-' * 70 + '\n')
-            f.write(fill(s) + '\n\n')
-
-            # Find also whether some adapter classes may be removed.
-            adaptMinVersion = '9.9.99'
-
-            mailtoLst = []
-            numRequired = len(self.requiredMethodsDic)
-            for x in self.adaptIdLst:
-                obj = self.__translDic[x]
-                f.write('  %-30s' % obj.classId)
-                f.write('  %-6s' % obj.readableStatus)
-                numimpl = len(obj.missingMethods)
-                pluralS = ''
-                if numimpl > 1: pluralS = 's'
-                percent = 100 * numimpl / numRequired
-                f.write('\t%2d method%s to implement (%d %%)' % (
-                        numimpl, pluralS, percent))
-                if obj.note:
-                    f.write('\n\tNote: ' + obj.note + '\n')
-                f.write('\n')
-                mailtoLst.extend(self.__emails(obj.classId)) # to maintainer
-
-                # Check the level of required adapter classes.
-                if obj.status != '0.0.00' and obj.status < adaptMinVersion:
-                    adaptMinVersion = obj.status
-
-            fmail.write('\n\ntranslator based\n')
-            fmail.write('; '.join(mailtoLst))
-
-            # Set the note if some old translator adapters are not needed
-            # any more.
-            to_remove = {}
-            for version, adaptClassId in list(self.adaptMethodsDic.values()):
-                if version < adaptMinVersion:
-                    to_remove[adaptClassId] = True
-
-            if to_remove:
-                lst = list(to_remove.keys())
-                lst.sort()
-                plural = len(lst) > 1
-                note = 'Note: The adapter class'
-                if plural: note += 'es'
-                note += ' ' + ', '.join(lst)
-                if not plural:
-                    note += ' is'
-                else:
-                    note += ' are'
-                note += ' not used and can be removed.'
-                f.write('\n' + fill(note) + '\n')
-
-        # Write the list of the English-based classes.
-        if self.EnBasedIdLst:
-            s = '''The following translator classes derive directly from the
-                TranslatorEnglish. The class identifier has the suffix 'En'
-                that says that this is intentional. Usually, there is also
-                a non-English based version of the translator for
-                the language:'''
-            f.write('\n' + '-' * 70 + '\n')
-            f.write(fill(s) + '\n\n')
-
-            for x in self.EnBasedIdLst:
-                obj = self.__translDic[x]
-                f.write('  ' + obj.classId)
-                f.write('\timplements %d methods' % len(obj.implementedMethods))
-                if obj.note:
-                    f.write(' -- ' + obj.note)
-                f.write('\n')
-
-        # Check for not used translator methods and generate warning if found.
-        # The check is rather time consuming.
-        dic = self.__checkForNotUsedTrMethods()
-        if dic:
-            s = '''WARNING: The following translator methods are declared
-                in the Translator class but their identifiers do not appear
-                in source files. The situation should be checked. The .cpp
-                files and .h files excluding the '*translator*' files
-                in doxygen/src directory were simply searched for occurrence
-                of the method identifiers:'''
-            f.write('\n' + '=' * 70 + '\n')
-            f.write(fill(s) + '\n\n')
-
-            keys = list(dic.keys())
-            keys.sort()
-            for key in keys:
-                f.write('  ' + dic[key] + '\n')
-            f.write('\n')
-
-        # Write the details for the translators.
-        f.write('\n' + '=' * 70)
-        f.write('\nDetails for translators (classes sorted alphabetically):\n')
-
-        cls = list(self.__translDic.keys())
-        cls.sort()
-
-        for c in cls:
-            obj = self.__translDic[c]
-            assert(obj.classId != 'Translator')
-            obj.report(f)
-
-        # Close the report file and the auxiliary file with e-mails.
-        f.close()
-        fmail.close()
-
-
-    def __loadMaintainers(self):
-        """Load and process the file with the maintainers.
-
-        Fills the dictionary classId -> [(name, e-mail), ...]."""
-
-        fname = os.path.join(self.org_doc_path, self.maintainersFileName)
-
-        # Include the maintainers file to the group of files checked with
-        # respect to the modification time.
-        tim = os.path.getmtime(fname)
-        if tim > self.lastModificationTime:
-            self.lastModificationTime = tim
-
-        # Process the content of the maintainers file.
-        f = xopen(fname)
-        inside = False  # inside the record for the language
-        lineReady = True
-        classId = None
-        maintainersLst = None
-        self.__maintainersDic = {}
-        while lineReady:
-            line = f.readline()            # next line
-            lineReady = line != ''         # when eof, then line == ''
-
-            line = line.strip()            # eof should also behave as separator
-            if line != '' and line[0] == '%':    # skip the comment line
-                continue
-
-            if not inside:                 # if outside of the record
-                if line != '':            # should be language identifier
-                    classId = line
-                    maintainersLst = []
-                    inside = True
-                # Otherwise skip empty line that do not act as separator.
-
-            else:                          # if inside the record
-                if line == '':            # separator found
-                    inside = False
-                else:
-                    # If it is the first maintainer, create the empty list.
-                    if classId not in self.__maintainersDic:
-                        self.__maintainersDic[classId] = []
-
-                    # Split the information about the maintainer and append
-                    # the tuple. The address may be prefixed '[unreachable]'
-                    # or whatever '[xxx]'. This will be processed later.
-                    lst = line.split(':', 1)
-                    assert(len(lst) == 2)
-                    t = (lst[0].strip(), lst[1].strip())
-                    self.__maintainersDic[classId].append(t)
-        f.close()
-
-
-    def generateLanguageDoc(self):
-        """Checks the modtime of files and generates language.doc."""
-        self.__loadMaintainers()
-
-        # Check the last modification time of the VERSION file.
-        fVerName = os.path.join(self.org_doxy_path, "VERSION")
-        tim = os.path.getmtime(fVerName)
-        if tim > self.lastModificationTime:
-            self.lastModificationTime = tim
-
-        # Check the last modification time of the template file. It is the
-        # last file from the group that decide whether the documentation
-        # should or should not be generated.
-        fTplName = os.path.join(self.org_doc_path, self.languageTplFileName)
-        tim = os.path.getmtime(fTplName)
-        if tim > self.lastModificationTime:
-            self.lastModificationTime = tim
-
-        # If the generated documentation exists and is newer than any of
-        # the source files from the group, do not generate it and quit
-        # quietly.
-        fDocName = os.path.join(self.doc_path, self.languageDocFileName)
-        if os.path.isfile(fDocName):
-            if os.path.getmtime(fDocName) > self.lastModificationTime:
-                return
-
-        # The document or does not exist or is older than some of the
-        # sources. It must be generated again.
-        #
-        # Read the template of the documentation, and remove the first
-        # attention lines.
-        f = xopen(fTplName)
-        doctpl = f.read()
-        f.close()
-
-        pos = doctpl.find('/***')
-        assert pos != -1
-        doctpl = doctpl[pos:]
-
-        # Fill the tplDic by symbols that will be inserted into the
-        # document template.
-        tplDic = {}
-
-        s = ('Do not edit this file. It was generated by the %s script.\n' +\
-             ' * Edit the %s and %s files instead.') % (
-             self.script_name, self.languageTplFileName, self.maintainersFileName)
-        tplDic['editnote'] = s
-
-        tplDic['doxVersion'] = self.doxVersion
-        tplDic['supportedLangReadableStr'] = self.supportedLangReadableStr
-        tplDic['translatorReportFileName'] = self.translatorReportFileName
-
-        ahref = '<a href="' + self.translatorReportFileName
-        ahref += '"\n><code>'  + self.translatorReportFileName + '</code></a>'
-        tplDic['translatorReportLink'] = ahref
-        tplDic['numLangStr'] = str(self.numLang)
-
-        # Define templates for HTML table parts of the documentation.
-        htmlTableTpl = '''
-            \\htmlonly
-            </p>
-            <table align="center" cellspacing="0" cellpadding="0" border="0">
-            <tr bgcolor="#000000">
-            <td>
-              <table cellspacing="1" cellpadding="2" border="0">
-              <tr bgcolor="#4040c0">
-              <td ><b><font size="+1" color="#ffffff"> Language </font></b></td>
-              <td ><b><font size="+1" color="#ffffff"> Maintainer </font></b></td>
-              <td ><b><font size="+1" color="#ffffff"> Contact address </font>
-                      <font size="-2" color="#ffffff">(replace the at and dot)</font></b></td>
-              <td ><b><font size="+1" color="#ffffff"> Status </font></b></td>
-              </tr>
-              <!-- table content begin -->
-            %s
-              <!-- table content end -->
-              </table>
-            </td>
-            </tr>
-            </table>
-            <p>
-            \\endhtmlonly
-            '''
-        htmlTableTpl = textwrap.dedent(htmlTableTpl)
-        htmlTrTpl = '\n  <tr bgcolor="#ffffff">%s\n  </tr>'
-        htmlTdTpl = '\n    <td>%s</td>'
-        htmlTdStatusColorTpl = '\n    <td bgcolor="%s">%s</td>'
-
-        # Loop through transl objects in the order of sorted readable names
-        # and add generate the content of the HTML table.
-        trlst = []
-        for name, obj in self.langLst:
-            # Fill the table data elements for one row. The first element
-            # contains the readable name of the language. Only the oldest
-            # translators are color marked in the language column. Less
-            # "heavy" color is used (when compared with the Status column).
-            if obj.readableStatus.startswith('1.7'):
-                bkcolor = self.getBgcolorByReadableStatus('1.7')
-            elif obj.readableStatus.startswith('1.6'):
-                bkcolor = self.getBgcolorByReadableStatus('1.6')
-            elif obj.readableStatus.startswith('1.4'):
-                bkcolor = self.getBgcolorByReadableStatus('1.4')
-            else:
-                bkcolor = '#ffffff'
-
-            lst = [ htmlTdStatusColorTpl % (bkcolor, obj.langReadable) ]
-
-            # The next two elements contain the list of maintainers
-            # and the list of their mangled e-mails. For English-based
-            # translators that are coupled with the non-English based,
-            # insert the 'see' note.
-            mm = None  # init -- maintainer
-            ee = None  # init -- e-mail address
-            if obj.status == 'En':
-                # Check whether there is the coupled non-English.
-                classId = obj.classId[:-2]
-                if classId in self.__translDic:
-                    lang = self.__translDic[classId].langReadable
-                    mm = 'see the %s language' % lang
-                    ee = '&#160;'
-
-            if not mm and obj.classId in self.__maintainersDic:
-                # Build a string of names separated by the HTML break element.
-                # Special notes used instead of names are highlighted.
-                lm = []
-                for maintainer in self.__maintainersDic[obj.classId]:
-                    name = maintainer[0]
-                    if name.startswith('--'):
-                        name = '<span style="color: red; background-color: yellow">'\
-                               + name + '</span>'
-                    lm.append(name)
-                mm = '<br/>'.join(lm)
-
-                # The marked addresses (they start with the mark '[unreachable]',
-                # '[resigned]', whatever '[xxx]') will not be displayed at all.
-                # Only the mark will be used instead.
-                rexMark = re.compile('(?P<mark>\\[.*?\\])')
-                le = []
-                for maintainer in self.__maintainersDic[obj.classId]:
-                    address = maintainer[1]
-                    m = rexMark.search(address)
-                    if m is not None:
-                        address = '<span style="color: brown">'\
-                                  + m.group('mark') + '</span>'
-                    le.append(address)
-                ee = '<br/>'.join(le)
-
-            # Append the maintainer and e-mail elements.
-            lst.append(htmlTdTpl % mm)
-            lst.append(htmlTdTpl % ee)
-
-            # The last element contains the readable form of the status.
-            bgcolor = self.getBgcolorByReadableStatus(obj.readableStatus)
-            lst.append(htmlTdStatusColorTpl % (bgcolor, obj.readableStatus))
-
-            # Join the table data to one table row.
-            trlst.append(htmlTrTpl % (''.join(lst)))
-
-        # Join the table rows and insert into the template.
-        htmlTable = htmlTableTpl % (''.join(trlst))
-
-        # Define templates for LaTeX table parts of the documentation.
-        latexTableTpl = r'''
-            \latexonly
-            \footnotesize
-            \begin{longtable}{|l|l|l|l|}
-              \hline
-              {\bf Language} & {\bf Maintainer} & {\bf Contact address} & {\bf Status} \\
-              \hline
-            %s
-              \hline
-            \end{longtable}
-            \normalsize
-            \endlatexonly
-            '''
-        latexTableTpl = textwrap.dedent(latexTableTpl)
-        latexLineTpl = '\n' + r'  %s & %s & {\tt\tiny %s} & %s \\'
-
-        # Loop through transl objects in the order of sorted readable names
-        # and add generate the content of the LaTeX table.
-        trlst = []
-        for name, obj in self.langLst:
-            # For LaTeX, more maintainers for the same language are
-            # placed on separate rows in the table.  The line separator
-            # in the table is placed explicitly above the first
-            # maintainer. Prepare the arguments for the LaTeX row template.
-            maintainers = []
-            if obj.classId in self.__maintainersDic:
-                maintainers = self.__maintainersDic[obj.classId]
-
-            lang = obj.langReadable
-            maintainer = None  # init
-            email = None       # init
-            if obj.status == 'En':
-                # Check whether there is the coupled non-English.
-                classId = obj.classId[:-2]
-                if classId in self.__translDic:
-                    langNE = self.__translDic[classId].langReadable
-                    maintainer = 'see the %s language' % langNE
-                    email = '~'
-
-            if not maintainer and (obj.classId in self.__maintainersDic):
-                lm = [ m[0] for m in self.__maintainersDic[obj.classId] ]
-                maintainer = maintainers[0][0]
-                email = maintainers[0][1]
-
-            status = obj.readableStatus
-
-            # Use the template to produce the line of the table and insert
-            # the hline plus the constructed line into the table content.
-            # The underscore character must be escaped.
-            trlst.append('\n  \\hline')
-            s = latexLineTpl % (lang, maintainer, email, status)
-            s = s.replace('_', '\\_')
-            trlst.append(s)
-
-            # List the other maintainers for the language. Do not set
-            # lang and status for them.
-            lang = '~'
-            status = '~'
-            for m in maintainers[1:]:
-                maintainer = m[0]
-                email = m[1]
-                s = latexLineTpl % (lang, maintainer, email, status)
-                s = s.replace('_', '\\_')
-                trlst.append(s)
-
-        # Join the table lines and insert into the template.
-        latexTable = latexTableTpl % (''.join(trlst))
-
-        # Put the HTML and LaTeX parts together and define the dic item.
-        tplDic['informationTable'] = htmlTable + '\n' + latexTable
-
-        # Insert the symbols into the document template and write it down.
-        f = xopen(fDocName, 'w')
-        f.write(doctpl % tplDic)
-        f.close()
-
-if __name__ == '__main__':
-
-    # The Python 2.7+ or 3.3+ is required.
-    major = sys.version_info[0]
-    minor = sys.version_info[1]
-    if (major == 2 and minor < 7) or (major == 3 and minor < 0):
-        print('Python 2.7+ or Python 3.0+ are required for the script')
-        sys.exit(1)
-
-    # The translator manager builds the Transl objects, parses the related
-    # sources, and keeps them in memory.
-    trMan = TrManager()
-
-    # Process the Transl objects and generate the output files.
-    trMan.generateLanguageDoc()
-    trMan.generateTranslatorReport()
+"""Script to generate reports on translator classes from Doxygen sources.
+
+  The main purpose of the script is to extract the information from sources
+  related to internationalization (the translator classes). It uses the
+  information to generate documentation (language.doc,
+  translator_report.txt) from templates (language.tpl, maintainers.txt).
+
+  Simply run the script without parameters to get the reports and
+  documentation for all supported languages. If you want to generate the
+  translator report only for some languages, pass their codes as arguments
+  to the script. In that case, the language.doc will not be generated.
+  Example:
+
+    python translator.py en nl cz
+
+  Originally, the script was written in Perl and was known as translator.pl.
+  The last Perl version was dated 2002/05/21 (plus some later corrections)
+
+                                         Petr Prikryl (prikryl at atlas dot cz)
+
+  History:
+  --------
+  2002/05/21 - This was the last Perl version.
+  2003/05/16 - List of language marks can be passed as arguments.
+  2004/01/24 - Total reimplementation started: classes TrManager, and Transl.
+  2004/02/05 - First version that produces translator report. No language.doc yet.
+  2004/02/10 - First fully functional version that generates both the translator
+               report and the documentation. It is a bit slower than the
+               Perl version, but is much less tricky and much more flexible.
+               It also solves some problems that were not solved by the Perl
+               version. The translator report content should be more useful
+               for developers.
+  2004/02/11 - Some tuning-up to provide more useful information.
+  2004/04/16 - Added new tokens to the tokenizer (to remove some warnings).
+  2004/05/25 - Added from __future__ import generators not to force Python 2.3.
+  2004/06/03 - Removed dependency on textwrap module.
+  2004/07/07 - Fixed the bug in the fill() function.
+  2004/07/21 - Better e-mail mangling for HTML part of language.doc.
+             - Plural not used for reporting a single missing method.
+             - Removal of not used translator adapters is suggested only
+               when the report is not restricted to selected languages
+               explicitly via script arguments.
+  2004/07/26 - Better reporting of not-needed adapters.
+  2004/10/04 - Reporting of not called translator methods added.
+  2004/10/05 - Modified to check only doxygen/src sources for the previous report.
+  2005/02/28 - Slight modification to generate "mailto.txt" auxiliary file.
+  2005/08/15 - Doxygen's root directory determined primarily from DOXYGEN
+               environment variable. When not found, then relatively to the script.
+  2007/03/20 - The "translate me!" searched in comments and reported if found.
+  2008/06/09 - Warning when the MAX_DOT_GRAPH_HEIGHT is still part of trLegendDocs().
+  2009/05/09 - Changed HTML output to fit it with XHTML DTD
+  2009/09/02 - Added percentage info to the report (implemented / to be implemented).
+  2010/02/09 - Added checking/suggestion 'Reimplementation using UTF-8 suggested.
+  2010/03/03 - Added [unreachable] prefix used in maintainers.txt.
+  2010/05/28 - BOM skipped; minor code cleaning.
+  2010/05/31 - e-mail mangled already in maintainers.txt
+  2010/08/20 - maintainers.txt to UTF-8, related processing of unicode strings
+             - [any mark] introduced instead of [unreachable] only
+             - marks highlighted in HTML
+  2010/08/30 - Highlighting in what will be the table in langhowto.html modified.
+  2010/09/27 - The underscore in \latexonly part of the generated language.doc
+               was prefixed by backslash (was LaTeX related error).
+  2013/02/19 - Better diagnostics when translator_xx.h is too crippled.
+  2013/06/25 - TranslatorDecoder checks removed after removing the class.
+  2013/09/04 - Coloured status in langhowto. *ALMOST up-to-date* category
+               of translators introduced.
+  2014/06/16 - unified for Python 2.6+ and 3.0+
+  """
+
+from __future__ import print_function
+
+import os
+import platform
+import re
+import sys
+import textwrap
+
+
+def xopen(fname, mode='r', encoding='utf-8-sig'):
+    '''Unified file opening for Python 2 an Python 3.
+
+    Python 2 does not have the encoding argument. Python 3 has one, and
+    the default 'utf-8-sig' is used (skips the BOM automatically).
+    '''
+
+    if sys.version_info[0] == 2:
+        return open(fname, mode=mode) # Python 2 without encoding
+    else:
+        return open(fname, mode=mode, encoding=encoding) # Python 3 with encoding
+
+
+def fill(s):
+    """Returns string formatted to the wrapped paragraph multiline string.
+
+    Replaces whitespaces by one space and then uses he textwrap.fill()."""
+
+    # Replace all whitespace by spaces, remove whitespaces that are not
+    # necessary, strip the left and right whitespaces, and break the string
+    # to list of words.
+    rexWS = re.compile(r'\s+')
+    lst = rexWS.sub(' ', s).strip().split()
+
+    # If the list is not empty, put the words together and form the lines
+    # of maximum 70 characters. Build the list of lines.
+    lines = []
+    if lst:
+        line = lst.pop(0)   # no separation space in front of the first word
+        for word in lst:
+            if len(line) + len(word) < 70:
+                line += ' ' + word
+            else:
+                lines.append(line)  # another full line formed
+                line = word         # next line started
+        lines.append(line)          # the last line
+    return '\n'.join(lines)
+
+
+class Transl:
+    """One instance is build for each translator.
+
+    The abbreviation of the source file--part after 'translator_'--is used as
+    the identification of the object. The empty string is used for the
+    abstract Translator class from translator.h. The other information is
+    extracted from inside the source file."""
+
+    def __init__(self, fname, manager):
+        """Bind to the manager and initialize."""
+
+        # Store the filename and the reference to the manager object.
+        self.fname = fname
+        self.manager = manager
+
+        # The instance is responsible for loading the source file, so it checks
+        # for its existence and quits if something goes wrong.
+        if not os.path.isfile(fname):
+            sys.stderr.write("\a\nFile '%s' not found!\n" % fname)
+            sys.exit(1)
+
+        # Initialize the other collected information.
+        self.classId = None
+        self.baseClassId = None
+        self.readableStatus = None   # 'up-to-date', '1.2.3', '1.3', etc.
+        self.status = None           # '', '1.2.03', '1.3.00', etc.
+        self.lang = None             # like 'Brazilian'
+        self.langReadable = None     # like 'Brazilian Portuguese'
+        self.note = None             # like 'should be cleaned up'
+        self.prototypeDic = {}       # uniPrototype -> prototype
+        self.translateMeText = 'translate me!'
+        self.translateMeFlag = False # comments with "translate me!" found
+        self.txtMAX_DOT_GRAPH_HEIGHT_flag = False # found in string in trLegendDocs()
+        self.obsoleteMethods = None  # list of prototypes to be removed
+        self.missingMethods = None   # list of prototypes to be implemented
+        self.implementedMethods = None  # list of implemented required methods
+        self.adaptMinClass = None    # The newest adapter class that can be used
+
+    def __tokenGenerator(self):
+        """Generator that reads the file and yields tokens as 4-tuples.
+
+        The tokens have the form (tokenId, tokenString, lineNo). The
+        last returned token has the form ('eof', None, None). When trying
+        to access next token after that, the exception would be raised."""
+
+        # Set the dictionary for recognizing tokenId for keywords, separators
+        # and the similar categories. The key is the string to be recognized,
+        # the value says its token identification.
+        tokenDic = { 'class':     'class',
+                     'const':     'const',
+                     'public':    'public',
+                     'protected': 'protected',
+                     'private':   'private',
+                     'static':    'static',
+                     'virtual':   'virtual',
+                     ':':         'colon',
+                     ';':         'semic',
+                     ',':         'comma',
+                     '[':         'lsqbra',
+                     ']':         'rsqbra',
+                     '(':         'lpar',
+                     ')':         'rpar',
+                     '{':         'lcurly',
+                     '}':         'rcurly',
+                     '=':         'assign',
+                     '*':         'star',
+                     '&':         'amp',
+                     '+':         'plus',
+                     '-':         'minus',
+                     '!':         'excl',
+                     '?':         'qmark',
+                     '<':         'lt',
+                     '>':         'gt',
+                     "'":         'quot',
+                     '"':         'dquot',
+                     '.':         'dot',
+                     '%':         'perc',
+                     '~':         'tilde',
+                     '^':         'caret',
+                     '|':         'pipe',
+                   }
+
+        # Regular expression for recognizing identifiers.
+        rexId = re.compile(r'^[a-zA-Z]\w*$')
+
+        # Open the file for reading and extracting tokens until the eof.
+        # Initialize the finite automaton.
+        f = xopen(self.fname)
+        lineNo = 0
+        line = ''         # init -- see the pos initialization below
+        linelen = 0       # init
+        pos = 100         # init -- pos after the end of line
+        status = 0
+
+        tokenId = None    # init
+        tokenStr = ''     # init -- the characters will be appended.
+        tokenLineNo = 0
+
+        while status != 777:
+
+            # Get the next character. Read next line first, if necessary.
+            if pos < linelen:
+                c = line[pos]
+            else:
+                lineNo += 1
+                line = f.readline()
+                linelen = len(line)
+                pos = 0
+                if line == '':         # eof
+                    status = 777
+                else:
+                    c = line[pos]
+
+            # Consume the character based on the status
+
+            if status == 0:     # basic status
+
+                # This is the initial status. If tokenId is set, yield the
+                # token here and only here (except when eof is found).
+                # Initialize the token variables after the yield.
+                if tokenId:
+                    # If it is an unknown item, it can still be recognized
+                    # here. Keywords and separators are the example.
+                    if tokenId == 'unknown':
+                        if tokenStr in tokenDic:
+                            tokenId = tokenDic[tokenStr]
+                        elif tokenStr.isdigit():
+                            tokenId = 'num'
+                        elif rexId.match(tokenStr):
+                            tokenId = 'id'
+                        else:
+                            self.__unexpectedToken(-1, tokenStr, tokenLineNo)
+
+                    yield (tokenId, tokenStr, tokenLineNo)
+
+                    # If it is a comment that contains the self.translateMeText
+                    # string, set the flag -- the situation will be reported.
+                    if tokenId == 'comment' and tokenStr.find(self.translateMeText) >= 0:
+                        self.translateMeFlag = True
+
+                    tokenId = None
+                    tokenStr = ''
+                    tokenLineNo = 0
+
+                # Now process the character. When we just skip it (spaces),
+                # stay in this status. All characters that will be part of
+                # some token cause moving to the specific status. And only
+                # when moving to the status == 0 (or the final state 777),
+                # the token is yielded. With respect to that the automaton
+                # behaves as Moore's one (output bound to status). When
+                # collecting tokens, the automaton is the Mealy's one
+                # (actions bound to transitions).
+                if c.isspace():
+                    pass                 # just skip whitespace characters
+                elif c == '/':           # Possibly comment starts here, but
+                    tokenId = 'unknown'  # it could be only a slash in code.
+                    tokenStr = c
+                    tokenLineNo = lineNo
+                    status = 1
+                elif c == '#':
+                    tokenId = 'preproc'  # preprocessor directive
+                    tokenStr = c
+                    tokenLineNo = lineNo
+                    status = 5
+                elif c == '"':           # string starts here
+                    tokenId = 'string'
+                    tokenStr = c
+                    tokenLineNo = lineNo
+                    status = 6
+                elif c == "'":           # char literal starts here
+                    tokenId = 'charlit'
+                    tokenStr = c
+                    tokenLineNo = lineNo
+                    status = 8
+                elif c in tokenDic:  # known one-char token
+                    tokenId = tokenDic[c]
+                    tokenStr = c
+                    tokenLineNo = lineNo
+                    # stay in this state to yield token immediately
+                else:
+                    tokenId = 'unknown'  # totally unknown
+                    tokenStr = c
+                    tokenLineNo = lineNo
+                    status = 333
+
+                pos += 1                 # move position in any case
+
+            elif status == 1:            # possibly a comment
+                if c == '/':             # ... definitely the C++ comment
+                    tokenId = 'comment'
+                    tokenStr += c
+                    pos += 1
+                    status = 2
+                elif c == '*':           # ... definitely the C comment
+                    tokenId = 'comment'
+                    tokenStr += c
+                    pos += 1
+                    status = 3
+                else:
+                    status = 0           # unrecognized, don't move pos
+
+            elif status == 2:            # inside the C++ comment
+                if c == '\n':            # the end of C++ comment
+                    status = 0           # yield the token
+                else:
+                    tokenStr += c        # collect the C++ comment
+                pos += 1
+
+            elif status == 3:            # inside the C comment
+                if c == '*':             # possibly the end of the C comment
+                    tokenStr += c
+                    status = 4
+                else:
+                    tokenStr += c        # collect the C comment
+                pos += 1
+
+            elif status == 4:            # possibly the end of the C comment
+                if c == '/':             # definitely the end of the C comment
+                    tokenStr += c
+                    status = 0           # yield the token
+                elif c == '*':           # more stars inside the comment
+                    tokenStr += c
+                else:
+                    tokenStr += c        # this cannot be the end of comment
+                    status = 3
+                pos += 1
+
+            elif status == 5:            # inside the preprocessor directive
+                if c == '\n':            # the end of the preproc. command
+                    status = 0           # yield the token
+                else:
+                    tokenStr += c        # collect the preproc
+                pos += 1
+
+            elif status == 6:            # inside the string
+                if c == '\\':            # escaped char inside the string
+                    tokenStr += c
+                    status = 7
+                elif c == '"':           # end of the string
+                    tokenStr += c
+                    status = 0
+                else:
+                    tokenStr += c        # collect the chars of the string
+                pos += 1
+
+            elif status == 7:            # escaped char inside the string
+                tokenStr += c            # collect the char of the string
+                status = 6
+                pos += 1
+
+            elif status == 8:            # inside the char literal
+                tokenStr += c            # collect the char of the literal
+                status = 9
+                pos += 1
+
+            elif status == 9:            # end of char literal expected
+                if c == "'":             # ... and found
+                    tokenStr += c
+                    status = 0
+                    pos += 1
+                else:
+                    tokenId = 'error'    # end of literal was expected
+                    tokenStr += c
+                    status = 0
+
+            elif status == 333:          # start of the unknown token
+                if c.isspace():
+                    pos += 1
+                    status = 0           # tokenId may be determined later
+                elif c in tokenDic:  # separator, don't move pos
+                    status = 0
+                else:
+                    tokenStr += c        # collect
+                    pos += 1
+
+        # We should have finished in the final status. If some token
+        # have been extracted, yield it first.
+        assert(status == 777)
+        if tokenId:
+            yield (tokenId, tokenStr, tokenLineNo)
+            tokenId = None
+            tokenStr = ''
+            tokenLineNo = 0
+
+        # The file content is processed. Close the file. Then always yield
+        # the eof token.
+        f.close()
+        yield ('eof', None, None)
+
+
+    def __collectClassInfo(self, tokenIterator):
+        """Collect the information about the class and base class.
+
+        The tokens including the opening left curly brace of the class are
+        consumed."""
+
+        status = 0  # initial state
+
+        while status != 777:   # final state
+
+            # Always assume that the previous tokens were processed. Get
+            # the next one.
+            tokenId, tokenStr, tokenLineNo = next(tokenIterator)
+
+            # Process the token and never return back.
+            if status == 0:    # waiting for the 'class' keyword.
+                if tokenId == 'class':
+                    status = 1
+
+            elif status == 1:  # expecting the class identification
+                if tokenId == 'id':
+                    self.classId = tokenStr
+                    status = 2
+                else:
+                    self.__unexpectedToken(status, tokenId, tokenLineNo)
+
+            elif status == 2:  # expecting the curly brace or base class info
+                if tokenId == 'lcurly':
+                    status = 777        # correctly finished
+                elif tokenId == 'colon':
+                    status = 3
+                else:
+                    self.__unexpectedToken(status, tokenId, tokenLineNo)
+
+            elif status == 3:  # expecting the 'public' in front of base class id
+                if tokenId == 'public':
+                    status = 4
+                else:
+                    self.__unexpectedToken(status, tokenId, tokenLineNo)
+
+            elif status == 4:  # expecting the base class id
+                if tokenId == 'id':
+                    self.baseClassId = tokenStr
+                    status = 5
+                else:
+                    self.__unexpectedToken(status, tokenId, tokenLineNo)
+
+            elif status == 5:  # expecting the curly brace and quitting
+                if tokenId == 'lcurly':
+                    status = 777        # correctly finished
+                elif tokenId == 'comment':
+                    pass
+                else:
+                    self.__unexpectedToken(status, tokenId, tokenLineNo)
+
+        # Extract the status of the TranslatorXxxx class. The readable form
+        # will be used in reports the status form is a string that can be
+        # compared lexically (unified length, padding with zeros, etc.).
+        if self.baseClassId:
+            lst = self.baseClassId.split('_')
+            if lst[0] == 'Translator':
+                self.readableStatus = 'up-to-date'
+                self.status = ''
+            elif lst[0] == 'TranslatorAdapter':
+                self.status = lst[1] + '.' + lst[2]
+                self.readableStatus = self.status
+                if len(lst) > 3:        # add the last part of the number
+                    self.status += '.' + ('%02d' % int(lst[3]))
+                    self.readableStatus += '.' + lst[3]
+                else:
+                    self.status += '.00'
+            elif lst[0] == 'TranslatorEnglish':
+                # Obsolete or Based on English.
+                if self.classId[-2:] == 'En':
+                    self.readableStatus = 'English based'
+                    self.status = 'En'
+                else:
+                    self.readableStatus = 'obsolete'
+                    self.status = '0.0.00'
+
+            # Check whether status was set, or set 'strange'.
+            if self.status == None:
+                self.status = 'strange'
+            if not self.readableStatus:
+                self.readableStatus = 'strange'
+
+            # Extract the name of the language and the readable form.
+            self.lang = self.classId[10:]  # without 'Translator'
+            if self.lang == 'Brazilian':
+                self.langReadable = 'Brazilian Portuguese'
+            elif self.lang == 'Chinesetraditional':
+                self.langReadable = 'Chinese Traditional'
+            else:
+                self.langReadable = self.lang
+
+
+    def __unexpectedToken(self, status, tokenId, tokenLineNo):
+        """Reports unexpected token and quits with exit code 1."""
+
+        import inspect
+        calledFrom = inspect.stack()[1][3]
+        msg = "\a\nUnexpected token '%s' on the line %d in '%s'.\n"
+        msg = msg % (tokenId, tokenLineNo, self.fname)
+        if status != -1:
+            msg += 'status = %d in %s()\n' % (status, calledFrom)
+        sys.stderr.write(msg)
+        sys.exit(1)
+
+
+    def collectPureVirtualPrototypes(self):
+        """Returns dictionary 'unified prototype' -> 'full prototype'.
+
+        The method is expected to be called only for the translator.h. It
+        extracts only the pure virtual method and build the dictionary where
+        key is the unified prototype without argument identifiers."""
+
+        # Prepare empty dictionary that will be returned.
+        resultDic = {}
+
+        # Start the token generator which parses the class source file.
+        tokenIterator = self.__tokenGenerator()
+
+        # Collect the class and the base class identifiers.
+        self.__collectClassInfo(tokenIterator)
+        assert(self.classId == 'Translator')
+
+        # Let's collect readable form of the public virtual pure method
+        # prototypes in the readable form -- as defined in translator.h.
+        # Let's collect also unified form of the same prototype that omits
+        # everything that can be omitted, namely 'virtual' and argument
+        # identifiers.
+        prototype = ''    # readable prototype (with everything)
+        uniPrototype = '' # unified prototype (without arg. identifiers)
+
+        # Collect the pure virtual method prototypes. Stop on the closing
+        # curly brace followed by the semicolon (end of class).
+        status = 0
+        curlyCnt = 0      # counter for the level of curly braces
+
+        # Loop until the final state 777 is reached. The errors are processed
+        # immediately. In this implementation, it always quits the application.
+        while status != 777:
+
+            # Get the next token.
+            tokenId, tokenStr, tokenLineNo = next(tokenIterator)
+
+            if status == 0:      # waiting for 'public:'
+                if tokenId == 'public':
+                    status = 1
+
+            elif status == 1:    # colon after the 'public'
+                if tokenId == 'colon':
+                    status = 2
+                else:
+                    self.__unexpectedToken(status, tokenId, tokenLineNo)
+
+            elif status == 2:    # waiting for 'virtual'
+                if tokenId == 'virtual':
+                    prototype = tokenStr  # but not to unified prototype
+                    status = 3
+                elif tokenId == 'comment':
+                    pass
+                elif tokenId == 'rcurly':
+                    status = 11         # expected end of class
+                else:
+                    self.__unexpectedToken(status, tokenId, tokenLineNo)
+
+            elif status == 3:    # return type of the method expected
+                if tokenId == 'id':
+                    prototype += ' ' + tokenStr
+                    uniPrototype = tokenStr  # start collecting the unified prototype
+                    status = 4
+                elif tokenId == 'tilde':
+                    status = 4
+                else:
+                    self.__unexpectedToken(status, tokenId, tokenLineNo)
+
+            elif status == 4:    # method identifier expected
+                if tokenId == 'id':
+                    prototype += ' ' + tokenStr
+                    uniPrototype += ' ' + tokenStr
+                    status = 5
+                else:
+                    self.__unexpectedToken(status, tokenId, tokenLineNo)
+
+            elif status == 5:    # left bracket of the argument list expected
+                if tokenId == 'lpar':
+                    prototype += tokenStr
+                    uniPrototype += tokenStr
+                    status = 6
+                else:
+                    self.__unexpectedToken(status, tokenId, tokenLineNo)
+
+            elif status == 6:    # collecting arguments of the method
+                if tokenId == 'rpar':
+                    prototype += tokenStr
+                    uniPrototype += tokenStr
+                    status = 7
+                elif tokenId == 'const':
+                    prototype += tokenStr
+                    uniPrototype += tokenStr
+                    status = 12
+                elif tokenId == 'id':           # type identifier
+                    prototype += tokenStr
+                    uniPrototype += tokenStr
+                    status = 13
+                else:
+                    self.__unexpectedToken(status, tokenId, tokenLineNo)
+
+            elif status == 7:    # assignment expected or left curly brace
+                if tokenId == 'assign':
+                    status = 8
+                elif tokenId == 'lcurly':
+                    curlyCnt = 1      # method body entered
+                    status = 10
+                else:
+                    self.__unexpectedToken(status, tokenId, tokenLineNo)
+
+            elif status == 8:    # zero expected (or default for the destructor)
+                if (tokenId == 'num' and tokenStr == '0') or (tokenId == 'id' and tokenStr == 'default'):
+                    status = 9
+                else:
+                    self.__unexpectedToken(status, tokenId, tokenLineNo)
+
+            elif status == 9:    # after semicolon, produce the dic item
+                if tokenId == 'semic':
+                    assert(uniPrototype not in resultDic)
+                    resultDic[uniPrototype] = prototype
+                    status = 2
+                else:
+                    self.__unexpectedToken(status, tokenId, tokenLineNo)
+
+            elif status == 10:   # consuming the body of the method
+                if tokenId == 'rcurly':
+                    curlyCnt -= 1
+                    if curlyCnt == 0:
+                        status = 2     # body consumed
+                elif tokenId == 'lcurly':
+                    curlyCnt += 1
+
+            elif status == 11:   # probably the end of class
+                if tokenId == 'semic':
+                    status = 777
+                else:
+                    self.__unexpectedToken(status, tokenId, tokenLineNo)
+
+            elif status == 12:   # type id for argument expected
+                if tokenId == 'id':
+                    prototype += ' ' + tokenStr
+                    uniPrototype += ' ' + tokenStr
+                    status = 13
+                else:
+                    self.__unexpectedToken(status, tokenId, tokenLineNo)
+
+            elif status == 13:   # namespace qualification or * or & expected
+                if tokenId == 'colon':        # was namespace id
+                    prototype += tokenStr
+                    uniPrototype += tokenStr
+                    status = 14
+                elif tokenId == 'star' or tokenId == 'amp':  # pointer or reference
+                    prototype += ' ' + tokenStr
+                    uniPrototype += ' ' + tokenStr
+                    status = 16
+                elif tokenId == 'id':         # argument identifier
+                    prototype += ' ' + tokenStr
+                    # don't put this into unified prototype
+                    status = 17
+                else:
+                    self.__unexpectedToken(status, tokenId, tokenLineNo)
+
+            elif status == 14:   # second colon for namespace:: expected
+                if tokenId == 'colon':
+                    prototype += tokenStr
+                    uniPrototype += tokenStr
+                    status = 15
+                else:
+                    self.__unexpectedToken(status, tokenId, tokenLineNo)
+
+            elif status == 15:   # type after namespace:: expected
+                if tokenId == 'id':
+                    prototype += tokenStr
+                    uniPrototype += tokenStr
+                    status = 13
+                else:
+                    self.__unexpectedToken(status, tokenId, tokenLineNo)
+
+            elif status == 16:   # argument identifier expected
+                if tokenId == 'id':
+                    prototype += ' ' + tokenStr
+                    # don't put this into unified prototype
+                    status = 17
+                else:
+                    self.__unexpectedToken(status, tokenId, tokenLineNo)
+
+            elif status == 17:   # comma or ')' after argument identifier expected
+                if tokenId == 'comma':
+                    prototype += ', '
+                    uniPrototype += ', '
+                    status = 6
+                elif tokenId == 'rpar':
+                    prototype += tokenStr
+                    uniPrototype += tokenStr
+                    status = 7
+                else:
+                    self.__unexpectedToken(status, tokenId, tokenLineNo)
+
+        # Eat the rest of the source to cause closing the file.
+        while tokenId != 'eof':
+            tokenId, tokenStr, tokenLineNo = next(tokenIterator)
+
+        # Return the resulting dictionary with 'uniPrototype -> prototype'.
+        return resultDic
+
+
+    def __collectPublicMethodPrototypes(self, tokenIterator):
+        """Collects prototypes of public methods and fills self.prototypeDic.
+
+        The dictionary is filled by items: uniPrototype -> prototype.
+        The method is expected to be called only for TranslatorXxxx classes,
+        i.e. for the classes that implement translation to some language.
+        It assumes that the opening curly brace of the class was already
+        consumed. The source is consumed until the end of the class.
+        The caller should consume the source until the eof to cause closing
+        the source file."""
+
+        assert(self.classId != 'Translator')
+        assert self.baseClassId != None, 'Class ' + self.classId + ' from the file ' + self.fname + ' does not have a base class.'
+
+        # The following finite automaton slightly differs from the one
+        # inside self.collectPureVirtualPrototypes(). It produces the
+        # dictionary item just after consuming the body of the method
+        # (transition from state 10 to state 2). It also does not allow
+        # definitions of public pure virtual methods, except for
+        # TranslatorAdapterBase (states 8 and 9). Argument identifier inside
+        # method argument lists can be omitted or commented.
+        #
+        # Let's collect readable form of all public method prototypes in
+        # the readable form -- as defined in the source file.
+        # Let's collect also unified form of the same prototype that omits
+        # everything that can be omitted, namely 'virtual' and argument
+        # identifiers.
+        prototype = ''    # readable prototype (with everything)
+        uniPrototype = '' # unified prototype (without arg. identifiers)
+        warning = ''      # warning message -- if something special detected
+        methodId = None   # processed method id
+
+        # Collect the method prototypes. Stop on the closing
+        # curly brace followed by the semicolon (end of class).
+        status = 0
+        curlyCnt = 0      # counter for the level of curly braces
+
+        # Loop until the final state 777 is reached. The errors are processed
+        # immediately. In this implementation, it always quits the application.
+        while status != 777:
+
+            # Get the next token.
+            tokenId, tokenStr, tokenLineNo = next(tokenIterator)
+
+            if status == 0:      # waiting for 'public:'
+                if tokenId == 'public':
+                    status = 1
+                elif tokenId == 'eof':  # non-public things until the eof
+                    status = 777
+
+            elif status == 1:    # colon after the 'public'
+                if tokenId == 'colon':
+                    status = 2
+                else:
+                    self.__unexpectedToken(status, tokenId, tokenLineNo)
+
+            elif status == 2:    # waiting for 'virtual' (can be omitted)
+                if tokenId == 'virtual':
+                    prototype = tokenStr  # but not to unified prototype
+                    status = 3
+                elif tokenId == 'id':     # 'virtual' was omitted
+                    prototype = tokenStr
+                    uniPrototype = tokenStr  # start collecting the unified prototype
+                    status = 4
+                elif tokenId == 'comment':
+                    pass
+                elif tokenId == 'protected' or tokenId == 'private':
+                    status = 0
+                elif tokenId == 'rcurly':
+                    status = 11         # expected end of class
+                else:
+                    self.__unexpectedToken(status, tokenId, tokenLineNo)
+
+            elif status == 3:    # return type of the method expected
+                if tokenId == 'id':
+                    prototype += ' ' + tokenStr
+                    uniPrototype = tokenStr  # start collecting the unified prototype
+                    status = 4
+                else:
+                    self.__unexpectedToken(status, tokenId, tokenLineNo)
+
+            elif status == 4:    # method identifier expected
+                if tokenId == 'id':
+                    prototype += ' ' + tokenStr
+                    uniPrototype += ' ' + tokenStr
+                    methodId = tokenStr    # for reporting
+                    status = 5
+                else:
+                    self.__unexpectedToken(status, tokenId, tokenLineNo)
+
+            elif status == 5:    # left bracket of the argument list expected
+                if tokenId == 'lpar':
+                    prototype += tokenStr
+                    uniPrototype += tokenStr
+                    status = 6
+                else:
+                    self.__unexpectedToken(status, tokenId, tokenLineNo)
+
+            elif status == 6:    # collecting arguments of the method
+                if tokenId == 'rpar':
+                    prototype += tokenStr
+                    uniPrototype += tokenStr
+                    status = 7
+                elif tokenId == 'const':
+                    prototype += tokenStr
+                    uniPrototype += tokenStr
+                    status = 12
+                elif tokenId == 'id':           # type identifier
+                    prototype += tokenStr
+                    uniPrototype += tokenStr
+                    status = 13
+                else:
+                    self.__unexpectedToken(status, tokenId, tokenLineNo)
+
+            elif status == 7:    # left curly brace expected
+                if tokenId == 'lcurly':
+                    curlyCnt = 1      # method body entered
+                    status = 10
+                elif tokenId == 'comment':
+                    pass
+                elif tokenId == 'assign': # allowed only for TranslatorAdapterBase
+                    assert(self.classId == 'TranslatorAdapterBase')
+                    status = 8
+                else:
+                    self.__unexpectedToken(status, tokenId, tokenLineNo)
+
+            elif status == 8:    # zero expected (TranslatorAdapterBase)
+                assert(self.classId == 'TranslatorAdapterBase')
+                if tokenId == 'num' and tokenStr == '0':
+                    status = 9
+                else:
+                    self.__unexpectedToken(status, tokenId, tokenLineNo)
+
+            elif status == 9:    # after semicolon (TranslatorAdapterBase)
+                assert(self.classId == 'TranslatorAdapterBase')
+                if tokenId == 'semic':
+                    status = 2
+                else:
+                    self.__unexpectedToken(status, tokenId, tokenLineNo)
+
+            elif status == 10:   # consuming the body of the method, then dic item
+                if tokenId == 'rcurly':
+                    curlyCnt -= 1
+                    if curlyCnt == 0:
+                        # Check for possible copy/paste error when name
+                        # of the method was not corrected (i.e. the same
+                        # name already exists).
+                        if uniPrototype in self.prototypeDic:
+                            msg = "'%s' prototype found again (duplicity)\n"
+                            msg += "in '%s'.\n" % self.fname
+                            msg = msg % uniPrototype
+                            sys.stderr.write(msg)
+                            assert False
+
+                        assert(uniPrototype not in self.prototypeDic)
+                        # Insert new dictionary item, unless they have a default in translator.h
+                        if (not (prototype=="virtual QCString latexDocumentPost()" or
+                                 prototype=="virtual QCString latexDocumentPre()" or
+                                 prototype=="virtual QCString latexCommandName()" or
+                                 prototype=="virtual QCString latexFont()" or
+                                 prototype=="virtual QCString latexFontenc()" or
+                                 prototype=="virtual bool needsPunctuation()")):
+                            self.prototypeDic[uniPrototype] = prototype
+                        status = 2      # body consumed
+                        methodId = None # outside of any method
+                elif tokenId == 'lcurly':
+                    curlyCnt += 1
+
+                # Warn in special case.
+                elif methodId == 'trLegendDocs' and tokenId == 'string' \
+                    and tokenStr.find('MAX_DOT_GRAPH_HEIGHT') >= 0:
+                        self.txtMAX_DOT_GRAPH_HEIGHT_flag = True
+
+
+            elif status == 11:   # probably the end of class
+                if tokenId == 'semic':
+                    status = 777
+                else:
+                    self.__unexpectedToken(status, tokenId, tokenLineNo)
+
+            elif status == 12:   # type id for argument expected
+                if tokenId == 'id':
+                    prototype += ' ' + tokenStr
+                    uniPrototype += ' ' + tokenStr
+                    status = 13
+                else:
+                    self.__unexpectedToken(status, tokenId, tokenLineNo)
+
+            elif status == 13:   # :: or * or & or id or ) expected
+                if tokenId == 'colon':        # was namespace id
+                    prototype += tokenStr
+                    uniPrototype += tokenStr
+                    status = 14
+                elif tokenId == 'star' or tokenId == 'amp':  # pointer or reference
+                    prototype += ' ' + tokenStr
+                    uniPrototype += ' ' + tokenStr
+                    status = 16
+                elif tokenId == 'id':         # argument identifier
+                    prototype += ' ' + tokenStr
+                    # don't put this into unified prototype
+                    status = 17
+                elif tokenId == 'comment':    # probably commented-out identifier
+                    prototype += tokenStr
+                elif tokenId == 'rpar':
+                    prototype += tokenStr
+                    uniPrototype += tokenStr
+                    status = 7
+                elif tokenId == 'comma':
+                    prototype += ', '
+                    uniPrototype += ', '
+                    status = 6
+                else:
+                    self.__unexpectedToken(status, tokenId, tokenLineNo)
+
+            elif status == 14:   # second colon for namespace:: expected
+                if tokenId == 'colon':
+                    prototype += tokenStr
+                    uniPrototype += tokenStr
+                    status = 15
+                else:
+                    self.__unexpectedToken(status, tokenId, tokenLineNo)
+
+            elif status == 15:   # type after namespace:: expected
+                if tokenId == 'id':
+                    prototype += tokenStr
+                    uniPrototype += tokenStr
+                    status = 13
+                else:
+                    self.__unexpectedToken(status, tokenId, tokenLineNo)
+
+            elif status == 16:   # argument identifier or ) expected
+                if tokenId == 'id':
+                    prototype += ' ' + tokenStr
+                    # don't put this into unified prototype
+                    status = 17
+                elif tokenId == 'rpar':
+                    prototype += tokenStr
+                    uniPrototype += tokenStr
+                    status = 7
+                elif tokenId == 'comment':
+                    prototype += tokenStr
+                else:
+                    self.__unexpectedToken(status, tokenId, tokenLineNo)
+
+            elif status == 17:   # comma or ')' after argument identifier expected
+                if tokenId == 'comma':
+                    prototype += ', '
+                    uniPrototype += ', '
+                    status = 6
+                elif tokenId == 'rpar':
+                    prototype += tokenStr
+                    uniPrototype += tokenStr
+                    status = 7
+                else:
+                    self.__unexpectedToken(status, tokenId, tokenLineNo)
+
+
+
+    def collectAdapterPrototypes(self):
+        """Returns the dictionary of prototypes implemented by adapters.
+
+        It is created to process the translator_adapter.h. The returned
+        dictionary has the form: unifiedPrototype -> (version, classId)
+        thus by looking for the prototype, we get the information what is
+        the newest (least adapting) adapter that is sufficient for
+        implementing the method."""
+
+        # Start the token generator which parses the class source file.
+        assert(os.path.split(self.fname)[1] == 'translator_adapter.h')
+        tokenIterator = self.__tokenGenerator()
+
+        # Get the references to the involved dictionaries.
+        reqDic = self.manager.requiredMethodsDic
+
+        # Create the empty dictionary that will be returned.
+        adaptDic = {}
+
+
+        # Loop through the source of the adapter file until no other adapter
+        # class is found.
+        while True:
+            try:
+                # Collect the class and the base class identifiers.
+                self.__collectClassInfo(tokenIterator)
+
+                # Extract the comparable version of the adapter class.
+                # Note: The self.status as set by self.__collectClassInfo()
+                # contains similar version, but is related to the base class,
+                # not to the class itself.
+                lst = self.classId.split('_')
+                version = ''
+                if lst[0] == 'TranslatorAdapter': # TranslatorAdapterBase otherwise
+                    version = lst[1] + '.' + lst[2]
+                    if len(lst) > 3:        # add the last part of the number
+                        version += '.' + ('%02d' % int(lst[3]))
+                    else:
+                        version += '.00'
+
+                # Collect the prototypes of implemented public methods.
+                self.__collectPublicMethodPrototypes(tokenIterator)
+
+                # For the required methods, update the dictionary of methods
+                # implemented by the adapter.
+                for protoUni in self.prototypeDic:
+                    if protoUni in reqDic:
+                        # This required method will be marked as implemented
+                        # by this adapter class. This implementation assumes
+                        # that newer adapters do not reimplement any required
+                        # methods already implemented by older adapters.
+                        assert(protoUni not in adaptDic)
+                        adaptDic[protoUni] = (version, self.classId)
+
+                # Clear the dictionary object and the information related
+                # to the class as the next adapter class is to be processed.
+                self.prototypeDic.clear()
+                self.classId = None
+                self.baseClassId = None
+
+            except StopIteration:
+                break
+
+        # Return the result dictionary.
+        return adaptDic
+
+
+    def processing(self):
+        """Processing of the source file -- only for TranslatorXxxx classes."""
+
+        # Start the token generator which parses the class source file.
+        tokenIterator = self.__tokenGenerator()
+
+        # Collect the class and the base class identifiers.
+        self.__collectClassInfo(tokenIterator)
+        assert(self.classId != 'Translator')
+        assert(self.classId[:17] != 'TranslatorAdapter')
+
+        # Collect the prototypes of implemented public methods.
+        self.__collectPublicMethodPrototypes(tokenIterator)
+
+        # Eat the rest of the source to cause closing the file.
+        while True:
+            try:
+                t = next(tokenIterator)
+            except StopIteration:
+                break
+
+        # Shorthands for the used dictionaries.
+        reqDic = self.manager.requiredMethodsDic
+        adaptDic = self.manager.adaptMethodsDic
+        myDic = self.prototypeDic
+
+        # Build the list of obsolete methods.
+        self.obsoleteMethods = []
+        for p in myDic:
+            if p not in reqDic:
+                self.obsoleteMethods.append(p)
+        self.obsoleteMethods.sort()
+
+        # Build the list of missing methods and the list of implemented
+        # required methods.
+        self.missingMethods = []
+        self.implementedMethods = []
+        for p in reqDic:
+            if p in myDic:
+                self.implementedMethods.append(p)
+            else:
+                self.missingMethods.append(p)
+        self.missingMethods.sort()
+        self.implementedMethods.sort()
+
+        # Check whether adapter must be used or suggest the newest one.
+        # Change the status and set the note accordingly.
+        if self.baseClassId != 'Translator':
+            justUpdateNeesedMessage = True
+            if not self.missingMethods:
+                self.note = 'Change the base class to Translator.'
+                self.status = ''
+                self.readableStatus = 'almost up-to-date'
+            elif self.baseClassId != 'TranslatorEnglish':
+                # The translator uses some of the adapters.
+                # Look at the missing methods and check what adapter
+                # implements them. Remember the one with the lowest version.
+                adaptMinVersion = '9.9.99'
+                adaptMinClass = 'TranslatorAdapter_9_9_99'
+                for uniProto in self.missingMethods:
+                    if uniProto in adaptDic:
+                        version, cls = adaptDic[uniProto]
+                        if version < adaptMinVersion:
+                            justUpdateNeesedMessage = False
+                            adaptMinVersion = version
+                            adaptMinClass = cls
+
+                if justUpdateNeesedMessage:
+                    self.note = 'Change the base class to Translator.'
+                    self.status = ''
+
+                # Test against the current status -- preserve the self.status.
+                # Possibly, the translator implements enough methods to
+                # use some newer adapter.
+                status = self.status
+
+                # If the version of the used adapter is smaller than
+                # the required, set the note and update the status as if
+                # the newer adapter was used.
+                if not justUpdateNeesedMessage and adaptMinVersion > status:
+                    self.note = 'Change the base class to %s.' % adaptMinClass
+                    self.status = adaptMinVersion
+                    self.adaptMinClass = adaptMinClass
+                    self.readableStatus = adaptMinVersion # simplified
+
+        # If everything seems OK, some explicit warning flags still could
+        # be set.
+        if not self.note and self.status == '' and \
+           (self.translateMeFlag or self.txtMAX_DOT_GRAPH_HEIGHT_flag):
+            self.note = ''
+            if self.translateMeFlag:
+                self.note += 'The "%s" found in a comment.' % self.translateMeText
+            if self.note != '':
+                self.note += '\n\t\t'
+            if self.txtMAX_DOT_GRAPH_HEIGHT_flag:
+                self.note += 'The MAX_DOT_GRAPH_HEIGHT found in trLegendDocs()'
+
+        # If everything seems OK, but there are obsolete methods, set
+        # the note to clean-up source. This note will be used only when
+        # the previous code did not set another note (priority).
+        if not self.note and self.status == '' and self.obsoleteMethods:
+            self.note = 'Remove the obsolete methods (never used).'
+
+        # If there is at least some note but the status suggests it is
+        # otherwise up-to-date, mark is as ALMOST up-to-date.
+        if self.note and self.status == '':
+            self.readableStatus = 'almost up-to-date'
+
+
+    def report(self, fout):
+        """Returns the report part for the source as a multiline string.
+
+        No output for up-to-date translators without problem."""
+
+        # If there is nothing to report, return immediately.
+        if self.status == '' and not self.note:
+            return
+
+        # Report the number of not implemented methods.
+        fout.write('\n\n\n')
+        fout.write(self.classId + '   (' + self.baseClassId + ')')
+        percentImplemented = 100    # init
+        allNum = len(self.manager.requiredMethodsDic)
+        if self.missingMethods:
+            num = len(self.missingMethods)
+            percentImplemented = 100 * (allNum - num) / allNum
+            fout.write('  %d' % num)
+            fout.write(' method')
+            if num > 1:
+                fout.write('s')
+            fout.write(' to implement (%d %%)' % (100 * num / allNum))
+        fout.write('\n' + '-' * len(self.classId))
+
+        # Write the info about the implemented required methods.
+        fout.write('\n\n  Implements %d' % len(self.implementedMethods))
+        fout.write(' of the required methods (%d %%).' % percentImplemented)
+
+        # Report the missing method, but only when it is not English-based
+        # translator.
+        if self.missingMethods and self.status != 'En':
+            fout.write('\n\n  Missing methods (should be implemented):\n')
+            reqDic = self.manager.requiredMethodsDic
+            for p in self.missingMethods:
+                fout.write('\n    ' + reqDic[p])
+
+        # Always report obsolete methods.
+        if self.obsoleteMethods:
+            fout.write('\n\n  Obsolete methods (should be removed, never used):\n')
+            myDic = self.prototypeDic
+            for p in self.obsoleteMethods:
+                fout.write('\n    ' + myDic[p])
+
+        # For English-based translator, report the implemented methods.
+        if self.status == 'En' and self.implementedMethods:
+            fout.write('\n\n  This English-based translator implements ')
+            fout.write('the following methods:\n')
+            reqDic = self.manager.requiredMethodsDic
+            for p in self.implementedMethods:
+                fout.write('\n    ' + reqDic[p])
+
+
+    def getmtime(self):
+        """Returns the last modification time of the source file."""
+        assert(os.path.isfile(self.fname))
+        return os.path.getmtime(self.fname)
+
+
+class TrManager:
+    """Collects basic info and builds subordinate Transl objects."""
+
+    def __init__(self):
+        """Determines paths, creates and initializes structures.
+
+        The arguments of the script may explicitly say what languages should
+        be processed. Write the two letter identifications that are used
+        for composing the source filenames, so...
+
+            python translator.py cz
+
+        this will process only translator_cz.h source.
+        """
+
+        # Determine the path to the script and its name.
+        self.script = os.path.abspath(sys.argv[0])
+        self.script_path, self.script_name = os.path.split(self.script)
+        self.script_path = os.path.abspath(self.script_path)
+
+        # Determine the absolute path to the Doxygen's root subdirectory.
+        # If DOXYGEN environment variable is not found, the directory is
+        # determined from the path of the script.
+        doxy_default = os.path.join(self.script_path, '..')
+        self.doxy_path = os.path.abspath(os.getenv('DOXYGEN', doxy_default))
+
+        # Build the path names based on the Doxygen's root knowledge.
+        self.doc_path = os.path.join(self.doxy_path, 'doc')
+        self.src_path = os.path.join(self.doxy_path, 'src')
+        #  Normally the original sources aren't in the current directory
+        # (as we are in the build directory) so we have to specify the
+        # original source /documentation / ... directory.
+        self.org_src_path = os.path.join(sys.argv[1], 'src')
+        self.org_doc_path = os.path.join(sys.argv[1], 'doc')
+        self.org_doxy_path = sys.argv[1]
+
+        # Create the empty dictionary for Transl object identified by the
+        # class identifier of the translator.
+        self.__translDic = {}
+
+        # Create the None dictionary of required methods. The key is the
+        # unified prototype, the value is the full prototype. Set inside
+        # the self.__build().
+        self.requiredMethodsDic = None
+
+        # Create the empty dictionary that says what method is implemented
+        # by what adapter.
+        self.adaptMethodsDic = {}
+
+        # The last modification time will capture the modification of this
+        # script, of the translator.h, of the translator_adapter.h (see the
+        # self.__build() for the last two) of all the translator_xx.h files
+        # and of the template for generating the documentation. So, this
+        # time can be compared with modification time of the generated
+        # documentation to decide, whether the doc should be re-generated.
+        self.lastModificationTime = os.path.getmtime(self.script)
+
+        # Set the names of the translator report text file, of the template
+        # for generating "Internationalization" document, for the generated
+        # file itself, and for the maintainers list.
+        self.translatorReportFileName = 'translator_report.txt'
+        self.maintainersFileName = 'maintainers.txt'
+        self.languageTplFileName = 'language.tpl'
+        self.languageDocFileName = 'language.doc'
+
+        # The information about the maintainers will be stored
+        # in the dictionary with the following name.
+        self.__maintainersDic = None
+
+        # Define the other used structures and variables for information.
+        self.langLst = None                   # including English based
+        self.supportedLangReadableStr = None  # coupled En-based as a note
+        self.numLang = None                   # excluding coupled En-based
+        self.doxVersion = None                # Doxygen version
+
+        # Build objects where each one is responsible for one translator.
+        self.__build()
+
+
+    def __build(self):
+        """Find the translator files and build the objects for translators."""
+
+        # The translator.h must exist (the Transl object will check it),
+        # create the object for it and let it build the dictionary of
+        # required methods.
+        tr = Transl(os.path.join(self.org_src_path, 'translator.h'), self)
+        self.requiredMethodsDic = tr.collectPureVirtualPrototypes()
+        tim = tr.getmtime()
+        if tim > self.lastModificationTime:
+            self.lastModificationTime = tim
+
+        # The translator_adapter.h must exist (the Transl object will check it),
+        # create the object for it and store the reference in the dictionary.
+        tr = Transl(os.path.join(self.org_src_path, 'translator_adapter.h'), self)
+        self.adaptMethodsDic = tr.collectAdapterPrototypes()
+        tim = tr.getmtime()
+        if tim > self.lastModificationTime:
+            self.lastModificationTime = tim
+
+        # Create the list of the filenames with language translator sources.
+        lst = os.listdir(self.org_src_path)
+        lst = [x for x in lst if x[:11] == 'translator_'
+                               and x[-2:] == '.h'
+                               and x != 'translator_adapter.h']
+
+        # Build the object for the translator_xx.h files, and process the
+        # content of the file. Then insert the object to the dictionary
+        # accessed via classId.
+        for fname in lst:
+            fullname = os.path.join(self.org_src_path, fname)
+            tr = Transl(fullname, self)
+            tr.processing()
+            assert(tr.classId != 'Translator')
+            self.__translDic[tr.classId] = tr
+
+        # Extract the global information of the processed info.
+        self.__extractProcessedInfo()
+
+
+    def __extractProcessedInfo(self):
+        """Build lists and strings of the processed info."""
+
+        # Build the auxiliary list with strings compound of the status,
+        # readable form of the language, and classId.
+        statLst = []
+        for obj in list(self.__translDic.values()):
+            assert(obj.classId != 'Translator')
+            s = obj.status + '|' + obj.langReadable + '|' + obj.classId
+            statLst.append(s)
+
+        # Sort the list and extract the object identifiers (classId's) for
+        # the up-to-date translators and English-based translators.
+        statLst.sort()
+        self.upToDateIdLst = [x.split('|')[2] for x in statLst if x[0] == '|']
+        self.EnBasedIdLst = [x.split('|')[2] for x in statLst if x[:2] == 'En']
+
+        # Reverse the list and extract the TranslatorAdapter based translators.
+        statLst.reverse()
+        self.adaptIdLst = [x.split('|')[2] for x in statLst if x[0].isdigit()]
+
+        # Build the list of tuples that contain (langReadable, obj).
+        # Sort it by readable name.
+        self.langLst = []
+        for obj in list(self.__translDic.values()):
+            self.langLst.append((obj.langReadable, obj))
+
+        self.langLst.sort(key=lambda x: x[0])
+
+        # Create the list with readable language names. If the language has
+        # also the English-based version, modify the item by appending
+        # the note. Number of the supported languages is equal to the length
+        # of the list.
+        langReadableLst = []
+        for name, obj in self.langLst:
+            if obj.status == 'En': continue
+
+            # Append the 'En' to the classId to possibly obtain the classId
+            # of the English-based object. If the object exists, modify the
+            # name for the readable list of supported languages.
+            classIdEn = obj.classId + 'En'
+            if classIdEn in self.__translDic:
+                name += ' (+En)'
+
+            # Append the result name of the language, possibly with note.
+            langReadableLst.append(name)
+
+        # Create the multiline string of readable language names,
+        # with punctuation, wrapped to paragraph.
+        if len(langReadableLst) == 1:
+            s = langReadableLst[0]
+        elif len(langReadableLst) == 2:
+            s = ' and '.join(langReadableLst)
+        else:
+            s = ', '.join(langReadableLst[:-1]) + ', and '
+            s += langReadableLst[-1]
+
+        self.supportedLangReadableStr = fill(s + '.')
+
+        # Find the number of the supported languages. The English based
+        # languages are not counted if the non-English based also exists.
+        self.numLang = len(self.langLst)
+        for name, obj in self.langLst:
+            if obj.status == 'En':
+                classId = obj.classId[:-2]
+                if classId in self.__translDic:
+                    self.numLang -= 1    # the couple will be counted as one
+
+        # Extract the version of Doxygen.
+        f = xopen(os.path.join(self.org_doxy_path, 'VERSION'))
+        self.doxVersion = f.readline().strip()
+        f.close()
+
+        # Update the last modification time.
+        for tr in list(self.__translDic.values()):
+            tim = tr.getmtime()
+            if tim > self.lastModificationTime:
+                self.lastModificationTime = tim
+
+
+    def __getNoTrSourceFilesLst(self):
+        """Returns the list of sources to be checked.
+
+        All .cpp files and also .h files that do not declare or define
+        the translator methods are included in the list. The file names
+        are searched in doxygen/src directory.
+        """
+        files = []
+        for item in os.listdir(self.org_src_path):
+            # Split the bare name to get the extension.
+            name, ext = os.path.splitext(item)
+            ext = ext.lower()
+
+            # Include only .cpp and .h files (case independent) and exclude
+            # the files where the checked identifiers are defined.
+            if ext == '.cpp' or ext ==  '.l' or (ext == '.h' and name.find('translator') == -1):
+                fname = os.path.join(self.org_src_path, item)
+                assert os.path.isfile(fname) # assumes no directory with the ext
+                files.append(fname)          # full name
+        return files
+
+
+    def __removeUsedInFiles(self, fname, dic):
+        """Removes items for method identifiers that are found in fname.
+
+        The method reads the content of the file as one string and searches
+        for all identifiers from dic. The identifiers that were found in
+        the file are removed from the dictionary.
+
+        Note: If more files is to be checked, the files where most items are
+        probably used should be checked first and the resulting reduced
+        dictionary should be used for checking the next files (speed up).
+        """
+        lst_in = list(dic.keys())   # identifiers to be searched for
+
+        # Read content of the file as one string.
+        assert os.path.isfile(fname)
+        f = xopen(fname)
+        cont = f.read()
+        cont = ''.join(cont.split('\n')) # otherwise the 'match' function won't work.
+        f.close()
+
+        # Remove the items for identifiers that were found in the file.
+        while lst_in:
+            item = lst_in.pop(0)
+            rexItem = re.compile('.*' + item + ' *\(')
+            if rexItem.match(cont):
+                del dic[item]
+
+
+    def __checkForNotUsedTrMethods(self):
+        """Returns the dictionary of not used translator methods.
+
+        The method can be called only after self.requiredMethodsDic has been
+        built. The stripped prototypes are the values, the method identifiers
+        are the keys.
+        """
+        # Build the dictionary of the required method prototypes with
+        # method identifiers used as keys.
+        trdic = {}
+        for prototype in list(self.requiredMethodsDic.keys()):
+            ri = prototype.split('(')[0]
+            identifier = ri.split()[1].strip()
+            trdic[identifier] = prototype
+
+        # Build the list of source files where translator method identifiers
+        # can be used.
+        files = self.__getNoTrSourceFilesLst()
+
+        # Loop through the files and reduce the dictionary of id -> proto.
+        for fname in files:
+            self.__removeUsedInFiles(fname, trdic)
+
+        # Return the dictionary of not used translator methods.
+        return trdic
+
+
+    def __emails(self, classId):
+        """Returns the list of maintainer emails.
+
+        The method returns the list of e-mail addresses for the translator
+        class, but only the addresses that were not marked as [xxx]."""
+        lst = []
+        for m in self.__maintainersDic[classId]:
+            if not m[1].startswith('['):
+                email = m[1]
+                email = email.replace(' at ', '@') # Unmangle the mangled e-mail
+                email = email.replace(' dot ', '.')
+                lst.append(email)
+        return lst
+
+
+    def getBgcolorByReadableStatus(self, readableStatus):
+        if readableStatus == 'up-to-date':
+            color = '#ccffcc'    # green
+        elif readableStatus.startswith('almost'):
+            color = '#ffffff'    # white
+        elif readableStatus.startswith('English'):
+            color = '#ccffcc'    # green
+        elif readableStatus.startswith('1.9'):
+            color = '#ffffcc'    # yellow
+        elif readableStatus.startswith('1.8'):
+            color = '#ffcccc'    # pink
+        elif readableStatus.startswith('1.7'):
+            color = '#ff5555'    # red
+        elif readableStatus.startswith('1.6'):
+            color = '#ff5555'    # red
+        else:
+            color = '#ff5555'    # red
+        return color
+
+
+    def generateTranslatorReport(self):
+        """Generates the translator report."""
+
+        output = os.path.join(self.doc_path, self.translatorReportFileName)
+
+        # Open the textual report file for the output.
+        f = xopen(output, 'w')
+
+        # Output the information about the version.
+        f.write('(' + self.doxVersion + ')\n\n')
+
+        # Output the information about the number of the supported languages
+        # and the list of the languages.
+        f.write('Doxygen supports the following ')
+        f.write(str(self.numLang))
+        f.write(' languages (sorted alphabetically):\n\n')
+        f.write(self.supportedLangReadableStr + '\n\n')
+
+        # Write the summary about the status of language translators (how
+        # many translators) are up-to-date, etc.
+        s = 'Of them, %d translators are up-to-date, ' % len(self.upToDateIdLst)
+        s += '%d translators are based on some adapter class, ' % len(self.adaptIdLst)
+        s += 'and %d are English based.' % len(self.EnBasedIdLst)
+        f.write(fill(s) + '\n\n')
+
+        # The e-mail addresses of the maintainers will be collected to
+        # the auxiliary file in the order of translator classes listed
+        # in the translator report.
+        fmail = xopen(os.path.join(self.doc_path, 'mailto.txt'), 'w')
+
+        # Write the list of "up-to-date" translator classes.
+        if self.upToDateIdLst:
+            s = '''The following translator classes are up-to-date (sorted
+                alphabetically). This means that they derive from the
+                Translator class, they implement all %d of the required
+                methods, and even minor problems were not spotted by the script:'''
+            s = s % len(self.requiredMethodsDic)
+            f.write('-' * 70 + '\n')
+            f.write(fill(s) + '\n\n')
+
+            mailtoLst = []
+            for x in self.upToDateIdLst:
+                obj = self.__translDic[x]
+                if obj.note is None:
+                    f.write('  ' + obj.classId + '\n')
+                    mailtoLst.extend(self.__emails(obj.classId))
+
+            fmail.write('up-to-date\n')
+            fmail.write('; '.join(mailtoLst))
+
+
+            # Write separately the list of "ALMOST up-to-date" translator classes.
+            s = '''The following translator classes are ALMOST up-to-date (sorted
+                alphabetically). This means that they derive from the
+                Translator class, but there still may be some minor problems
+                listed for them:'''
+            f.write('\n' + ('-' * 70) + '\n')
+            f.write(fill(s) + '\n\n')
+            mailtoLst = []
+            for x in self.upToDateIdLst:
+                obj = self.__translDic[x]
+                if obj.note is not None:
+                    f.write('  ' + obj.classId + '\t-- ' + obj.note + '\n')
+                    mailtoLst.extend(self.__emails(obj.classId))
+
+            fmail.write('\n\nalmost up-to-date\n')
+            fmail.write('; '.join(mailtoLst))
+
+        # Write the list of the adapter based classes. The very obsolete
+        # translators that derive from TranslatorEnglish are included.
+        if self.adaptIdLst:
+            s = '''The following translator classes need maintenance
+                (the most obsolete at the end). The other info shows the
+                estimation of Doxygen version when the class was last
+                updated and number of methods that must be implemented to
+                become up-to-date:'''
+            f.write('\n' + '-' * 70 + '\n')
+            f.write(fill(s) + '\n\n')
+
+            # Find also whether some adapter classes may be removed.
+            adaptMinVersion = '9.9.99'
+
+            mailtoLst = []
+            numRequired = len(self.requiredMethodsDic)
+            for x in self.adaptIdLst:
+                obj = self.__translDic[x]
+                f.write('  %-30s' % obj.classId)
+                f.write('  %-6s' % obj.readableStatus)
+                numimpl = len(obj.missingMethods)
+                pluralS = ''
+                if numimpl > 1: pluralS = 's'
+                percent = 100 * numimpl / numRequired
+                f.write('\t%2d method%s to implement (%d %%)' % (
+                        numimpl, pluralS, percent))
+                if obj.note:
+                    f.write('\n\tNote: ' + obj.note + '\n')
+                f.write('\n')
+                mailtoLst.extend(self.__emails(obj.classId)) # to maintainer
+
+                # Check the level of required adapter classes.
+                if obj.status != '0.0.00' and obj.status < adaptMinVersion:
+                    adaptMinVersion = obj.status
+
+            fmail.write('\n\ntranslator based\n')
+            fmail.write('; '.join(mailtoLst))
+
+            # Set the note if some old translator adapters are not needed
+            # any more.
+            to_remove = {}
+            for version, adaptClassId in list(self.adaptMethodsDic.values()):
+                if version < adaptMinVersion:
+                    to_remove[adaptClassId] = True
+
+            if to_remove:
+                lst = list(to_remove.keys())
+                lst.sort()
+                plural = len(lst) > 1
+                note = 'Note: The adapter class'
+                if plural: note += 'es'
+                note += ' ' + ', '.join(lst)
+                if not plural:
+                    note += ' is'
+                else:
+                    note += ' are'
+                note += ' not used and can be removed.'
+                f.write('\n' + fill(note) + '\n')
+
+        # Write the list of the English-based classes.
+        if self.EnBasedIdLst:
+            s = '''The following translator classes derive directly from the
+                TranslatorEnglish. The class identifier has the suffix 'En'
+                that says that this is intentional. Usually, there is also
+                a non-English based version of the translator for
+                the language:'''
+            f.write('\n' + '-' * 70 + '\n')
+            f.write(fill(s) + '\n\n')
+
+            for x in self.EnBasedIdLst:
+                obj = self.__translDic[x]
+                f.write('  ' + obj.classId)
+                f.write('\timplements %d methods' % len(obj.implementedMethods))
+                if obj.note:
+                    f.write(' -- ' + obj.note)
+                f.write('\n')
+
+        # Check for not used translator methods and generate warning if found.
+        # The check is rather time consuming.
+        dic = self.__checkForNotUsedTrMethods()
+        if dic:
+            s = '''WARNING: The following translator methods are declared
+                in the Translator class but their identifiers do not appear
+                in source files. The situation should be checked. The .cpp
+                files and .h files excluding the '*translator*' files
+                in doxygen/src directory were simply searched for occurrence
+                of the method identifiers:'''
+            f.write('\n' + '=' * 70 + '\n')
+            f.write(fill(s) + '\n\n')
+
+            keys = list(dic.keys())
+            keys.sort()
+            for key in keys:
+                f.write('  ' + dic[key] + '\n')
+            f.write('\n')
+
+        # Write the details for the translators.
+        f.write('\n' + '=' * 70)
+        f.write('\nDetails for translators (classes sorted alphabetically):\n')
+
+        cls = list(self.__translDic.keys())
+        cls.sort()
+
+        for c in cls:
+            obj = self.__translDic[c]
+            assert(obj.classId != 'Translator')
+            obj.report(f)
+
+        # Close the report file and the auxiliary file with e-mails.
+        f.close()
+        fmail.close()
+
+
+    def __loadMaintainers(self):
+        """Load and process the file with the maintainers.
+
+        Fills the dictionary classId -> [(name, e-mail), ...]."""
+
+        fname = os.path.join(self.org_doc_path, self.maintainersFileName)
+
+        # Include the maintainers file to the group of files checked with
+        # respect to the modification time.
+        tim = os.path.getmtime(fname)
+        if tim > self.lastModificationTime:
+            self.lastModificationTime = tim
+
+        # Process the content of the maintainers file.
+        f = xopen(fname)
+        inside = False  # inside the record for the language
+        lineReady = True
+        classId = None
+        maintainersLst = None
+        self.__maintainersDic = {}
+        while lineReady:
+            line = f.readline()            # next line
+            lineReady = line != ''         # when eof, then line == ''
+
+            line = line.strip()            # eof should also behave as separator
+            if line != '' and line[0] == '%':    # skip the comment line
+                continue
+
+            if not inside:                 # if outside of the record
+                if line != '':            # should be language identifier
+                    classId = line
+                    maintainersLst = []
+                    inside = True
+                # Otherwise skip empty line that do not act as separator.
+
+            else:                          # if inside the record
+                if line == '':            # separator found
+                    inside = False
+                else:
+                    # If it is the first maintainer, create the empty list.
+                    if classId not in self.__maintainersDic:
+                        self.__maintainersDic[classId] = []
+
+                    # Split the information about the maintainer and append
+                    # the tuple. The address may be prefixed '[unreachable]'
+                    # or whatever '[xxx]'. This will be processed later.
+                    lst = line.split(':', 1)
+                    assert(len(lst) == 2)
+                    t = (lst[0].strip(), lst[1].strip())
+                    self.__maintainersDic[classId].append(t)
+        f.close()
+
+
+    def generateLanguageDoc(self):
+        """Checks the modtime of files and generates language.doc."""
+        self.__loadMaintainers()
+
+        # Check the last modification time of the VERSION file.
+        fVerName = os.path.join(self.org_doxy_path, "VERSION")
+        tim = os.path.getmtime(fVerName)
+        if tim > self.lastModificationTime:
+            self.lastModificationTime = tim
+
+        # Check the last modification time of the template file. It is the
+        # last file from the group that decide whether the documentation
+        # should or should not be generated.
+        fTplName = os.path.join(self.org_doc_path, self.languageTplFileName)
+        tim = os.path.getmtime(fTplName)
+        if tim > self.lastModificationTime:
+            self.lastModificationTime = tim
+
+        # If the generated documentation exists and is newer than any of
+        # the source files from the group, do not generate it and quit
+        # quietly.
+        fDocName = os.path.join(self.doc_path, self.languageDocFileName)
+        if os.path.isfile(fDocName):
+            if os.path.getmtime(fDocName) > self.lastModificationTime:
+                return
+
+        # The document or does not exist or is older than some of the
+        # sources. It must be generated again.
+        #
+        # Read the template of the documentation, and remove the first
+        # attention lines.
+        f = xopen(fTplName)
+        doctpl = f.read()
+        f.close()
+
+        pos = doctpl.find('/***')
+        assert pos != -1
+        doctpl = doctpl[pos:]
+
+        # Fill the tplDic by symbols that will be inserted into the
+        # document template.
+        tplDic = {}
+
+        s = ('Do not edit this file. It was generated by the %s script.\n' +\
+             ' * Edit the %s and %s files instead.') % (
+             self.script_name, self.languageTplFileName, self.maintainersFileName)
+        tplDic['editnote'] = s
+
+        tplDic['doxVersion'] = self.doxVersion
+        tplDic['supportedLangReadableStr'] = self.supportedLangReadableStr
+        tplDic['translatorReportFileName'] = self.translatorReportFileName
+
+        ahref = '<a href="' + self.translatorReportFileName
+        ahref += '"\n><code>'  + self.translatorReportFileName + '</code></a>'
+        tplDic['translatorReportLink'] = ahref
+        tplDic['numLangStr'] = str(self.numLang)
+
+        # Define templates for HTML table parts of the documentation.
+        htmlTableTpl = '''
+            \\htmlonly
+            </p>
+            <table align="center" cellspacing="0" cellpadding="0" border="0">
+            <tr bgcolor="#000000">
+            <td>
+              <table cellspacing="1" cellpadding="2" border="0">
+              <tr bgcolor="#4040c0">
+              <td ><b><font size="+1" color="#ffffff"> Language </font></b></td>
+              <td ><b><font size="+1" color="#ffffff"> Maintainer </font></b></td>
+              <td ><b><font size="+1" color="#ffffff"> Contact address </font>
+                      <font size="-2" color="#ffffff">(replace the at and dot)</font></b></td>
+              <td ><b><font size="+1" color="#ffffff"> Status </font></b></td>
+              </tr>
+              <!-- table content begin -->
+            %s
+              <!-- table content end -->
+              </table>
+            </td>
+            </tr>
+            </table>
+            <p>
+            \\endhtmlonly
+            '''
+        htmlTableTpl = textwrap.dedent(htmlTableTpl)
+        htmlTrTpl = '\n  <tr bgcolor="#ffffff">%s\n  </tr>'
+        htmlTdTpl = '\n    <td>%s</td>'
+        htmlTdStatusColorTpl = '\n    <td bgcolor="%s">%s</td>'
+
+        # Loop through transl objects in the order of sorted readable names
+        # and add generate the content of the HTML table.
+        trlst = []
+        for name, obj in self.langLst:
+            # Fill the table data elements for one row. The first element
+            # contains the readable name of the language. Only the oldest
+            # translators are color marked in the language column. Less
+            # "heavy" color is used (when compared with the Status column).
+            if obj.readableStatus.startswith('1.7'):
+                bkcolor = self.getBgcolorByReadableStatus('1.7')
+            elif obj.readableStatus.startswith('1.6'):
+                bkcolor = self.getBgcolorByReadableStatus('1.6')
+            elif obj.readableStatus.startswith('1.4'):
+                bkcolor = self.getBgcolorByReadableStatus('1.4')
+            else:
+                bkcolor = '#ffffff'
+
+            lst = [ htmlTdStatusColorTpl % (bkcolor, obj.langReadable) ]
+
+            # The next two elements contain the list of maintainers
+            # and the list of their mangled e-mails. For English-based
+            # translators that are coupled with the non-English based,
+            # insert the 'see' note.
+            mm = None  # init -- maintainer
+            ee = None  # init -- e-mail address
+            if obj.status == 'En':
+                # Check whether there is the coupled non-English.
+                classId = obj.classId[:-2]
+                if classId in self.__translDic:
+                    lang = self.__translDic[classId].langReadable
+                    mm = 'see the %s language' % lang
+                    ee = '&#160;'
+
+            if not mm and obj.classId in self.__maintainersDic:
+                # Build a string of names separated by the HTML break element.
+                # Special notes used instead of names are highlighted.
+                lm = []
+                for maintainer in self.__maintainersDic[obj.classId]:
+                    name = maintainer[0]
+                    if name.startswith('--'):
+                        name = '<span style="color: red; background-color: yellow">'\
+                               + name + '</span>'
+                    lm.append(name)
+                mm = '<br/>'.join(lm)
+
+                # The marked addresses (they start with the mark '[unreachable]',
+                # '[resigned]', whatever '[xxx]') will not be displayed at all.
+                # Only the mark will be used instead.
+                rexMark = re.compile('(?P<mark>\\[.*?\\])')
+                le = []
+                for maintainer in self.__maintainersDic[obj.classId]:
+                    address = maintainer[1]
+                    m = rexMark.search(address)
+                    if m is not None:
+                        address = '<span style="color: brown">'\
+                                  + m.group('mark') + '</span>'
+                    le.append(address)
+                ee = '<br/>'.join(le)
+
+            # Append the maintainer and e-mail elements.
+            lst.append(htmlTdTpl % mm)
+            lst.append(htmlTdTpl % ee)
+
+            # The last element contains the readable form of the status.
+            bgcolor = self.getBgcolorByReadableStatus(obj.readableStatus)
+            lst.append(htmlTdStatusColorTpl % (bgcolor, obj.readableStatus))
+
+            # Join the table data to one table row.
+            trlst.append(htmlTrTpl % (''.join(lst)))
+
+        # Join the table rows and insert into the template.
+        htmlTable = htmlTableTpl % (''.join(trlst))
+
+        # Define templates for LaTeX table parts of the documentation.
+        latexTableTpl = r'''
+            \latexonly
+            \footnotesize
+            \begin{longtable}{|l|l|l|l|}
+              \hline
+              {\bf Language} & {\bf Maintainer} & {\bf Contact address} & {\bf Status} \\
+              \hline
+            %s
+              \hline
+            \end{longtable}
+            \normalsize
+            \endlatexonly
+            '''
+        latexTableTpl = textwrap.dedent(latexTableTpl)
+        latexLineTpl = '\n' + r'  %s & %s & {\tt\tiny %s} & %s \\'
+
+        # Loop through transl objects in the order of sorted readable names
+        # and add generate the content of the LaTeX table.
+        trlst = []
+        for name, obj in self.langLst:
+            # For LaTeX, more maintainers for the same language are
+            # placed on separate rows in the table.  The line separator
+            # in the table is placed explicitly above the first
+            # maintainer. Prepare the arguments for the LaTeX row template.
+            maintainers = []
+            if obj.classId in self.__maintainersDic:
+                maintainers = self.__maintainersDic[obj.classId]
+
+            lang = obj.langReadable
+            maintainer = None  # init
+            email = None       # init
+            if obj.status == 'En':
+                # Check whether there is the coupled non-English.
+                classId = obj.classId[:-2]
+                if classId in self.__translDic:
+                    langNE = self.__translDic[classId].langReadable
+                    maintainer = 'see the %s language' % langNE
+                    email = '~'
+
+            if not maintainer and (obj.classId in self.__maintainersDic):
+                lm = [ m[0] for m in self.__maintainersDic[obj.classId] ]
+                maintainer = maintainers[0][0]
+                email = maintainers[0][1]
+
+            status = obj.readableStatus
+
+            # Use the template to produce the line of the table and insert
+            # the hline plus the constructed line into the table content.
+            # The underscore character must be escaped.
+            trlst.append('\n  \\hline')
+            s = latexLineTpl % (lang, maintainer, email, status)
+            s = s.replace('_', '\\_')
+            trlst.append(s)
+
+            # List the other maintainers for the language. Do not set
+            # lang and status for them.
+            lang = '~'
+            status = '~'
+            for m in maintainers[1:]:
+                maintainer = m[0]
+                email = m[1]
+                s = latexLineTpl % (lang, maintainer, email, status)
+                s = s.replace('_', '\\_')
+                trlst.append(s)
+
+        # Join the table lines and insert into the template.
+        latexTable = latexTableTpl % (''.join(trlst))
+
+        # Put the HTML and LaTeX parts together and define the dic item.
+        tplDic['informationTable'] = htmlTable + '\n' + latexTable
+
+        # Insert the symbols into the document template and write it down.
+        f = xopen(fDocName, 'w')
+        f.write(doctpl % tplDic)
+        f.close()
+
+if __name__ == '__main__':
+
+    # The Python 2.7+ or 3.3+ is required.
+    major = sys.version_info[0]
+    minor = sys.version_info[1]
+    if (major == 2 and minor < 7) or (major == 3 and minor < 0):
+        print('Python 2.7+ or Python 3.0+ are required for the script')
+        sys.exit(1)
+
+    # The translator manager builds the Transl objects, parses the related
+    # sources, and keeps them in memory.
+    trMan = TrManager()
+
+    # Process the Transl objects and generate the output files.
+    trMan.generateLanguageDoc()
+    trMan.generateTranslatorReport()